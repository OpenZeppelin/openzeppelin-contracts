--- conflicted
+++ resolved
@@ -114,7 +114,6 @@
   interface IERC777 {
   ```
 
-<<<<<<< HEAD
 * Contracts not intended to be used standalone should be marked abstract
   so they are required to be inherited to other contracts.
 
@@ -122,8 +121,6 @@
   abstract contract AccessControl is ..., {
   ```
 
-* Unchecked arithmetic blocks should contain comments explaining why overflow is guaranteed not to happen. If the reason is immediately apparent from the line above the unchecked block, the comment may be omitted.
-=======
 * Unchecked arithmetic blocks should contain comments explaining why overflow is guaranteed not to happen. If the reason is immediately apparent from the line above the unchecked block, the comment may be omitted.
 
 * Custom errors should be declared following the [EIP-6093](https://eips.ethereum.org/EIPS/eip-6093) rationale whenever reasonable. Also, consider the following:
@@ -138,5 +135,4 @@
     3. Declare the error in the implementation if the underlying interface/library is not suitable to do so (eg. interface/library already specified in an ERC).
     4. Declare the error in an extension if the error only happens in such extension or child contracts.
 
-  * Custom error names should not be declared twice along the library to avoid duplicated identifier declarations when inheriting from multiple contracts.
->>>>>>> 60402540
+  * Custom error names should not be declared twice along the library to avoid duplicated identifier declarations when inheriting from multiple contracts.