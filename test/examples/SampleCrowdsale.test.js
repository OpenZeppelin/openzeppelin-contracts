--- conflicted
+++ resolved
@@ -116,12 +116,9 @@
   });
 
   describe('when goal > cap', function () {
-<<<<<<< HEAD
     // goal > cap
     const HIGH_GOAL = ether(30);
 
-=======
->>>>>>> 91f28b2c
     it('creation reverts', async function () {
       await assertRevert(SampleCrowdsale.new(
         this.openingTime, this.closingTime, RATE, wallet, CAP, this.token.address, HIGH_GOAL
