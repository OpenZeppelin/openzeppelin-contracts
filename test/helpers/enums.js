--- conflicted
+++ resolved
@@ -6,12 +6,7 @@
   Enum,
   ProposalState: Enum('Pending', 'Active', 'Canceled', 'Defeated', 'Succeeded', 'Queued', 'Expired', 'Executed'),
   VoteType: Enum('Against', 'For', 'Abstain'),
-<<<<<<< HEAD
-  Rounding: Enum('Down', 'Up', 'Zero'),
-  OperationState: Enum('Unset', 'Pending', 'Ready', 'Done'),
-  AccessMode: Enum('Custom', 'Closed', 'Open'),
-=======
   Rounding: Enum('Floor', 'Ceil', 'Trunc', 'Expand'),
   OperationState: Enum('Unset', 'Waiting', 'Ready', 'Done'),
->>>>>>> f347b410
+  AccessMode: Enum('Custom', 'Closed', 'Open'),
 };