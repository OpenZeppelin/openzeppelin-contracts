function Enum(...options) {
  return Object.fromEntries(options.map((key, i) => [key, BigInt(i)]));
}

<<<<<<< HEAD
// TODO: remove web3, simplify code
function createExport(Enum) {
  return {
    Enum,
    ProposalState: Enum('Pending', 'Active', 'Canceled', 'Defeated', 'Succeeded', 'Queued', 'Expired', 'Executed'),
    VoteType: Enum('Against', 'For', 'Abstain'),
    Rounding: Enum('Floor', 'Ceil', 'Trunc', 'Expand'),
    OperationState: Enum('Unset', 'Waiting', 'Ready', 'Done'),
    // used by mocks
    RevertType: Enum('None', 'RevertWithoutMessage', 'RevertWithMessage', 'RevertWithCustomError', 'Panic'),
  };
}

module.exports = createExport(Enum);
module.exports.bigint = createExport(EnumBigInt);
=======
module.exports = {
  Enum,
  ProposalState: Enum('Pending', 'Active', 'Canceled', 'Defeated', 'Succeeded', 'Queued', 'Expired', 'Executed'),
  VoteType: Enum('Against', 'For', 'Abstain'),
  Rounding: Enum('Floor', 'Ceil', 'Trunc', 'Expand'),
  OperationState: Enum('Unset', 'Waiting', 'Ready', 'Done'),
  RevertType: Enum('None', 'RevertWithoutMessage', 'RevertWithMessage', 'RevertWithCustomError', 'Panic'),
};
>>>>>>> a72c9561
<|MERGE_RESOLUTION|>--- conflicted
+++ resolved
@@ -2,23 +2,6 @@
   return Object.fromEntries(options.map((key, i) => [key, BigInt(i)]));
 }
 
-<<<<<<< HEAD
-// TODO: remove web3, simplify code
-function createExport(Enum) {
-  return {
-    Enum,
-    ProposalState: Enum('Pending', 'Active', 'Canceled', 'Defeated', 'Succeeded', 'Queued', 'Expired', 'Executed'),
-    VoteType: Enum('Against', 'For', 'Abstain'),
-    Rounding: Enum('Floor', 'Ceil', 'Trunc', 'Expand'),
-    OperationState: Enum('Unset', 'Waiting', 'Ready', 'Done'),
-    // used by mocks
-    RevertType: Enum('None', 'RevertWithoutMessage', 'RevertWithMessage', 'RevertWithCustomError', 'Panic'),
-  };
-}
-
-module.exports = createExport(Enum);
-module.exports.bigint = createExport(EnumBigInt);
-=======
 module.exports = {
   Enum,
   ProposalState: Enum('Pending', 'Active', 'Canceled', 'Defeated', 'Succeeded', 'Queued', 'Expired', 'Executed'),
@@ -26,5 +9,4 @@
   Rounding: Enum('Floor', 'Ceil', 'Trunc', 'Expand'),
   OperationState: Enum('Unset', 'Waiting', 'Ready', 'Done'),
   RevertType: Enum('None', 'RevertWithoutMessage', 'RevertWithMessage', 'RevertWithCustomError', 'Panic'),
-};
->>>>>>> a72c9561
+};