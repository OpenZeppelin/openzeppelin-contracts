--- conflicted
+++ resolved
@@ -18,8 +18,6 @@
 } = require('ethers');
 const { secp256r1 } = require('@noble/curves/p256');
 const { generateKeyPairSync, privateEncrypt } = require('crypto');
-
-const { zip } = require('./iterate');
 
 // Lightweight version of BaseWallet
 class NonNativeSigner extends AbstractSigner {
@@ -152,11 +150,7 @@
   // this is a sorted array of objects that contain {signer, weight}
   #signers;
 
-<<<<<<< HEAD
-  constructor(signers, weights = undefined) {
-=======
   constructor(signers) {
->>>>>>> 1d9400e0
     assertArgument(
       Array.isArray(signers) && signers.length > 0,
       'signers must be a non-empty array',
@@ -164,34 +158,12 @@
       signers.length,
     );
 
-<<<<<<< HEAD
-    assertArgument(
-      weights === undefined || (Array.isArray(weights) && weights.length === signers.length),
-      'weights must be an array with the same length as signers',
-      'weights',
-      weights?.length,
-    );
-
-    // Sorting is done at construction so that it doesn't have to be done in sign()
-    this.#signers = zip(signers, weights ?? [])
-      .sort(([s1], [s2]) => keccak256(s1.bytes ?? s1.address) - keccak256(s2.bytes ?? s2.address))
-      .map(([signer, weight = 1]) => ({ signer, weight }));
-  }
-
-  get signers() {
-    return this.#signers.map(({ signer }) => signer);
-  }
-
-  get weights() {
-    return this.#signers.map(({ weight }) => weight);
-=======
     // Sorting is done at construction so that it doesn't have to be done in sign()
     this.#signers = signers.sort((s1, s2) => keccak256(s1.bytes ?? s1.address) - keccak256(s2.bytes ?? s2.address));
   }
 
   get signers() {
     return this.#signers;
->>>>>>> 1d9400e0
   }
 
   sign(digest /*: BytesLike*/ /*: Signature*/) {
@@ -201,13 +173,8 @@
       serialized: AbiCoder.defaultAbiCoder().encode(
         ['bytes[]', 'bytes[]'],
         [
-<<<<<<< HEAD
-          this.#signers.map(({ signer }) => signer.bytes ?? signer.address),
-          this.#signers.map(({ signer }) => signer.signingKey.sign(digest).serialized),
-=======
           this.#signers.map(signer => signer.bytes ?? signer.address),
           this.#signers.map(signer => signer.signingKey.sign(digest).serialized),
->>>>>>> 1d9400e0
         ],
       ),
     };
