const { ethers } = require('ethers');
const types = require('./eip712-types');

async function getDomain(contract) {
  const { fields, name, version, chainId, verifyingContract, salt, extensions } = await contract.eip712Domain();

  if (extensions.length > 0) {
    throw Error('Extensions not implemented');
  }

  const domain = {
    name,
    version,
    // TODO: remove check when contracts are all migrated to ethers
    chainId: web3.utils.isBN(chainId) ? chainId.toNumber() : chainId,
    verifyingContract,
    salt,
  };

  for (const [i, { name }] of types.EIP712Domain.entries()) {
    if (!(fields & (1 << i))) {
      delete domain[name];
    }
  }

  return domain;
}

function domainType(domain) {
  return types.EIP712Domain.filter(({ name }) => domain[name] !== undefined);
}

function hashTypedData(domain, structHash) {
<<<<<<< HEAD
  return ethers.keccak256(ethers.concat(['0x1901', ethers.TypedDataEncoder.hashDomain(domain), structHash]));
=======
  return ethers.solidityPackedKeccak256(
    ['bytes', 'bytes32', 'bytes32'],
    ['0x1901', ethers.TypedDataEncoder.hashDomain(domain), structHash],
  );
>>>>>>> 9702b67c
}

module.exports = {
  types,
  getDomain,
  domainType,
  domainSeparator: ethers.TypedDataEncoder.hashDomain,
  hashTypedData,
};<|MERGE_RESOLUTION|>--- conflicted
+++ resolved
@@ -31,14 +31,10 @@
 }
 
 function hashTypedData(domain, structHash) {
-<<<<<<< HEAD
-  return ethers.keccak256(ethers.concat(['0x1901', ethers.TypedDataEncoder.hashDomain(domain), structHash]));
-=======
   return ethers.solidityPackedKeccak256(
     ['bytes', 'bytes32', 'bytes32'],
     ['0x1901', ethers.TypedDataEncoder.hashDomain(domain), structHash],
   );
->>>>>>> 9702b67c
 }
 
 module.exports = {
