--- conflicted
+++ resolved
@@ -31,13 +31,9 @@
  *
  * @param target time in seconds
  */
-<<<<<<< HEAD
-function increaseTimeTo (target) {
-  let now = latestTime();
-=======
-export async function increaseTimeTo (target) {
+async function increaseTimeTo (target) {
   let now = (await latestTime());
->>>>>>> 40b5594f
+
   if (target < now) throw Error(`Cannot increase current time(${now}) to a moment in the past(${target})`);
   let diff = target - now;
   return increaseTime(diff);
