const { time } = require('@openzeppelin/test-helpers');

function zip(...args) {
  return Array(Math.max(...args.map(array => array.length)))
    .fill()
    .map((_, i) => args.map(array => array[i]));
}

function concatHex(...args) {
  return web3.utils.bytesToHex([].concat(...args.map(h => web3.utils.hexToBytes(h || '0x'))));
}

function concatOpts(args, opts = null) {
  return opts ? args.concat(opts) : args;
}

class GovernorHelper {
  constructor(governor) {
    this.governor = governor;
  }

  delegate(delegation = {}, opts = null) {
    return Promise.all([
      delegation.token.delegate(delegation.to, { from: delegation.to }),
      delegation.value &&
        delegation.token.transfer(...concatOpts([delegation.to, delegation.value]), opts),
      delegation.tokenId &&
        delegation.token
          .ownerOf(delegation.tokenId)
          .then(owner =>
            delegation.token.transferFrom(
              ...concatOpts([owner, delegation.to, delegation.tokenId], opts),
            ),
          ),
    ]);
  }

  propose(opts = null) {
    const proposal = this.currentProposal;

    return this.governor.methods[
      proposal.useCompatibilityInterface
        ? 'propose(address[],uint256[],string[],bytes[],string)'
        : 'propose(address[],uint256[],bytes[],string)'
    ](...concatOpts(proposal.fullProposal, opts));
  }

  queue(opts = null) {
    const proposal = this.currentProposal;

    return proposal.useCompatibilityInterface
      ? this.governor.methods['queue(uint256)'](...concatOpts([proposal.id], opts))
      : this.governor.methods['queue(address[],uint256[],bytes[],bytes32)'](
          ...concatOpts(proposal.shortProposal, opts),
        );
  }

  execute(opts = null) {
    const proposal = this.currentProposal;

    return proposal.useCompatibilityInterface
      ? this.governor.methods['execute(uint256)'](...concatOpts([proposal.id], opts))
      : this.governor.methods['execute(address[],uint256[],bytes[],bytes32)'](
          ...concatOpts(proposal.shortProposal, opts),
        );
  }

  cancel(opts = null) {
    const proposal = this.currentProposal;

    return proposal.useCompatibilityInterface
<<<<<<< HEAD
      ? this.governor.methods['cancel(uint256)'](...concatOpts([proposal.id], opts))
      : this.governor.methods['cancel(address[],uint256[],bytes[],bytes32)'](
          ...concatOpts(proposal.shortProposal, opts),
        );
=======
      ? this.governor.methods['cancel(uint256)'](...concatOpts(
        [ proposal.id ],
        opts,
      ))
      : this.governor.methods['$_cancel(address[],uint256[],bytes[],bytes32)'](...concatOpts(
        proposal.shortProposal,
        opts,
      ));
>>>>>>> 2fc24fc8
  }

  vote(vote = {}, opts = null) {
    const proposal = this.currentProposal;

    return vote.signature
      ? // if signature, and either params or reason →
        vote.params || vote.reason
        ? vote
            .signature({
              proposalId: proposal.id,
              support: vote.support,
              reason: vote.reason || '',
              params: vote.params || '',
            })
            .then(({ v, r, s }) =>
              this.governor.castVoteWithReasonAndParamsBySig(
                ...concatOpts(
                  [proposal.id, vote.support, vote.reason || '', vote.params || '', v, r, s],
                  opts,
                ),
              ),
            )
        : vote
            .signature({
              proposalId: proposal.id,
              support: vote.support,
            })
            .then(({ v, r, s }) =>
              this.governor.castVoteBySig(
                ...concatOpts([proposal.id, vote.support, v, r, s], opts),
              ),
            )
      : vote.params
      ? // otherwise if params
        this.governor.castVoteWithReasonAndParams(
          ...concatOpts([proposal.id, vote.support, vote.reason || '', vote.params], opts),
        )
      : vote.reason
      ? // otherwise if reason
        this.governor.castVoteWithReason(
          ...concatOpts([proposal.id, vote.support, vote.reason], opts),
        )
      : this.governor.castVote(...concatOpts([proposal.id, vote.support], opts));
  }

  waitForSnapshot(offset = 0) {
    const proposal = this.currentProposal;
    return this.governor
      .proposalSnapshot(proposal.id)
      .then(blockNumber => time.advanceBlockTo(blockNumber.addn(offset)));
  }

  waitForDeadline(offset = 0) {
    const proposal = this.currentProposal;
    return this.governor
      .proposalDeadline(proposal.id)
      .then(blockNumber => time.advanceBlockTo(blockNumber.addn(offset)));
  }

  waitForEta(offset = 0) {
    const proposal = this.currentProposal;
    return this.governor
      .proposalEta(proposal.id)
      .then(timestamp => time.increaseTo(timestamp.addn(offset)));
  }

  /**
   * Specify a proposal either as
   * 1) an array of objects [{ target, value, data, signature? }]
   * 2) an object of arrays { targets: [], values: [], data: [], signatures?: [] }
   */
  setProposal(actions, description) {
    let targets, values, signatures, data, useCompatibilityInterface;

    if (Array.isArray(actions)) {
      useCompatibilityInterface = actions.some(a => 'signature' in a);
      targets = actions.map(a => a.target);
      values = actions.map(a => a.value || '0');
      signatures = actions.map(a => a.signature || '');
      data = actions.map(a => a.data || '0x');
    } else {
      useCompatibilityInterface = Array.isArray(actions.signatures);
      ({ targets, values, signatures = [], data } = actions);
    }

    const fulldata = zip(
      signatures.map(s => s && web3.eth.abi.encodeFunctionSignature(s)),
      data,
    ).map(hexs => concatHex(...hexs));

    const descriptionHash = web3.utils.keccak256(description);

    // condensed version for queueing end executing
    const shortProposal = [targets, values, fulldata, descriptionHash];

    // full version for proposing
    const fullProposal = [
      targets,
      values,
      ...(useCompatibilityInterface ? [signatures] : []),
      data,
      description,
    ];

    // proposal id
    const id = web3.utils.toBN(
      web3.utils.keccak256(
        web3.eth.abi.encodeParameters(
          ['address[]', 'uint256[]', 'bytes[]', 'bytes32'],
          shortProposal,
        ),
      ),
    );

    this.currentProposal = {
      id,
      targets,
      values,
      signatures,
      data,
      fulldata,
      description,
      descriptionHash,
      shortProposal,
      fullProposal,
      useCompatibilityInterface,
    };

    return this.currentProposal;
  }
}

module.exports = {
  GovernorHelper,
};<|MERGE_RESOLUTION|>--- conflicted
+++ resolved
@@ -69,21 +69,10 @@
     const proposal = this.currentProposal;
 
     return proposal.useCompatibilityInterface
-<<<<<<< HEAD
       ? this.governor.methods['cancel(uint256)'](...concatOpts([proposal.id], opts))
-      : this.governor.methods['cancel(address[],uint256[],bytes[],bytes32)'](
+      : this.governor.methods['$_cancel(address[],uint256[],bytes[],bytes32)'](
           ...concatOpts(proposal.shortProposal, opts),
         );
-=======
-      ? this.governor.methods['cancel(uint256)'](...concatOpts(
-        [ proposal.id ],
-        opts,
-      ))
-      : this.governor.methods['$_cancel(address[],uint256[],bytes[],bytes32)'](...concatOpts(
-        proposal.shortProposal,
-        opts,
-      ));
->>>>>>> 2fc24fc8
   }
 
   vote(vote = {}, opts = null) {
