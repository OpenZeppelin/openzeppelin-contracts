<<<<<<< HEAD
const { should, BigNumber } = require('./setup');
=======
const SolidityEvent = require('web3/lib/web3/event.js');
const { ethGetTransactionReceipt } = require('./web3');

const BigNumber = web3.BigNumber;
const should = require('chai')
  .use(require('chai-bignumber')(BigNumber))
  .should();
>>>>>>> b7d56d54

function inLogs (logs, eventName, eventArgs = {}) {
  const event = logs.find(function (e) {
    if (e.event === eventName) {
      for (const [k, v] of Object.entries(eventArgs)) {
        contains(e.args, k, v);
      }
      return true;
    }
  });
  should.exist(event);
  return event;
}

async function inConstruction (contract, eventName, eventArgs = {}) {
  return inTransaction(contract.transactionHash, contract.constructor, eventName, eventArgs);
}

async function inTransaction (txHash, emitter, eventName, eventArgs = {}) {
  const receipt = await ethGetTransactionReceipt(txHash);
  const logs = decodeLogs(receipt.logs, emitter.events);

  return inLogs(logs, eventName, eventArgs);
}

function contains (args, key, value) {
  if (isBigNumber(args[key])) {
    args[key].should.be.bignumber.equal(value);
  } else {
    args[key].should.be.equal(value);
  }
}

function isBigNumber (object) {
  return object.isBigNumber ||
    object instanceof BigNumber ||
    (object.constructor && object.constructor.name === 'BigNumber');
}

function decodeLogs (logs, events) {
  return Array.prototype.concat(...logs.map(log =>
    log.topics.filter(topic => topic in events).map(topic => {
      const event = new SolidityEvent(null, events[topic], 0);
      return event.decode(log);
    })
  ));
}

module.exports = {
  inLogs,
  inConstruction,
  inTransaction,
};<|MERGE_RESOLUTION|>--- conflicted
+++ resolved
@@ -1,14 +1,7 @@
-<<<<<<< HEAD
 const { should, BigNumber } = require('./setup');
-=======
+
 const SolidityEvent = require('web3/lib/web3/event.js');
 const { ethGetTransactionReceipt } = require('./web3');
-
-const BigNumber = web3.BigNumber;
-const should = require('chai')
-  .use(require('chai-bignumber')(BigNumber))
-  .should();
->>>>>>> b7d56d54
 
 function inLogs (logs, eventName, eventArgs = {}) {
   const event = logs.find(function (e) {
