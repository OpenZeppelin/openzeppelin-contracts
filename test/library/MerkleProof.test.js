--- conflicted
+++ resolved
@@ -3,14 +3,10 @@
 
 const MerkleProofWrapper = artifacts.require('MerkleProofWrapper');
 
-<<<<<<< HEAD
 require('chai')
   .should();
 
-contract('MerkleProof', function (accounts) {
-=======
 contract('MerkleProof', function () {
->>>>>>> eca5bf91
   let merkleProof;
 
   beforeEach(async function () {
