const MathMock = artifacts.require('MathMock');

contract('Math', function () {
  const min = 1234;
  const max = 5678;

  beforeEach(async function () {
    this.math = await MathMock.new();
  });

<<<<<<< HEAD
  it('returns max64 correctly', async function () {
    const a = 5678;
    const b = 1234;
    await math.max64(a, b);
    const result = await math.result64();

    result.should.eq(a);
  });

  it('returns min64 correctly', async function () {
    const a = 5678;
    const b = 1234;
    await math.min64(a, b);
    const result = await math.result64();

    result.should.eq(b);
  });

  it('returns max256 correctly', async function () {
    const a = 5678;
    const b = 1234;
    await math.max256(a, b);
    const result = await math.result256();

    result.should.eq(a);
=======
  describe('max', function () {
    it('is correctly detected in first argument position', async function () {
      const result = await this.math.max(max, min);
      assert.equal(result, max);
    });

    it('is correctly detected in second argument position', async function () {
      const result = await this.math.max(min, max);
      assert.equal(result, max);
    });
>>>>>>> eca5bf91
  });

  describe('min', function () {
    it('is correctly detected in first argument position', async function () {
      const result = await this.math.min(min, max);
      assert.equal(result, min);
    });

<<<<<<< HEAD
    result.should.eq(b);
=======
    it('is correctly detected in second argument position', async function () {
      const result = await this.math.min(max, min);
      assert.equal(result, min);
    });
>>>>>>> eca5bf91
  });
});<|MERGE_RESOLUTION|>--- conflicted
+++ resolved
@@ -1,4 +1,10 @@
 const MathMock = artifacts.require('MathMock');
+
+const BigNumber = web3.BigNumber;
+
+require('chai')
+  .use(require('chai-bignumber')(BigNumber))
+  .should();
 
 contract('Math', function () {
   const min = 1234;
@@ -8,59 +14,27 @@
     this.math = await MathMock.new();
   });
 
-<<<<<<< HEAD
-  it('returns max64 correctly', async function () {
-    const a = 5678;
-    const b = 1234;
-    await math.max64(a, b);
-    const result = await math.result64();
-
-    result.should.eq(a);
-  });
-
-  it('returns min64 correctly', async function () {
-    const a = 5678;
-    const b = 1234;
-    await math.min64(a, b);
-    const result = await math.result64();
-
-    result.should.eq(b);
-  });
-
-  it('returns max256 correctly', async function () {
-    const a = 5678;
-    const b = 1234;
-    await math.max256(a, b);
-    const result = await math.result256();
-
-    result.should.eq(a);
-=======
   describe('max', function () {
     it('is correctly detected in first argument position', async function () {
       const result = await this.math.max(max, min);
-      assert.equal(result, max);
+      result.should.be.bignumber.eq(max);
     });
 
     it('is correctly detected in second argument position', async function () {
       const result = await this.math.max(min, max);
-      assert.equal(result, max);
+      result.should.be.bignumber.eq(max);
     });
->>>>>>> eca5bf91
   });
 
   describe('min', function () {
     it('is correctly detected in first argument position', async function () {
       const result = await this.math.min(min, max);
-      assert.equal(result, min);
+      result.should.be.bignumber.eq(max);
     });
 
-<<<<<<< HEAD
-    result.should.eq(b);
-=======
     it('is correctly detected in second argument position', async function () {
       const result = await this.math.min(max, min);
-      assert.equal(result, min);
+      result.should.be.bignumber.eq(max);
     });
->>>>>>> eca5bf91
   });
 });