const { hashMessage, signMessage } = require('../helpers/sign');
const { expectThrow } = require('../helpers/expectThrow');

const ECRecoveryMock = artifacts.require('ECRecoveryMock');

require('chai')
  .should();

contract('ECRecovery', function ([_, anyone]) {
  let ecrecovery;
  const TEST_MESSAGE = 'OpenZeppelin';

  beforeEach(async function () {
    ecrecovery = await ECRecoveryMock.new();
  });

  it('recover v0', async function () {
    // Signature generated outside ganache with method web3.eth.sign(signer, message)
    const signer = '0x2cc1166f6212628a0deef2b33befb2187d35b86c';
    const message = web3.sha3(TEST_MESSAGE);
    // eslint-disable-next-line max-len
    const signature = '0x5d99b6f7f6d1f73d1a26497f2b1c89b24c0993913f86e9a2d02cd69887d9c94f3c880358579d811b21dd1b7fd9bb01c1d81d10e69f0384e675c32b39643be89200';
    const addrRecovered = await ecrecovery.recover(message, signature);
    addrRecovered.should.eq(signer);
  });

  it('recover v1', async function () {
    // Signature generated outside ganache with method web3.eth.sign(signer, message)
    const signer = '0x1e318623ab09fe6de3c9b8672098464aeda9100e';
    const message = web3.sha3(TEST_MESSAGE);
    // eslint-disable-next-line max-len
    const signature = '0x331fe75a821c982f9127538858900d87d3ec1f9f737338ad67cad133fa48feff48e6fa0c18abc62e42820f05943e47af3e9fbe306ce74d64094bdf1691ee53e001';
    const addrRecovered = await ecrecovery.recover(message, signature);
    addrRecovered.should.eq(signer);
  });

  it('recover using web3.eth.sign()', async function () {
    // Create the signature using account[0]
    const signature = signMessage(anyone, web3.sha3(TEST_MESSAGE));

    // Recover the signer address from the generated message and signature.
    const addrRecovered = await ecrecovery.recover(
      hashMessage(TEST_MESSAGE),
      signature
    );
    addrRecovered.should.eq(anyone);
  });

  it('recover using web3.eth.sign() should return wrong signer', async function () {
    // Create the signature using account[0]
    const signature = signMessage(anyone, web3.sha3(TEST_MESSAGE));

    // Recover the signer address from the generated message and wrong signature.
    const addrRecovered = await ecrecovery.recover(hashMessage('Nope'), signature);
<<<<<<< HEAD
    accounts[0].should.not.eq(addrRecovered);
=======
    assert.notEqual(anyone, addrRecovered);
>>>>>>> eca5bf91
  });

  it('recover should revert when a small hash is sent', async function () {
    // Create the signature using account[0]
    const signature = signMessage(anyone, TEST_MESSAGE);
    try {
      await expectThrow(
        ecrecovery.recover(hashMessage(TEST_MESSAGE).substring(2), signature)
      );
    } catch (error) {
      // @TODO(shrugs) - remove this once we upgrade to solc^0.5
    }
  });

  context('toEthSignedMessage', () => {
    it('should prefix hashes correctly', async function () {
      const hashedMessage = web3.sha3(TEST_MESSAGE);
      const ethMessage = await ecrecovery.toEthSignedMessageHash(hashedMessage);
      ethMessage.should.eq(hashMessage(TEST_MESSAGE));
    });
  });
});<|MERGE_RESOLUTION|>--- conflicted
+++ resolved
@@ -52,11 +52,7 @@
 
     // Recover the signer address from the generated message and wrong signature.
     const addrRecovered = await ecrecovery.recover(hashMessage('Nope'), signature);
-<<<<<<< HEAD
-    accounts[0].should.not.eq(addrRecovered);
-=======
-    assert.notEqual(anyone, addrRecovered);
->>>>>>> eca5bf91
+    addrRecovered.should.not.eq(anyone);
   });
 
   it('recover should revert when a small hash is sent', async function () {
