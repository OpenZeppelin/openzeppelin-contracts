--- conflicted
+++ resolved
@@ -1,20 +1,11 @@
-<<<<<<< HEAD
-let sendReward = function (sender, receiver, value) {
-  web3.eth.sendTransaction({
-    from: sender,
-    to: receiver,
-    value: value,
-  });
-};
-=======
-import { ethGetBalance, ethSendTransaction } from './helpers/web3';
+const { ethGetBalance, ethSendTransaction } = require('./helpers/web3');
+
+var SecureTargetBounty = artifacts.require('SecureTargetBounty');
+var InsecureTargetBounty = artifacts.require('InsecureTargetBounty');
 
 const sendReward = async (from, to, value) => ethSendTransaction({
   from, to, value,
 });
->>>>>>> 40b5594f
-var SecureTargetBounty = artifacts.require('SecureTargetBounty');
-var InsecureTargetBounty = artifacts.require('InsecureTargetBounty');
 
 function awaitEvent (event, handler) {
   return new Promise((resolve, reject) => {
