--- conflicted
+++ resolved
@@ -11,14 +11,7 @@
   const [owner, other] = accounts;
 
   it('cannot be created with non-contract implementation', async function () {
-<<<<<<< HEAD
-    await expectRevertCustomError(UpgradeableBeacon.new(other), 'UpgradeableBeaconInvalidImplementation', [other]);
-=======
-    await expectRevert(
-      UpgradeableBeacon.new(accounts[0], owner),
-      'UpgradeableBeacon: implementation is not a contract',
-    );
->>>>>>> 13d5e046
+    await expectRevertCustomError(UpgradeableBeacon.new(other, owner), 'UpgradeableBeaconInvalidImplementation', [other]);
   });
 
   context('once deployed', async function () {
