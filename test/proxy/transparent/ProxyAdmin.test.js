--- conflicted
+++ resolved
@@ -30,44 +30,6 @@
 
   it('has an owner', async function () {
     expect(await this.proxyAdmin.owner()).to.equal(proxyAdminOwner);
-  });
-
-<<<<<<< HEAD
-  describe('#changeProxyAdmin', function () {
-    it('fails to change proxy admin if its not the proxy owner', async function () {
-      await expectRevertCustomError(
-        this.proxyAdmin.changeProxyAdmin(this.proxy.address, newAdmin, { from: anotherAccount }),
-        'OwnableUnauthorizedAccount',
-        [anotherAccount],
-      );
-    });
-
-    it('changes proxy admin', async function () {
-      await this.proxyAdmin.changeProxyAdmin(this.proxy.address, newAdmin, { from: proxyAdminOwner });
-
-      const newProxyAdmin = await getAddressInSlot(this.proxy, AdminSlot);
-      expect(newProxyAdmin).to.be.equal(newAdmin);
-=======
-  describe('#upgrade', function () {
-    context('with unauthorized account', function () {
-      it('fails to upgrade', async function () {
-        await expectRevertCustomError(
-          this.proxyAdmin.upgrade(this.proxy.address, this.implementationV2.address, { from: anotherAccount }),
-          'OwnableUnauthorizedAccount',
-          [anotherAccount],
-        );
-      });
-    });
-
-    context('with authorized account', function () {
-      it('upgrades implementation', async function () {
-        await this.proxyAdmin.upgrade(this.proxy.address, this.implementationV2.address, { from: proxyAdminOwner });
-
-        const implementationAddress = await getAddressInSlot(this.proxy, ImplementationSlot);
-        expect(implementationAddress).to.be.equal(this.implementationV2.address);
-      });
->>>>>>> 2271e2c5
-    });
   });
 
   describe('#upgradeAndCall', function () {
