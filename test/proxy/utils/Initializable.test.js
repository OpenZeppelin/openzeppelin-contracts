<<<<<<< HEAD
const { ethers } = require('hardhat');
const { expect } = require('chai');
=======
const { ethers, expect } = require('hardhat');
>>>>>>> 345163b4
const { MAX_UINT64 } = require('../../helpers/constants');

describe('Initializable', function () {
  describe('basic testing without inheritance', function () {
    beforeEach('deploying', async function () {
      this.mock = await ethers.deployContract('InitializableMock');
    });

    describe('before initialize', function () {
      it('initializer has not run', async function () {
        expect(await this.mock.initializerRan()).to.be.false;
      });

      it('_initializing returns false before initialization', async function () {
        expect(await this.mock.isInitializing()).to.be.false;
      });
    });

    describe('after initialize', function () {
      beforeEach('initializing', async function () {
        await this.mock.initialize();
      });

      it('initializer has run', async function () {
        expect(await this.mock.initializerRan()).to.be.true;
      });

      it('_initializing returns false after initialization', async function () {
        expect(await this.mock.isInitializing()).to.be.false;
      });

      it('initializer does not run again', async function () {
        await expect(this.mock.initialize()).to.be.revertedWithCustomError(this.mock, 'InvalidInitialization');
      });
    });

    describe('nested under an initializer', function () {
      it('initializer modifier reverts', async function () {
        await expect(this.mock.initializerNested()).to.be.revertedWithCustomError(this.mock, 'InvalidInitialization');
      });

      it('onlyInitializing modifier succeeds', async function () {
        await this.mock.onlyInitializingNested();
        expect(await this.mock.onlyInitializingRan()).to.be.true;
      });
    });

    it('cannot call onlyInitializable function outside the scope of an initializable function', async function () {
      await expect(this.mock.initializeOnlyInitializing()).to.be.revertedWithCustomError(this.mock, 'NotInitializing');
    });
  });

  it('nested initializer can run during construction', async function () {
    const mock = await ethers.deployContract('ConstructorInitializableMock');
    expect(await mock.initializerRan()).to.be.true;
    expect(await mock.onlyInitializingRan()).to.be.true;
  });

  it('multiple constructor levels can be initializers', async function () {
    const mock = await ethers.deployContract('ChildConstructorInitializableMock');
    expect(await mock.initializerRan()).to.be.true;
    expect(await mock.childInitializerRan()).to.be.true;
    expect(await mock.onlyInitializingRan()).to.be.true;
  });

  describe('reinitialization', function () {
    beforeEach('deploying', async function () {
      this.mock = await ethers.deployContract('ReinitializerMock');
    });

    it('can reinitialize', async function () {
      expect(await this.mock.counter()).to.equal(0n);
      await this.mock.initialize();
      expect(await this.mock.counter()).to.equal(1n);
      await this.mock.reinitialize(2);
      expect(await this.mock.counter()).to.equal(2n);
      await this.mock.reinitialize(3);
      expect(await this.mock.counter()).to.equal(3n);
    });

    it('can jump multiple steps', async function () {
      expect(await this.mock.counter()).to.equal(0n);
      await this.mock.initialize();
      expect(await this.mock.counter()).to.equal(1n);
      await this.mock.reinitialize(128);
      expect(await this.mock.counter()).to.equal(2n);
    });

    it('cannot nest reinitializers', async function () {
      expect(await this.mock.counter()).to.equal(0n);
      await expect(this.mock.nestedReinitialize(2, 2)).to.be.revertedWithCustomError(
        this.mock,
        'InvalidInitialization',
      );
      await expect(this.mock.nestedReinitialize(2, 3)).to.be.revertedWithCustomError(
        this.mock,
        'InvalidInitialization',
      );
      await expect(this.mock.nestedReinitialize(3, 2)).to.be.revertedWithCustomError(
        this.mock,
        'InvalidInitialization',
      );
    });

    it('can chain reinitializers', async function () {
      expect(await this.mock.counter()).to.equal(0n);
      await this.mock.chainReinitialize(2, 3);
      expect(await this.mock.counter()).to.equal(2n);
    });

    it('_getInitializedVersion returns right version', async function () {
      await this.mock.initialize();
      expect(await this.mock.getInitializedVersion()).to.equal(1n);
      await this.mock.reinitialize(12);
      expect(await this.mock.getInitializedVersion()).to.equal(12n);
    });

    describe('contract locking', function () {
      it('prevents initialization', async function () {
        await this.mock.disableInitializers();
        await expect(this.mock.initialize()).to.be.revertedWithCustomError(this.mock, 'InvalidInitialization');
      });

      it('prevents re-initialization', async function () {
        await this.mock.disableInitializers();
        await expect(this.mock.reinitialize(255n)).to.be.revertedWithCustomError(this.mock, 'InvalidInitialization');
      });

      it('can lock contract after initialization', async function () {
        await this.mock.initialize();
        await this.mock.disableInitializers();
        await expect(this.mock.reinitialize(255n)).to.be.revertedWithCustomError(this.mock, 'InvalidInitialization');
      });
    });
  });

  describe('events', function () {
    it('constructor initialization emits event', async function () {
      const mock = await ethers.deployContract('ConstructorInitializableMock');
      await expect(mock.deploymentTransaction()).to.emit(mock, 'Initialized').withArgs(1n);
    });

    it('initialization emits event', async function () {
      const mock = await ethers.deployContract('ReinitializerMock');
      await expect(mock.initialize()).to.emit(mock, 'Initialized').withArgs(1n);
    });

    it('reinitialization emits event', async function () {
      const mock = await ethers.deployContract('ReinitializerMock');
      await expect(mock.reinitialize(128)).to.emit(mock, 'Initialized').withArgs(128n);
    });

    it('chained reinitialization emits multiple events', async function () {
      const mock = await ethers.deployContract('ReinitializerMock');

      await expect(mock.chainReinitialize(2, 3))
        .to.emit(mock, 'Initialized')
        .withArgs(2n)
        .to.emit(mock, 'Initialized')
        .withArgs(3n);
    });
  });

  describe('complex testing with inheritance', function () {
    const mother = 12n;
    const gramps = '56';
    const father = 34n;
    const child = 78n;

    beforeEach('deploying', async function () {
      this.mock = await ethers.deployContract('SampleChild');
      await this.mock.initialize(mother, gramps, father, child);
    });

    it('initializes human', async function () {
      expect(await this.mock.isHuman()).to.be.true;
    });

    it('initializes mother', async function () {
      expect(await this.mock.mother()).to.equal(mother);
    });

    it('initializes gramps', async function () {
      expect(await this.mock.gramps()).to.equal(gramps);
    });

    it('initializes father', async function () {
      expect(await this.mock.father()).to.equal(father);
    });

    it('initializes child', async function () {
      expect(await this.mock.child()).to.equal(child);
    });
  });

  describe('disabling initialization', function () {
    it('old and new patterns in bad sequence', async function () {
      const DisableBad1 = await ethers.getContractFactory('DisableBad1');
      await expect(DisableBad1.deploy()).to.be.revertedWithCustomError(DisableBad1, 'InvalidInitialization');

      const DisableBad2 = await ethers.getContractFactory('DisableBad2');
      await expect(DisableBad2.deploy()).to.be.revertedWithCustomError(DisableBad2, 'InvalidInitialization');
    });

    it('old and new patterns in good sequence', async function () {
      const ok = await ethers.deployContract('DisableOk');
      await expect(ok.deploymentTransaction())
        .to.emit(ok, 'Initialized')
        .withArgs(1n)
        .to.emit(ok, 'Initialized')
        .withArgs(MAX_UINT64);
    });
  });
});<|MERGE_RESOLUTION|>--- conflicted
+++ resolved
@@ -1,9 +1,4 @@
-<<<<<<< HEAD
-const { ethers } = require('hardhat');
-const { expect } = require('chai');
-=======
 const { ethers, expect } = require('hardhat');
->>>>>>> 345163b4
 const { MAX_UINT64 } = require('../../helpers/constants');
 
 describe('Initializable', function () {
