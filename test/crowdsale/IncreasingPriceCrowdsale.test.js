const { ether } = require('../helpers/ether');
const { advanceBlock } = require('../helpers/advanceToBlock');
const time = require('../helpers/time');
const shouldFail = require('../helpers/shouldFail');

const BigNumber = web3.BigNumber;

require('chai')
  .use(require('chai-bignumber')(BigNumber))
  .should();

const IncreasingPriceCrowdsaleImpl = artifacts.require('IncreasingPriceCrowdsaleImpl');
const SimpleToken = artifacts.require('SimpleToken');

contract('IncreasingPriceCrowdsale', function ([_, investor, wallet, purchaser]) {
  const value = ether(1);
  const tokenSupply = new BigNumber('1e22');

  describe('rate during crowdsale should change at a fixed step every block', async function () {
    const initialRate = new BigNumber(9166);
    const finalRate = new BigNumber(5500);
    const rateAtTime150 = new BigNumber(9166);
    const rateAtTime300 = new BigNumber(9165);
    const rateAtTime1500 = new BigNumber(9157);
    const rateAtTime30 = new BigNumber(9166);
    const rateAtTime150000 = new BigNumber(8257);
    const rateAtTime450000 = new BigNumber(6439);

    beforeEach(async function () {
      await advanceBlock();
      this.startTime = (await time.latest()) + time.duration.weeks(1);
      this.closingTime = this.startTime + time.duration.weeks(1);
      this.afterClosingTime = this.closingTime + time.duration.seconds(1);
      this.token = await SimpleToken.new();
    });

    it('reverts with a final rate larger than the initial rate', async function () {
      await shouldFail.reverting(IncreasingPriceCrowdsaleImpl.new(
        this.startTime, this.closingTime, wallet, this.token.address, initialRate, initialRate.plus(1)
      ));
    });

    it('reverts with a final equal to the initial rate', async function () {
      await shouldFail.reverting(IncreasingPriceCrowdsaleImpl.new(
        this.startTime, this.closingTime, wallet, this.token.address, initialRate, initialRate
      ));
    });

    it('reverts with a final rate of zero', async function () {
      await shouldFail.reverting(IncreasingPriceCrowdsaleImpl.new(
        this.startTime, this.closingTime, wallet, this.token.address, initialRate, 0
      ));
    });

    context('with crowdsale', function () {
      beforeEach(async function () {
        this.crowdsale = await IncreasingPriceCrowdsaleImpl.new(
          this.startTime, this.closingTime, wallet, this.token.address, initialRate, finalRate
        );
        await this.token.transfer(this.crowdsale.address, tokenSupply);
      });

      it('should have initial and final rate', async function () {
        (await this.crowdsale.initialRate()).should.be.bignumber.equal(initialRate);
        (await this.crowdsale.finalRate()).should.be.bignumber.equal(finalRate);
      });

<<<<<<< HEAD
      it('reverts when the base Crowdsale\'s rate function is called', async function () {
        await shouldFail.reverting(this.crowdsale.rate());
=======
      it('returns a rate of 0 before the crowdsale starts', async function () {
        (await this.crowdsale.getCurrentRate()).should.be.bignumber.equal(0);
      });

      it('returns a rate of 0 after the crowdsale ends', async function () {
        await time.increaseTo(this.afterClosingTime);
        (await this.crowdsale.getCurrentRate()).should.be.bignumber.equal(0);
>>>>>>> 94692acb
      });

      it('at start', async function () {
        await time.increaseTo(this.startTime);
        await this.crowdsale.buyTokens(investor, { value, from: purchaser });
        (await this.token.balanceOf(investor)).should.be.bignumber.equal(value.mul(initialRate));
      });

      it('at time 150', async function () {
        await time.increaseTo(this.startTime + 150);
        await this.crowdsale.buyTokens(investor, { value, from: purchaser });
        (await this.token.balanceOf(investor)).should.be.bignumber.equal(value.mul(rateAtTime150));
      });

      it('at time 300', async function () {
        await time.increaseTo(this.startTime + 300);
        await this.crowdsale.buyTokens(investor, { value, from: purchaser });
        (await this.token.balanceOf(investor)).should.be.bignumber.equal(value.mul(rateAtTime300));
      });

      it('at time 1500', async function () {
        await time.increaseTo(this.startTime + 1500);
        await this.crowdsale.buyTokens(investor, { value, from: purchaser });
        (await this.token.balanceOf(investor)).should.be.bignumber.equal(value.mul(rateAtTime1500));
      });

      it('at time 30', async function () {
        await time.increaseTo(this.startTime + 30);
        await this.crowdsale.buyTokens(investor, { value, from: purchaser });
        (await this.token.balanceOf(investor)).should.be.bignumber.equal(value.mul(rateAtTime30));
      });

      it('at time 150000', async function () {
        await time.increaseTo(this.startTime + 150000);
        await this.crowdsale.buyTokens(investor, { value, from: purchaser });
        (await this.token.balanceOf(investor)).should.be.bignumber.equal(value.mul(rateAtTime150000));
      });

      it('at time 450000', async function () {
        await time.increaseTo(this.startTime + 450000);
        await this.crowdsale.buyTokens(investor, { value, from: purchaser });
        (await this.token.balanceOf(investor)).should.be.bignumber.equal(value.mul(rateAtTime450000));
      });
    });
  });
});<|MERGE_RESOLUTION|>--- conflicted
+++ resolved
@@ -65,10 +65,11 @@
         (await this.crowdsale.finalRate()).should.be.bignumber.equal(finalRate);
       });
 
-<<<<<<< HEAD
+
       it('reverts when the base Crowdsale\'s rate function is called', async function () {
         await shouldFail.reverting(this.crowdsale.rate());
-=======
+      });
+
       it('returns a rate of 0 before the crowdsale starts', async function () {
         (await this.crowdsale.getCurrentRate()).should.be.bignumber.equal(0);
       });
@@ -76,7 +77,6 @@
       it('returns a rate of 0 after the crowdsale ends', async function () {
         await time.increaseTo(this.afterClosingTime);
         (await this.crowdsale.getCurrentRate()).should.be.bignumber.equal(0);
->>>>>>> 94692acb
       });
 
       it('at start', async function () {
