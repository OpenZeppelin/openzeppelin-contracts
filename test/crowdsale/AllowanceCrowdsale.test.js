<<<<<<< HEAD
const { ether } = require('../helpers/ether');
const { assertRevert } = require('../helpers/assertRevert');
=======

import ether from '../helpers/ether';
import assertRevert from '../helpers/assertRevert';
import { ethGetBalance } from '../helpers/web3';
>>>>>>> 40b5594f

const BigNumber = web3.BigNumber;

const should = require('chai')
  .use(require('chai-as-promised'))
  .use(require('chai-bignumber')(BigNumber))
  .should();

const AllowanceCrowdsale = artifacts.require('AllowanceCrowdsaleImpl');
const SimpleToken = artifacts.require('SimpleToken');

contract('AllowanceCrowdsale', function ([_, investor, wallet, purchaser, tokenWallet]) {
  const rate = new BigNumber(1);
  const value = ether(0.42);
  const expectedTokenAmount = rate.mul(value);
  const tokenAllowance = new BigNumber('1e22');
  const ZERO_ADDRESS = '0x0000000000000000000000000000000000000000';

  beforeEach(async function () {
    this.token = await SimpleToken.new({ from: tokenWallet });
    this.crowdsale = await AllowanceCrowdsale.new(rate, wallet, this.token.address, tokenWallet);
    await this.token.approve(this.crowdsale.address, tokenAllowance, { from: tokenWallet });
  });

  describe('accepting payments', function () {
    it('should accept sends', async function () {
      await this.crowdsale.send(value).should.be.fulfilled;
    });

    it('should accept payments', async function () {
      await this.crowdsale.buyTokens(investor, { value: value, from: purchaser }).should.be.fulfilled;
    });
  });

  describe('high-level purchase', function () {
    it('should log purchase', async function () {
      const { logs } = await this.crowdsale.sendTransaction({ value: value, from: investor });
      const event = logs.find(e => e.event === 'TokenPurchase');
      should.exist(event);
      event.args.purchaser.should.equal(investor);
      event.args.beneficiary.should.equal(investor);
      event.args.value.should.be.bignumber.equal(value);
      event.args.amount.should.be.bignumber.equal(expectedTokenAmount);
    });

    it('should assign tokens to sender', async function () {
      await this.crowdsale.sendTransaction({ value: value, from: investor });
      let balance = await this.token.balanceOf(investor);
      balance.should.be.bignumber.equal(expectedTokenAmount);
    });

    it('should forward funds to wallet', async function () {
      const pre = await ethGetBalance(wallet);
      await this.crowdsale.sendTransaction({ value, from: investor });
      const post = await ethGetBalance(wallet);
      post.minus(pre).should.be.bignumber.equal(value);
    });
  });

  describe('check remaining allowance', function () {
    it('should report correct allowace left', async function () {
      let remainingAllowance = tokenAllowance - expectedTokenAmount;
      await this.crowdsale.buyTokens(investor, { value: value, from: purchaser });
      let tokensRemaining = await this.crowdsale.remainingTokens();
      tokensRemaining.should.be.bignumber.equal(remainingAllowance);
    });
  });

  describe('when token wallet is different from token address', function () {
    it('creation reverts', async function () {
      this.token = await SimpleToken.new({ from: tokenWallet });
      await assertRevert(AllowanceCrowdsale.new(rate, wallet, this.token.address, ZERO_ADDRESS));
    });
  });
});<|MERGE_RESOLUTION|>--- conflicted
+++ resolved
@@ -1,12 +1,6 @@
-<<<<<<< HEAD
 const { ether } = require('../helpers/ether');
 const { assertRevert } = require('../helpers/assertRevert');
-=======
-
-import ether from '../helpers/ether';
-import assertRevert from '../helpers/assertRevert';
-import { ethGetBalance } from '../helpers/web3';
->>>>>>> 40b5594f
+const { ethGetBalance } = require('../helpers/web3');
 
 const BigNumber = web3.BigNumber;
 
