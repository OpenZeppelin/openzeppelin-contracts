const { assertRevert } = require('../helpers/assertRevert');

const DelayedClaimable = artifacts.require('DelayedClaimable');

contract('DelayedClaimable', function ([_, owner, newOwner]) {
  beforeEach(async function () {
    this.delayedClaimable = await DelayedClaimable.new({ from: owner });
  });

  it('can set claim blocks', async function () {
    await this.delayedClaimable.transferOwnership(newOwner, { from: owner });
    await this.delayedClaimable.setLimits(0, 1000, { from: owner });
    const end = await this.delayedClaimable.end();
    assert.eq(end, 1000);
    const start = await this.delayedClaimable.start();
    assert.eq(start, 0);
  });

  it('changes pendingOwner after transfer successful', async function () {
    await this.delayedClaimable.transferOwnership(newOwner, { from: owner });
    await this.delayedClaimable.setLimits(0, 1000, { from: owner });
    const end = await this.delayedClaimable.end();
    assert.eq(end, 1000);
    const start = await this.delayedClaimable.start();
<<<<<<< HEAD
    assert.eq(start, 0);
    const pendingOwner = await this.delayedClaimable.pendingOwner();
    assert.eq(pendingOwner, accounts[2]);
    await this.delayedClaimable.claimOwnership({ from: accounts[2] });
    const owner = await this.delayedClaimable.owner();
    assert.eq(owner, accounts[2]);
=======
    assert.equal(start, 0);
    assert.equal((await this.delayedClaimable.pendingOwner()), newOwner);
    await this.delayedClaimable.claimOwnership({ from: newOwner });
    assert.equal((await this.delayedClaimable.owner()), newOwner);
>>>>>>> eca5bf91
  });

  it('changes pendingOwner after transfer fails', async function () {
    await this.delayedClaimable.transferOwnership(newOwner, { from: owner });
    await this.delayedClaimable.setLimits(100, 110, { from: owner });
    const end = await this.delayedClaimable.end();
    assert.eq(end, 110);
    const start = await this.delayedClaimable.start();
<<<<<<< HEAD
    assert.eq(start, 100);
    const pendingOwner = await this.delayedClaimable.pendingOwner();
    assert.eq(pendingOwner, accounts[1]);
    await assertRevert(this.delayedClaimable.claimOwnership({ from: accounts[1] }));
    const owner = await this.delayedClaimable.owner();
    assert.isTrue(owner !== accounts[1]);
=======
    assert.equal(start, 100);
    assert.equal((await this.delayedClaimable.pendingOwner()), newOwner);
    await assertRevert(this.delayedClaimable.claimOwnership({ from: newOwner }));
    assert.isTrue((await this.delayedClaimable.owner()) !== newOwner);
>>>>>>> eca5bf91
  });

  it('set end and start invalid values fail', async function () {
    await this.delayedClaimable.transferOwnership(newOwner, { from: owner });
    await assertRevert(this.delayedClaimable.setLimits(1001, 1000, { from: owner }));
  });
});<|MERGE_RESOLUTION|>--- conflicted
+++ resolved
@@ -22,19 +22,11 @@
     const end = await this.delayedClaimable.end();
     assert.eq(end, 1000);
     const start = await this.delayedClaimable.start();
-<<<<<<< HEAD
-    assert.eq(start, 0);
-    const pendingOwner = await this.delayedClaimable.pendingOwner();
-    assert.eq(pendingOwner, accounts[2]);
-    await this.delayedClaimable.claimOwnership({ from: accounts[2] });
-    const owner = await this.delayedClaimable.owner();
-    assert.eq(owner, accounts[2]);
-=======
+
     assert.equal(start, 0);
     assert.equal((await this.delayedClaimable.pendingOwner()), newOwner);
     await this.delayedClaimable.claimOwnership({ from: newOwner });
     assert.equal((await this.delayedClaimable.owner()), newOwner);
->>>>>>> eca5bf91
   });
 
   it('changes pendingOwner after transfer fails', async function () {
@@ -43,19 +35,11 @@
     const end = await this.delayedClaimable.end();
     assert.eq(end, 110);
     const start = await this.delayedClaimable.start();
-<<<<<<< HEAD
-    assert.eq(start, 100);
-    const pendingOwner = await this.delayedClaimable.pendingOwner();
-    assert.eq(pendingOwner, accounts[1]);
-    await assertRevert(this.delayedClaimable.claimOwnership({ from: accounts[1] }));
-    const owner = await this.delayedClaimable.owner();
-    assert.isTrue(owner !== accounts[1]);
-=======
+
     assert.equal(start, 100);
     assert.equal((await this.delayedClaimable.pendingOwner()), newOwner);
     await assertRevert(this.delayedClaimable.claimOwnership({ from: newOwner }));
     assert.isTrue((await this.delayedClaimable.owner()) !== newOwner);
->>>>>>> eca5bf91
   });
 
   it('set end and start invalid values fail', async function () {
