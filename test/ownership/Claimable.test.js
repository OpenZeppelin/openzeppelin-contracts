--- conflicted
+++ resolved
@@ -2,30 +2,22 @@
 
 const Claimable = artifacts.require('Claimable');
 
-<<<<<<< HEAD
 const BigNumber = web3.BigNumber;
 
 require('chai')
   .use(require('chai-bignumber')(BigNumber))
   .should();
 
-contract('Claimable', function (accounts) {
+contract('Claimable', function ([_, owner, newOwner, anyone]) {
   let claimable;
 
   beforeEach(async function () {
-    claimable = await Claimable.new();
+    claimable = await Claimable.new({ from: owner });
   });
 
   it('should have an owner', async function () {
     const owner = await claimable.owner();
     owner.should.not.eq(0);
-=======
-contract('Claimable', function ([_, owner, newOwner, anyone]) {
-  let claimable;
-
-  beforeEach(async function () {
-    claimable = await Claimable.new({ from: owner });
->>>>>>> eca5bf91
   });
 
   it('changes pendingOwner after transfer', async function () {
@@ -40,15 +32,7 @@
   });
 
   it('should prevent non-owners from transfering', async function () {
-<<<<<<< HEAD
-    const other = accounts[2];
-    const owner = await claimable.owner.call();
-
-    owner.should.eq(other);
-    await assertRevert(claimable.transferOwnership(other, { from: other }));
-=======
     await assertRevert(claimable.transferOwnership(anyone, { from: anyone }));
->>>>>>> eca5bf91
   });
 
   describe('after initiating a transfer', function () {
@@ -58,13 +42,8 @@
 
     it('changes allow pending owner to claim ownership', async function () {
       await claimable.claimOwnership({ from: newOwner });
-<<<<<<< HEAD
-      const owner = await claimable.owner();
 
-      owner.should.eq(newOwner);
-=======
-      assert.isTrue((await claimable.owner()) === newOwner);
->>>>>>> eca5bf91
+      (await claimable.owner()).should.eq(newOwner);
     });
   });
 });