const { ethers } = require('hardhat');
const { expect } = require('chai');

function shouldBehaveLikeNonces() {
  describe('should behave like Nonces', function () {
    const sender = ethers.Wallet.createRandom();
    const other = ethers.Wallet.createRandom();

    it('gets a nonce', async function () {
      expect(this.mock.nonces(sender)).to.eventually.equal(0n);
    });

    describe('_useNonce', function () {
      it('increments a nonce', async function () {
        expect(this.mock.nonces(sender)).to.eventually.equal(0n);

        const eventName = ['return$_useNonce', 'return$_useNonce_address'].find(name =>
          this.mock.interface.getEvent(name),
        );

        await expect(this.mock.$_useNonce(sender)).to.emit(this.mock, eventName).withArgs(0n);

        await expect(this.mock.nonces(sender)).to.eventually.equal(1n);
      });

      it("increments only sender's nonce", async function () {
        await expect(this.mock.nonces(sender)).to.eventually.equal(0n);
        await expect(this.mock.nonces(other)).to.eventually.equal(0n);

        await this.mock.$_useNonce(sender);

        await expect(this.mock.nonces(sender)).to.eventually.equal(1n);
        await expect(this.mock.nonces(other)).to.eventually.equal(0n);
      });
    });

    describe('_useCheckedNonce', function () {
      it('increments a nonce', async function () {
        // current nonce is 0n
        await expect(this.mock.nonces(sender)).to.eventually.equal(0n);

        await this.mock.$_useCheckedNonce(sender, 0n);

        await expect(this.mock.nonces(sender)).to.eventually.equal(1n);
      });

      it("increments only sender's nonce", async function () {
        // current nonce is 0n
        await expect(this.mock.nonces(sender)).to.eventually.equal(0n);
        await expect(this.mock.nonces(other)).to.eventually.equal(0n);

        await this.mock.$_useCheckedNonce(sender, 0n);

        await expect(this.mock.nonces(sender)).to.eventually.equal(1n);
        await expect(this.mock.nonces(other)).to.eventually.equal(0n);
      });

      it('reverts when nonce is not the expected', async function () {
        const currentNonce = await this.mock.nonces(sender);

        await expect(this.mock.$_useCheckedNonce(sender, currentNonce + 1n))
          .to.be.revertedWithCustomError(this.mock, 'InvalidAccountNonce')
          .withArgs(sender, currentNonce);
      });
    });
  });
}

function shouldBehaveLikeNoncesKeyed() {
  describe('should support nonces with keys', function () {
    const sender = ethers.Wallet.createRandom();

    const keyOffset = key => key << 64n;

    it('gets a nonce', async function () {
      await expect(this.mock.nonces(sender, ethers.Typed.uint192(0n))).to.eventually.equal(keyOffset(0n) + 0n);
      await expect(this.mock.nonces(sender, ethers.Typed.uint192(17n))).to.eventually.equal(keyOffset(17n) + 0n);
    });

    describe('_useNonce', function () {
      it('default variant uses key 0', async function () {
        await expect(this.mock.nonces(sender, ethers.Typed.uint192(0n))).to.eventually.equal(keyOffset(0n) + 0n);
        await expect(this.mock.nonces(sender, ethers.Typed.uint192(17n))).to.eventually.equal(keyOffset(17n) + 0n);

        await expect(this.mock.$_useNonce(sender)).to.emit(this.mock, 'return$_useNonce_address').withArgs(0n);

        await expect(this.mock.$_useNonce(sender, ethers.Typed.uint192(0n)))
          .to.emit(this.mock, 'return$_useNonce_address_uint192')
          .withArgs(keyOffset(0n) + 1n);

        await expect(this.mock.nonces(sender, ethers.Typed.uint192(0n))).to.eventually.equal(keyOffset(0n) + 2n);
        await expect(this.mock.nonces(sender, ethers.Typed.uint192(17n))).to.eventually.equal(keyOffset(17n) + 0n);
      });

      it('use nonce at another key', async function () {
        await expect(this.mock.nonces(sender, ethers.Typed.uint192(0n))).to.eventually.equal(keyOffset(0n) + 0n);
        await expect(this.mock.nonces(sender, ethers.Typed.uint192(17n))).to.eventually.equal(keyOffset(17n) + 0n);

        await expect(this.mock.$_useNonce(sender, ethers.Typed.uint192(17n)))
          .to.emit(this.mock, 'return$_useNonce_address_uint192')
          .withArgs(keyOffset(17n) + 0n);

        await expect(this.mock.$_useNonce(sender, ethers.Typed.uint192(17n)))
          .to.emit(this.mock, 'return$_useNonce_address_uint192')
          .withArgs(keyOffset(17n) + 1n);

        await expect(this.mock.nonces(sender, ethers.Typed.uint192(0n))).to.eventually.equal(keyOffset(0n) + 0n);
        await expect(this.mock.nonces(sender, ethers.Typed.uint192(17n))).to.eventually.equal(keyOffset(17n) + 2n);
      });
    });

    describe('_useCheckedNonce(address, uint256)', function () {
      it('default variant uses key 0', async function () {
        const currentNonce = await this.mock.nonces(sender, ethers.Typed.uint192(0n));

        await this.mock.$_useCheckedNonce(sender, currentNonce);

        await expect(this.mock.nonces(sender, ethers.Typed.uint192(0n))).to.eventually.equal(currentNonce + 1n);
      });

      it('use nonce at another key', async function () {
        const currentNonce = await this.mock.nonces(sender, ethers.Typed.uint192(17n));

        await this.mock.$_useCheckedNonce(sender, currentNonce);

        await expect(this.mock.nonces(sender, ethers.Typed.uint192(17n))).to.eventually.equal(currentNonce + 1n);
      });

      it('reverts when nonce is not the expected', async function () {
        const currentNonce = await this.mock.nonces(sender, ethers.Typed.uint192(42n));

        // use and increment
        await this.mock.$_useCheckedNonce(sender, currentNonce);

        // reuse same nonce
        await expect(this.mock.$_useCheckedNonce(sender, currentNonce))
          .to.be.revertedWithCustomError(this.mock, 'InvalidAccountNonce')
          .withArgs(sender, currentNonce + 1n);

        // use "future" nonce too early
        await expect(this.mock.$_useCheckedNonce(sender, currentNonce + 10n))
          .to.be.revertedWithCustomError(this.mock, 'InvalidAccountNonce')
          .withArgs(sender, currentNonce + 1n);
      });
    });

    describe('_useCheckedNonce(address, uint192, uint64)', function () {
      const MASK = 0xffffffffffffffffn;

      it('default variant uses key 0', async function () {
        const currentNonce = await this.mock.nonces(sender, ethers.Typed.uint192(0n));

        await this.mock.$_useCheckedNonce(sender, ethers.Typed.uint192(0n), currentNonce);

<<<<<<< HEAD
        expect(this.mock.nonces(sender, ethers.Typed.uint192(0n))).to.eventually.equal(currentNonce + 1n);
=======
        await expect(this.mock.nonces(sender, ethers.Typed.uint192(0n))).to.eventually.equal(currentNonce + 1n);
>>>>>>> a2a5dc26
      });

      it('use nonce at another key', async function () {
        const currentNonce = await this.mock.nonces(sender, ethers.Typed.uint192(17n));

        await this.mock.$_useCheckedNonce(sender, ethers.Typed.uint192(17n), currentNonce & MASK);

<<<<<<< HEAD
        expect(this.mock.nonces(sender, ethers.Typed.uint192(17n))).to.eventually.equal(currentNonce + 1n);
=======
        await expect(this.mock.nonces(sender, ethers.Typed.uint192(17n))).to.eventually.equal(currentNonce + 1n);
>>>>>>> a2a5dc26
      });

      it('reverts when nonce is not the expected', async function () {
        const currentNonce = await this.mock.nonces(sender, ethers.Typed.uint192(42n));

        // use and increment
        await this.mock.$_useCheckedNonce(sender, ethers.Typed.uint192(42n), currentNonce & MASK);

        // reuse same nonce
        await expect(this.mock.$_useCheckedNonce(sender, ethers.Typed.uint192(42n), currentNonce & MASK))
          .to.be.revertedWithCustomError(this.mock, 'InvalidAccountNonce')
          .withArgs(sender, currentNonce + 1n);

        // use "future" nonce too early
        await expect(this.mock.$_useCheckedNonce(sender, ethers.Typed.uint192(42n), (currentNonce & MASK) + 10n))
          .to.be.revertedWithCustomError(this.mock, 'InvalidAccountNonce')
          .withArgs(sender, currentNonce + 1n);
      });
    });
  });
}

module.exports = {
  shouldBehaveLikeNonces,
  shouldBehaveLikeNoncesKeyed,
};<|MERGE_RESOLUTION|>--- conflicted
+++ resolved
@@ -152,11 +152,7 @@
 
         await this.mock.$_useCheckedNonce(sender, ethers.Typed.uint192(0n), currentNonce);
 
-<<<<<<< HEAD
-        expect(this.mock.nonces(sender, ethers.Typed.uint192(0n))).to.eventually.equal(currentNonce + 1n);
-=======
         await expect(this.mock.nonces(sender, ethers.Typed.uint192(0n))).to.eventually.equal(currentNonce + 1n);
->>>>>>> a2a5dc26
       });
 
       it('use nonce at another key', async function () {
@@ -164,11 +160,7 @@
 
         await this.mock.$_useCheckedNonce(sender, ethers.Typed.uint192(17n), currentNonce & MASK);
 
-<<<<<<< HEAD
-        expect(this.mock.nonces(sender, ethers.Typed.uint192(17n))).to.eventually.equal(currentNonce + 1n);
-=======
         await expect(this.mock.nonces(sender, ethers.Typed.uint192(17n))).to.eventually.equal(currentNonce + 1n);
->>>>>>> a2a5dc26
       });
 
       it('reverts when nonce is not the expected', async function () {
