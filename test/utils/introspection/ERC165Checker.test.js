--- conflicted
+++ resolved
@@ -48,14 +48,10 @@
     });
 
     it('does not support mock interface via supportsERC165InterfaceUnchecked', async function () {
-<<<<<<< HEAD
-      const supported = await this.mock.supportsERC165InterfaceUnchecked(
-        this.target.address,
-        DUMMY_ID,
-      );
-=======
-      const supported = await this.mock.$supportsERC165InterfaceUnchecked(this.target.address, DUMMY_ID);
->>>>>>> 2fc24fc8
+      const supported = await this.mock.$supportsERC165InterfaceUnchecked(
+        this.target.address,
+        DUMMY_ID,
+      );
       expect(supported).to.equal(false);
     });
   });
@@ -87,14 +83,10 @@
     });
 
     it('does not support mock interface via supportsERC165InterfaceUnchecked', async function () {
-<<<<<<< HEAD
-      const supported = await this.mock.supportsERC165InterfaceUnchecked(
-        this.target.address,
-        DUMMY_ID,
-      );
-=======
-      const supported = await this.mock.$supportsERC165InterfaceUnchecked(this.target.address, DUMMY_ID);
->>>>>>> 2fc24fc8
+      const supported = await this.mock.$supportsERC165InterfaceUnchecked(
+        this.target.address,
+        DUMMY_ID,
+      );
       expect(supported).to.equal(true);
     });
   });
@@ -126,14 +118,10 @@
     });
 
     it('does not support mock interface via supportsERC165InterfaceUnchecked', async function () {
-<<<<<<< HEAD
-      const supported = await this.mock.supportsERC165InterfaceUnchecked(
-        this.target.address,
-        DUMMY_ID,
-      );
-=======
-      const supported = await this.mock.$supportsERC165InterfaceUnchecked(this.target.address, DUMMY_ID);
->>>>>>> 2fc24fc8
+      const supported = await this.mock.$supportsERC165InterfaceUnchecked(
+        this.target.address,
+        DUMMY_ID,
+      );
       expect(supported).to.equal(false);
     });
   });
@@ -165,14 +153,10 @@
     });
 
     it('does not support mock interface via supportsERC165InterfaceUnchecked', async function () {
-<<<<<<< HEAD
-      const supported = await this.mock.supportsERC165InterfaceUnchecked(
-        this.target.address,
-        DUMMY_ID,
-      );
-=======
-      const supported = await this.mock.$supportsERC165InterfaceUnchecked(this.target.address, DUMMY_ID);
->>>>>>> 2fc24fc8
+      const supported = await this.mock.$supportsERC165InterfaceUnchecked(
+        this.target.address,
+        DUMMY_ID,
+      );
       expect(supported).to.equal(false);
     });
   });
@@ -205,23 +189,21 @@
     });
 
     it('supports mock interface via supportsERC165InterfaceUnchecked', async function () {
-<<<<<<< HEAD
-      const supported = await this.mock.supportsERC165InterfaceUnchecked(
-        this.target.address,
-        DUMMY_ID,
-      );
-=======
-      const supported = await this.mock.$supportsERC165InterfaceUnchecked(this.target.address, DUMMY_ID);
->>>>>>> 2fc24fc8
+      const supported = await this.mock.$supportsERC165InterfaceUnchecked(
+        this.target.address,
+        DUMMY_ID,
+      );
       expect(supported).to.equal(true);
     });
   });
 
   context('ERC165 and many interfaces supported', function () {
     beforeEach(async function () {
-      this.supportedInterfaces = [ DUMMY_ID, DUMMY_ID_2, DUMMY_ID_3 ];
+      this.supportedInterfaces = [DUMMY_ID, DUMMY_ID_2, DUMMY_ID_3];
       this.target = await ERC165Storage.new();
-      await Promise.all(this.supportedInterfaces.map(interfaceId => this.target.$_registerInterface(interfaceId)));
+      await Promise.all(
+        this.supportedInterfaces.map(interfaceId => this.target.$_registerInterface(interfaceId)),
+      );
     });
 
     it('supports ERC165', async function () {
@@ -237,54 +219,38 @@
     });
 
     it('supports all interfaceIds via supportsAllInterfaces', async function () {
-<<<<<<< HEAD
-      const supported = await this.mock.supportsAllInterfaces(
+      const supported = await this.mock.$supportsAllInterfaces(
         this.target.address,
         this.supportedInterfaces,
       );
-=======
-      const supported = await this.mock.$supportsAllInterfaces(this.target.address, this.supportedInterfaces);
->>>>>>> 2fc24fc8
       expect(supported).to.equal(true);
     });
 
     it('supports none of the interfaces queried via supportsAllInterfaces', async function () {
       const interfaceIdsToTest = [DUMMY_UNSUPPORTED_ID, DUMMY_UNSUPPORTED_ID_2];
 
-<<<<<<< HEAD
-      const supported = await this.mock.supportsAllInterfaces(
+      const supported = await this.mock.$supportsAllInterfaces(
         this.target.address,
         interfaceIdsToTest,
       );
-=======
-      const supported = await this.mock.$supportsAllInterfaces(this.target.address, interfaceIdsToTest);
->>>>>>> 2fc24fc8
       expect(supported).to.equal(false);
     });
 
     it('supports not all of the interfaces queried via supportsAllInterfaces', async function () {
       const interfaceIdsToTest = [...this.supportedInterfaces, DUMMY_UNSUPPORTED_ID];
 
-<<<<<<< HEAD
-      const supported = await this.mock.supportsAllInterfaces(
+      const supported = await this.mock.$supportsAllInterfaces(
         this.target.address,
         interfaceIdsToTest,
       );
-=======
-      const supported = await this.mock.$supportsAllInterfaces(this.target.address, interfaceIdsToTest);
->>>>>>> 2fc24fc8
       expect(supported).to.equal(false);
     });
 
     it('supports all interfaceIds via getSupportedInterfaces', async function () {
-<<<<<<< HEAD
-      const supported = await this.mock.getSupportedInterfaces(
+      const supported = await this.mock.$getSupportedInterfaces(
         this.target.address,
         this.supportedInterfaces,
       );
-=======
-      const supported = await this.mock.$getSupportedInterfaces(this.target.address, this.supportedInterfaces);
->>>>>>> 2fc24fc8
       expect(supported.length).to.equal(3);
       expect(supported[0]).to.equal(true);
       expect(supported[1]).to.equal(true);
@@ -294,14 +260,10 @@
     it('supports none of the interfaces queried via getSupportedInterfaces', async function () {
       const interfaceIdsToTest = [DUMMY_UNSUPPORTED_ID, DUMMY_UNSUPPORTED_ID_2];
 
-<<<<<<< HEAD
-      const supported = await this.mock.getSupportedInterfaces(
+      const supported = await this.mock.$getSupportedInterfaces(
         this.target.address,
         interfaceIdsToTest,
       );
-=======
-      const supported = await this.mock.$getSupportedInterfaces(this.target.address, interfaceIdsToTest);
->>>>>>> 2fc24fc8
       expect(supported.length).to.equal(2);
       expect(supported[0]).to.equal(false);
       expect(supported[1]).to.equal(false);
@@ -310,14 +272,10 @@
     it('supports not all of the interfaces queried via getSupportedInterfaces', async function () {
       const interfaceIdsToTest = [...this.supportedInterfaces, DUMMY_UNSUPPORTED_ID];
 
-<<<<<<< HEAD
-      const supported = await this.mock.getSupportedInterfaces(
+      const supported = await this.mock.$getSupportedInterfaces(
         this.target.address,
         interfaceIdsToTest,
       );
-=======
-      const supported = await this.mock.$getSupportedInterfaces(this.target.address, interfaceIdsToTest);
->>>>>>> 2fc24fc8
       expect(supported.length).to.equal(4);
       expect(supported[0]).to.equal(true);
       expect(supported[1]).to.equal(true);
@@ -327,14 +285,10 @@
 
     it('supports each interfaceId via supportsERC165InterfaceUnchecked', async function () {
       for (const interfaceId of this.supportedInterfaces) {
-<<<<<<< HEAD
-        const supported = await this.mock.supportsERC165InterfaceUnchecked(
+        const supported = await this.mock.$supportsERC165InterfaceUnchecked(
           this.target.address,
           interfaceId,
         );
-=======
-        const supported = await this.mock.$supportsERC165InterfaceUnchecked(this.target.address, interfaceId);
->>>>>>> 2fc24fc8
         expect(supported).to.equal(true);
       }
     });
@@ -374,26 +328,13 @@
     const tx1 = await this.mock.$supportsInterface.sendTransaction(this.target.address, DUMMY_ID);
     expect(tx1.receipt.gasUsed).to.be.lessThan(120000); // 3*30k + 21k + some margin
 
-<<<<<<< HEAD
-    const tx2 = await this.mock.getSupportedInterfaces.sendTransaction(this.target.address, [
+    const tx2 = await this.mock.$getSupportedInterfaces.sendTransaction(this.target.address, [
       DUMMY_ID,
       DUMMY_ID_2,
       DUMMY_ID_3,
       DUMMY_UNSUPPORTED_ID,
       DUMMY_UNSUPPORTED_ID_2,
     ]);
-=======
-    const tx2 = await this.mock.$getSupportedInterfaces.sendTransaction(
-      this.target.address,
-      [
-        DUMMY_ID,
-        DUMMY_ID_2,
-        DUMMY_ID_3,
-        DUMMY_UNSUPPORTED_ID,
-        DUMMY_UNSUPPORTED_ID_2,
-      ],
-    );
->>>>>>> 2fc24fc8
     expect(tx2.receipt.gasUsed).to.be.lessThan(250000); // (2+5)*30k + 21k + some margin
   });
 });