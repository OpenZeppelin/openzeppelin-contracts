--- conflicted
+++ resolved
@@ -99,12 +99,9 @@
     'approve(address,uint256,uint256)',
     'setOperator(address,bool)',
   ],
-<<<<<<< HEAD
   ERC6909TokenSupply: ['totalSupply(uint256)'],
   ERC6909Metadata: ['name(uint256)', 'symbol(uint256)', 'decimals(uint256)'],
-=======
   ERC6909ContentURI: ['contractURI()', 'tokenURI(uint256)'],
->>>>>>> 0d9fcb7d
 };
 
 const INTERFACE_IDS = mapValues(SIGNATURES, interfaceId);
