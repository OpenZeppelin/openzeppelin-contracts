--- conflicted
+++ resolved
@@ -121,48 +121,23 @@
     });
   });
 
-<<<<<<< HEAD
   describe('test special cases', function () {
-    // In theory, all private keys between 1 and P256.N-1 should be supported. However, the computation fast method
-    // introduced artefacts that can cause invalid computation for some particular keys
     const { n: N } = secp256r1.CURVE;
-    const unsupported = [
-      N / 3n,
-      N / 2n - 1n,
-      N / 2n,
-      N * 2n / 3n,
-      N - 3n,
-      N - 2n,
-      N - 1n,
-    ];
+
+    // In theory, all private keys between 1 and P256.N-1 should be supported. However, the fast computation method
+    // introduces artefacts that can cause invalid computation for some particular keys
+    const unsupported = [N / 3n, N / 2n - 1n, N / 2n, (N * 2n) / 3n, N - 3n, N - 2n, N - 1n];
 
     for (const privateKey of [].concat(
       range(1n, 6n),
       range(N / 3n - 5n, N / 3n + 6n),
       range(N / 2n - 5n, N / 2n + 6n),
-      range(N * 2n / 3n - 5n, N * 2n / 3n + 6n),
+      range((N * 2n) / 3n - 5n, (N * 2n) / 3n + 6n),
       range(N - 5n, N),
     )) {
       const result = !unsupported.includes(privateKey);
       it(`case P = ${privateKey} * G: ${result ? 'success' : 'failure'}`, async function () {
         const { messageHash, signature, publicKey } = prepareSignature(privateKey);
-=======
-  describe('edge cases', function () {
-    // In theory, all private keys between 1 and P256.N-1 should be supported. However, the fast computation method
-    // introduces artefacts that can cause invalid computation for some particular keys
-    for (const [privateKey, result] of [
-      [1n, true], // fixed
-      [2n, true], // fixed
-      [3n, true], // fixed
-      [-3n, false],
-      [-2n, false],
-      [-1n, false],
-    ]) {
-      it(`unsupported case: P = ${privateKey} * G`, async function () {
-        const { messageHash, signature, publicKey } = prepareSignature(
-          privateKey < 0 ? privateKey + secp256r1.CURVE.n : privateKey,
-        );
->>>>>>> 26e63159
         expect(await this.mock.$verifySolidity(messageHash, ...signature, ...publicKey)).to.equal(result);
       });
     }
