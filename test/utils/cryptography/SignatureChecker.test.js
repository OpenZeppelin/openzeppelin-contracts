--- conflicted
+++ resolved
@@ -3,11 +3,7 @@
 const { loadFixture } = require('@nomicfoundation/hardhat-network-helpers');
 
 const precompile = require('../../helpers/precompiles');
-<<<<<<< HEAD
-const { PANIC_CODES } = require('@nomicfoundation/hardhat-chai-matchers/panic');
-=======
 const { P256SigningKey, NonNativeSigner } = require('../../helpers/signers');
->>>>>>> 1d9400e0
 
 const TEST_MESSAGE = ethers.id('OpenZeppelin');
 const TEST_MESSAGE_HASH = ethers.hashMessage(TEST_MESSAGE);
@@ -15,16 +11,8 @@
 const WRONG_MESSAGE = ethers.id('Nope');
 const WRONG_MESSAGE_HASH = ethers.hashMessage(WRONG_MESSAGE);
 
-<<<<<<< HEAD
-const VALID_SW_KEY_1 = ethers.toUtf8Bytes('valid_key_1');
-const VALID_SW_KEY_2 = ethers.toUtf8Bytes('valid_key_2');
-
-const VALID_SW_SIGNATURE_1 = ethers.toUtf8Bytes('valid_signature_1');
-const VALID_SW_SIGNATURE_2 = ethers.toUtf8Bytes('valid_signature_2');
-=======
 const aliceP256 = new NonNativeSigner(P256SigningKey.random());
 const bobP256 = new NonNativeSigner(P256SigningKey.random());
->>>>>>> 1d9400e0
 
 async function fixture() {
   const [signer, extraSigner, other] = await ethers.getSigners();
@@ -33,11 +21,7 @@
   const wallet2 = await ethers.deployContract('ERC1271WalletMock', [extraSigner]);
   const malicious = await ethers.deployContract('ERC1271MaliciousMock');
   const signature = await signer.signMessage(TEST_MESSAGE);
-<<<<<<< HEAD
-  const verifier = await ethers.deployContract('ERC7913VerifierMock');
-=======
   const verifier = await ethers.deployContract('ERC7913P256Verifier');
->>>>>>> 1d9400e0
 
   return { signer, other, extraSigner, mock, wallet, wallet2, malicious, signature, verifier };
 }
@@ -145,48 +129,6 @@
 
       describe('with ERC-7913 verifier', function () {
         it('with matching signer and signature', async function () {
-<<<<<<< HEAD
-          await expect(
-            this.mock.$isValidERC7913SignatureNow(
-              ethers.concat([this.verifier.target, VALID_SW_KEY_1]),
-              TEST_MESSAGE_HASH,
-              VALID_SW_SIGNATURE_1,
-            ),
-          ).to.eventually.be.true;
-        });
-
-        it('with invalid verifier', async function () {
-          const invalidVerifierSigner = ethers.concat([this.mock.target, VALID_SW_KEY_1]);
-          await expect(
-            this.mock.$isValidERC7913SignatureNow(invalidVerifierSigner, TEST_MESSAGE_HASH, VALID_SW_SIGNATURE_1),
-          ).to.eventually.be.false;
-        });
-
-        it('with invalid key', async function () {
-          await expect(
-            this.mock.$isValidERC7913SignatureNow(
-              ethers.concat([this.verifier.target, ethers.randomBytes(32)]),
-              TEST_MESSAGE_HASH,
-              VALID_SW_SIGNATURE_1,
-            ),
-          ).to.eventually.be.false;
-        });
-
-        it('with invalid signature', async function () {
-          await expect(
-            this.mock.$isValidERC7913SignatureNow(
-              ethers.concat([this.verifier.target, VALID_SW_KEY_1]),
-              TEST_MESSAGE_HASH,
-              ethers.randomBytes(65),
-            ),
-          ).to.eventually.be.false;
-        });
-
-        it('with signer too short', async function () {
-          const shortSigner = ethers.randomBytes(19);
-          await expect(this.mock.$isValidERC7913SignatureNow(shortSigner, TEST_MESSAGE_HASH, VALID_SW_SIGNATURE_1)).to
-            .eventually.be.false;
-=======
           const signer = ethers.concat([
             this.verifier.target,
             aliceP256.signingKey.publicKey.qx,
@@ -235,21 +177,11 @@
           const signature = await aliceP256.signMessage(TEST_MESSAGE);
           await expect(this.mock.$isValidERC7913SignatureNow(signer, TEST_MESSAGE_HASH, signature)).to.eventually.be
             .false;
->>>>>>> 1d9400e0
         });
       });
     });
 
     describe('areValidERC7913SignaturesNow', function () {
-<<<<<<< HEAD
-      it('should validate a single signature', async function () {
-        const signature = await this.signer.signMessage(TEST_MESSAGE);
-        await expect(
-          this.mock.$areValidERC7913SignaturesNow(
-            TEST_MESSAGE_HASH,
-            [ethers.zeroPadValue(this.signer.address, 20)],
-            [signature],
-=======
       const sortSigners = (...signers) =>
         signers.sort(({ signer: a }, { signer: b }) => ethers.keccak256(b) - ethers.keccak256(a));
 
@@ -286,91 +218,10 @@
             TEST_MESSAGE_HASH,
             signers.map(({ signer }) => signer),
             signers.map(({ signature }) => signature),
->>>>>>> 1d9400e0
-          ),
-        ).to.eventually.be.true;
-      });
-
-<<<<<<< HEAD
-      it('should validate multiple signatures with different signer types', async function () {
-        const signature = await this.signer.signMessage(TEST_MESSAGE);
-        const pairs = [
-          [ethers.zeroPadValue(this.signer.address, 20), signature],
-          [ethers.zeroPadValue(this.wallet.target, 20), signature],
-          [ethers.concat([this.verifier.target, VALID_SW_KEY_1]), VALID_SW_SIGNATURE_1],
-        ].sort(([a], [b]) => ethers.keccak256(a) - ethers.keccak256(b));
-        const signers = pairs.map(([signer]) => signer);
-        const signatures = pairs.map(([, signature]) => signature);
-        await expect(this.mock.$areValidERC7913SignaturesNow(TEST_MESSAGE_HASH, signers, signatures)).to.eventually.be
-          .true;
-      });
-
-      it('should validate multiple EOA signatures', async function () {
-        const pairs = [
-          [ethers.zeroPadValue(this.signer.address, 20), await this.signer.signMessage(TEST_MESSAGE)],
-          [ethers.zeroPadValue(this.extraSigner.address, 20), await this.extraSigner.signMessage(TEST_MESSAGE)],
-        ].sort(([a], [b]) => ethers.keccak256(a) - ethers.keccak256(b));
-        const signers = pairs.map(([signer]) => signer);
-        const signatures = pairs.map(([, signature]) => signature);
-        await expect(this.mock.$areValidERC7913SignaturesNow(TEST_MESSAGE_HASH, signers, signatures)).to.eventually.be
-          .true;
-      });
-
-      it('should validate multiple ERC-1271 wallet signatures', async function () {
-        const pairs = [
-          [ethers.zeroPadValue(this.wallet.target, 20), await this.signer.signMessage(TEST_MESSAGE)],
-          [ethers.zeroPadValue(this.wallet2.target, 20), await this.extraSigner.signMessage(TEST_MESSAGE)],
-        ].sort(([a], [b]) => ethers.keccak256(a) - ethers.keccak256(b));
-        const signers = pairs.map(([signer]) => signer);
-        const signatures = pairs.map(([, signature]) => signature);
-        await expect(this.mock.$areValidERC7913SignaturesNow(TEST_MESSAGE_HASH, signers, signatures)).to.eventually.be
-          .true;
-      });
-
-      it('should validate multiple ERC-7913 signatures', async function () {
-        const pairs = [
-          [ethers.concat([this.verifier.target, VALID_SW_KEY_1]), VALID_SW_SIGNATURE_1],
-          [ethers.concat([this.verifier.target, VALID_SW_KEY_2]), VALID_SW_SIGNATURE_2],
-        ].sort(([a], [b]) => ethers.keccak256(a) - ethers.keccak256(b));
-        const signers = pairs.map(([signer]) => signer);
-        const signatures = pairs.map(([, signature]) => signature);
-        await expect(this.mock.$areValidERC7913SignaturesNow(TEST_MESSAGE_HASH, signers, signatures)).to.eventually.be
-          .true;
-      });
-
-      it('should return false if any signature is invalid', async function () {
-        await expect(
-          this.mock.$areValidERC7913SignaturesNow(
-            TEST_MESSAGE_HASH,
-            [ethers.zeroPadValue(this.signer.address, 20), await this.extraSigner.signMessage(TEST_MESSAGE)],
-            [await this.signer.signMessage(TEST_MESSAGE), await this.signer.signMessage(WRONG_MESSAGE)],
-          ),
-        ).to.eventually.be.false;
-      });
-
-      it('should return false if signers are not ordered by ID', async function () {
-        const pairs = [
-          [ethers.zeroPadValue(this.signer.address, 20), await this.signer.signMessage(TEST_MESSAGE)],
-          [ethers.zeroPadValue(this.extraSigner.address, 20), await this.extraSigner.signMessage(TEST_MESSAGE)],
-        ];
-
-        if (ethers.keccak256(pairs[0][0]) < ethers.keccak256(pairs[1][0])) {
-          pairs.reverse();
-        }
-
-        const signers = pairs.map(([signer]) => signer);
-        const signatures = pairs.map(([, signature]) => signature);
-        await expect(this.mock.$areValidERC7913SignaturesNow(TEST_MESSAGE_HASH, signers, signatures)).to.eventually.be
-          .false;
-      });
-
-      it('should return false if there are duplicate signers', async function () {
-        await expect(
-          this.mock.$areValidERC7913SignaturesNow(
-            TEST_MESSAGE_HASH,
-            [ethers.zeroPadValue(this.signer.address, 20), ethers.zeroPadValue(this.signer.address, 20)], // Same signer used twice
-            [await this.signer.signMessage(TEST_MESSAGE), await this.signer.signMessage(TEST_MESSAGE)],
-=======
+          ),
+        ).to.eventually.be.true;
+      });
+
       it('should validate multiple EOA signatures', async function () {
         const signers = sortSigners(
           {
@@ -509,21 +360,10 @@
             TEST_MESSAGE_HASH,
             signers.map(({ signer }) => signer),
             signers.map(({ signature }) => signature),
->>>>>>> 1d9400e0
           ),
         ).to.eventually.be.false;
       });
 
-<<<<<<< HEAD
-      it('should fail if signatures array length does not match signers array length', async function () {
-        await expect(
-          this.mock.$areValidERC7913SignaturesNow(
-            TEST_MESSAGE_HASH,
-            [ethers.zeroPadValue(this.signer.address, 20), await this.extraSigner.signMessage(TEST_MESSAGE)],
-            [await this.signer.signMessage(TEST_MESSAGE)], // Missing one signature
-          ),
-        ).to.be.revertedWithPanic(PANIC_CODES.ARRAY_ACCESS_OUT_OF_BOUNDS);
-=======
       it('should return false if signatures array length does not match signers array length', async function () {
         const signers = sortSigners(
           {
@@ -543,7 +383,6 @@
             signers.map(({ signature }) => signature).slice(1),
           ),
         ).to.eventually.be.false;
->>>>>>> 1d9400e0
       });
 
       it('should pass with empty arrays', async function () {
