const { ethers } = require('hardhat');
const { expect } = require('chai');
const { loadFixture } = require('@nomicfoundation/hardhat-network-helpers');

const precompile = require('../../helpers/precompiles');
const { P256SigningKey, NonNativeSigner } = require('../../helpers/signers');

const TEST_MESSAGE = ethers.id('OpenZeppelin');
const TEST_MESSAGE_HASH = ethers.hashMessage(TEST_MESSAGE);

const WRONG_MESSAGE = ethers.id('Nope');
const WRONG_MESSAGE_HASH = ethers.hashMessage(WRONG_MESSAGE);

const aliceP256 = new NonNativeSigner(P256SigningKey.random());
const bobP256 = new NonNativeSigner(P256SigningKey.random());

async function fixture() {
  const [signer, extraSigner, other] = await ethers.getSigners();
  const mock = await ethers.deployContract('$SignatureChecker');
  const wallet = await ethers.deployContract('ERC1271WalletMock', [signer]);
  const wallet2 = await ethers.deployContract('ERC1271WalletMock', [extraSigner]);
  const malicious = await ethers.deployContract('ERC1271MaliciousMock');
  const signature = await signer.signMessage(TEST_MESSAGE);
  const verifier = await ethers.deployContract('ERC7913P256Verifier');

  return { signer, other, extraSigner, mock, wallet, wallet2, malicious, signature, verifier };
}

describe('SignatureChecker (ERC1271)', function () {
  before('deploying', async function () {
    Object.assign(this, await loadFixture(fixture));
  });

  describe('EOA account', function () {
    it('with matching signer and signature', async function () {
      await expect(this.mock.$isValidSignatureNow(this.signer, TEST_MESSAGE_HASH, this.signature)).to.eventually.be
        .true;
    });

    it('with invalid signer', async function () {
      await expect(this.mock.$isValidSignatureNow(this.other, TEST_MESSAGE_HASH, this.signature)).to.eventually.be
        .false;
    });

    it('with invalid signature', async function () {
      await expect(this.mock.$isValidSignatureNow(this.signer, WRONG_MESSAGE_HASH, this.signature)).to.eventually.be
        .false;
    });
  });

  describe('ERC1271 wallet', function () {
    for (const fn of ['isValidERC1271SignatureNow', 'isValidSignatureNow']) {
      describe(fn, function () {
        it('with matching signer and signature', async function () {
          await expect(this.mock.getFunction(`$${fn}`)(this.wallet, TEST_MESSAGE_HASH, this.signature)).to.eventually.be
            .true;
        });

        it('with invalid signer', async function () {
          await expect(this.mock.getFunction(`$${fn}`)(this.mock, TEST_MESSAGE_HASH, this.signature)).to.eventually.be
            .false;
        });

        it('with identity precompile', async function () {
          await expect(this.mock.getFunction(`$${fn}`)(precompile.identity, TEST_MESSAGE_HASH, this.signature)).to
            .eventually.be.false;
        });

        it('with invalid signature', async function () {
          await expect(this.mock.getFunction(`$${fn}`)(this.wallet, WRONG_MESSAGE_HASH, this.signature)).to.eventually
            .be.false;
        });

        it('with malicious wallet', async function () {
          await expect(this.mock.getFunction(`$${fn}`)(this.malicious, TEST_MESSAGE_HASH, this.signature)).to.eventually
            .be.false;
        });
      });
    }
  });

  describe('ERC7913', function () {
    describe('isValidERC7913SignatureNow', function () {
      describe('with EOA signer', function () {
        it('with matching signer and signature', async function () {
          const eoaSigner = ethers.zeroPadValue(this.signer.address, 20);
          const signature = await this.signer.signMessage(TEST_MESSAGE);
          await expect(this.mock.$isValidERC7913SignatureNow(eoaSigner, TEST_MESSAGE_HASH, signature)).to.eventually.be
            .true;
        });

        it('with invalid signer', async function () {
          const eoaSigner = ethers.zeroPadValue(this.other.address, 20);
          const signature = await this.signer.signMessage(TEST_MESSAGE);
          await expect(this.mock.$isValidERC7913SignatureNow(eoaSigner, TEST_MESSAGE_HASH, signature)).to.eventually.be
            .false;
        });

        it('with invalid signature', async function () {
          const eoaSigner = ethers.zeroPadValue(this.signer.address, 20);
          const signature = await this.signer.signMessage(TEST_MESSAGE);
          await expect(this.mock.$isValidERC7913SignatureNow(eoaSigner, WRONG_MESSAGE_HASH, signature)).to.eventually.be
            .false;
        });
      });

      describe('with ERC-1271 wallet', function () {
        it('with matching signer and signature', async function () {
          const walletSigner = ethers.zeroPadValue(this.wallet.target, 20);
          const signature = await this.signer.signMessage(TEST_MESSAGE);
          await expect(this.mock.$isValidERC7913SignatureNow(walletSigner, TEST_MESSAGE_HASH, signature)).to.eventually
            .be.true;
        });

        it('with invalid signer', async function () {
          const walletSigner = ethers.zeroPadValue(this.mock.target, 20);
          const signature = await this.signer.signMessage(TEST_MESSAGE);
          await expect(this.mock.$isValidERC7913SignatureNow(walletSigner, TEST_MESSAGE_HASH, signature)).to.eventually
            .be.false;
        });

        it('with invalid signature', async function () {
          const walletSigner = ethers.zeroPadValue(this.wallet.target, 20);
          const signature = await this.signer.signMessage(TEST_MESSAGE);
          await expect(this.mock.$isValidERC7913SignatureNow(walletSigner, WRONG_MESSAGE_HASH, signature)).to.eventually
            .be.false;
        });
      });

      describe('with ERC-7913 verifier', function () {
        it('with matching signer and signature', async function () {
<<<<<<< HEAD
          const signature = await aliceP256.signMessage(TEST_MESSAGE);
          await expect(
            this.mock.$isValidERC7913SignatureNow(
              ethers.concat([
                this.verifier.target,
                aliceP256.signingKey.publicKey.qx,
                aliceP256.signingKey.publicKey.qy,
              ]),
              TEST_MESSAGE_HASH,
              signature,
            ),
          ).to.eventually.be.true;
        });

        it('with invalid verifier', async function () {
          const signature = await aliceP256.signMessage(TEST_MESSAGE);
          const invalidVerifierSigner = ethers.concat([
            this.mock.target,
            aliceP256.signingKey.publicKey.qx,
            aliceP256.signingKey.publicKey.qy,
          ]);
          await expect(this.mock.$isValidERC7913SignatureNow(invalidVerifierSigner, TEST_MESSAGE_HASH, signature)).to
            .eventually.be.false;
        });

        it('with invalid key', async function () {
          const signature = await aliceP256.signMessage(TEST_MESSAGE);
          await expect(
            this.mock.$isValidERC7913SignatureNow(
              ethers.concat([this.verifier.target, ethers.randomBytes(32)]),
              TEST_MESSAGE_HASH,
              signature,
            ),
          ).to.eventually.be.false;
        });

        it('with invalid signature', async function () {
          await expect(
            this.mock.$isValidERC7913SignatureNow(
              ethers.concat([
                this.verifier.target,
                aliceP256.signingKey.publicKey.qx,
                aliceP256.signingKey.publicKey.qy,
              ]),
              TEST_MESSAGE_HASH,
              ethers.randomBytes(65),
            ),
          ).to.eventually.be.false;
        });

        it('with signer too short', async function () {
          const shortSigner = ethers.randomBytes(19);
          const signature = await aliceP256.signMessage(TEST_MESSAGE);
          await expect(this.mock.$isValidERC7913SignatureNow(shortSigner, TEST_MESSAGE_HASH, signature)).to.eventually
            .be.false;
=======
          const signer = ethers.concat([
            this.verifier.target,
            aliceP256.signingKey.publicKey.qx,
            aliceP256.signingKey.publicKey.qy,
          ]);
          const signature = await aliceP256.signMessage(TEST_MESSAGE);

          await expect(this.mock.$isValidERC7913SignatureNow(signer, TEST_MESSAGE_HASH, signature)).to.eventually.be
            .true;
        });

        it('with invalid verifier', async function () {
          const signer = ethers.concat([
            this.mock.target, // invalid verifier
            aliceP256.signingKey.publicKey.qx,
            aliceP256.signingKey.publicKey.qy,
          ]);
          const signature = await aliceP256.signMessage(TEST_MESSAGE);

          await expect(this.mock.$isValidERC7913SignatureNow(signer, TEST_MESSAGE_HASH, signature)).to.eventually.be
            .false;
        });

        it('with invalid key', async function () {
          const signer = ethers.concat([this.verifier.target, ethers.randomBytes(32)]);
          const signature = await aliceP256.signMessage(TEST_MESSAGE);

          await expect(this.mock.$isValidERC7913SignatureNow(signer, TEST_MESSAGE_HASH, signature)).to.eventually.be
            .false;
        });

        it('with invalid signature', async function () {
          const signer = ethers.concat([
            this.verifier.target,
            aliceP256.signingKey.publicKey.qx,
            aliceP256.signingKey.publicKey.qy,
          ]);
          const signature = ethers.randomBytes(65); // invalid (random) signature

          await expect(this.mock.$isValidERC7913SignatureNow(signer, TEST_MESSAGE_HASH, signature)).to.eventually.be
            .false;
        });

        it('with signer too short', async function () {
          const signer = ethers.randomBytes(19); // too short
          const signature = await aliceP256.signMessage(TEST_MESSAGE);
          await expect(this.mock.$isValidERC7913SignatureNow(signer, TEST_MESSAGE_HASH, signature)).to.eventually.be
            .false;
>>>>>>> 1d9400e0
        });
      });
    });

    describe('areValidERC7913SignaturesNow', function () {
<<<<<<< HEAD
      it('should validate a single signature', async function () {
        const signature = await this.signer.signMessage(TEST_MESSAGE);
        await expect(
          this.mock.$areValidERC7913SignaturesNow(
            TEST_MESSAGE_HASH,
            [ethers.zeroPadValue(this.signer.address, 20)],
            [signature],
          ),
        ).to.eventually.be.true;
      });

      it('should validate multiple signatures with different signer types', async function () {
        const signature = await this.signer.signMessage(TEST_MESSAGE);
        const aliceSignature = await aliceP256.signMessage(TEST_MESSAGE);
        const pairs = [
          { signer: ethers.zeroPadValue(this.signer.address, 20), signature },
          { signer: ethers.zeroPadValue(this.wallet.target, 20), signature },
=======
      const sortSigners = (...signers) =>
        signers.sort(({ signer: a }, { signer: b }) => ethers.keccak256(b) - ethers.keccak256(a));

      it('should validate a single signature', async function () {
        const signer = ethers.zeroPadValue(this.signer.address, 20);
        const signature = await this.signer.signMessage(TEST_MESSAGE);

        await expect(this.mock.$areValidERC7913SignaturesNow(TEST_MESSAGE_HASH, [signer], [signature])).to.eventually.be
          .true;
      });

      it('should validate multiple signatures with different signer types', async function () {
        const signers = sortSigners(
          {
            signer: ethers.zeroPadValue(this.signer.address, 20),
            signature: await this.signer.signMessage(TEST_MESSAGE),
          },
          {
            signer: ethers.zeroPadValue(this.wallet.target, 20),
            signature: await this.signer.signMessage(TEST_MESSAGE),
          },
>>>>>>> 1d9400e0
          {
            signer: ethers.concat([
              this.verifier.target,
              aliceP256.signingKey.publicKey.qx,
              aliceP256.signingKey.publicKey.qy,
            ]),
<<<<<<< HEAD
            signature: aliceSignature,
          },
        ].sort(({ signer: a }, { signer: b }) => ethers.keccak256(a) - ethers.keccak256(b));
=======
            signature: await aliceP256.signMessage(TEST_MESSAGE),
          },
        );
>>>>>>> 1d9400e0

        await expect(
          this.mock.$areValidERC7913SignaturesNow(
            TEST_MESSAGE_HASH,
<<<<<<< HEAD
            pairs.map(({ signer }) => signer),
            pairs.map(({ signature }) => signature),
=======
            signers.map(({ signer }) => signer),
            signers.map(({ signature }) => signature),
>>>>>>> 1d9400e0
          ),
        ).to.eventually.be.true;
      });

      it('should validate multiple EOA signatures', async function () {
<<<<<<< HEAD
        const pairs = [
=======
        const signers = sortSigners(
>>>>>>> 1d9400e0
          {
            signer: ethers.zeroPadValue(this.signer.address, 20),
            signature: await this.signer.signMessage(TEST_MESSAGE),
          },
          {
            signer: ethers.zeroPadValue(this.extraSigner.address, 20),
            signature: await this.extraSigner.signMessage(TEST_MESSAGE),
          },
<<<<<<< HEAD
        ].sort(({ signer: a }, { signer: b }) => ethers.keccak256(a) - ethers.keccak256(b));
=======
        );
>>>>>>> 1d9400e0

        await expect(
          this.mock.$areValidERC7913SignaturesNow(
            TEST_MESSAGE_HASH,
<<<<<<< HEAD
            pairs.map(({ signer }) => signer),
            pairs.map(({ signature }) => signature),
=======
            signers.map(({ signer }) => signer),
            signers.map(({ signature }) => signature),
>>>>>>> 1d9400e0
          ),
        ).to.eventually.be.true;
      });

      it('should validate multiple ERC-1271 wallet signatures', async function () {
<<<<<<< HEAD
        const pairs = [
=======
        const signers = sortSigners(
>>>>>>> 1d9400e0
          {
            signer: ethers.zeroPadValue(this.wallet.target, 20),
            signature: await this.signer.signMessage(TEST_MESSAGE),
          },
          {
            signer: ethers.zeroPadValue(this.wallet2.target, 20),
            signature: await this.extraSigner.signMessage(TEST_MESSAGE),
          },
<<<<<<< HEAD
        ].sort(({ signer: a }, { signer: b }) => ethers.keccak256(a) - ethers.keccak256(b));
=======
        );
>>>>>>> 1d9400e0

        await expect(
          this.mock.$areValidERC7913SignaturesNow(
            TEST_MESSAGE_HASH,
<<<<<<< HEAD
            pairs.map(({ signer }) => signer),
            pairs.map(({ signature }) => signature),
=======
            signers.map(({ signer }) => signer),
            signers.map(({ signature }) => signature),
>>>>>>> 1d9400e0
          ),
        ).to.eventually.be.true;
      });

      it('should validate multiple ERC-7913 signatures (ordered by ID)', async function () {
<<<<<<< HEAD
        const aliceSignature = await aliceP256.signMessage(TEST_MESSAGE);
        const bobSignature = await bobP256.signMessage(TEST_MESSAGE);
        const pairs = [
=======
        const signers = sortSigners(
>>>>>>> 1d9400e0
          {
            signer: ethers.concat([
              this.verifier.target,
              aliceP256.signingKey.publicKey.qx,
              aliceP256.signingKey.publicKey.qy,
            ]),
<<<<<<< HEAD
            signature: aliceSignature,
=======
            signature: await aliceP256.signMessage(TEST_MESSAGE),
>>>>>>> 1d9400e0
          },
          {
            signer: ethers.concat([
              this.verifier.target,
              bobP256.signingKey.publicKey.qx,
              bobP256.signingKey.publicKey.qy,
            ]),
<<<<<<< HEAD
            signature: bobSignature,
          },
        ].sort(({ signer: a }, { signer: b }) => ethers.keccak256(a) - ethers.keccak256(b));
=======
            signature: await bobP256.signMessage(TEST_MESSAGE),
          },
        );
>>>>>>> 1d9400e0

        await expect(
          this.mock.$areValidERC7913SignaturesNow(
            TEST_MESSAGE_HASH,
<<<<<<< HEAD
            pairs.map(({ signer }) => signer),
            pairs.map(({ signature }) => signature),
=======
            signers.map(({ signer }) => signer),
            signers.map(({ signature }) => signature),
>>>>>>> 1d9400e0
          ),
        ).to.eventually.be.true;
      });

      it('should validate multiple ERC-7913 signatures (unordered)', async function () {
<<<<<<< HEAD
        const aliceSignature = await aliceP256.signMessage(TEST_MESSAGE);
        const bobSignature = await bobP256.signMessage(TEST_MESSAGE);
        const pairs = [
=======
        const signers = sortSigners(
>>>>>>> 1d9400e0
          {
            signer: ethers.concat([
              this.verifier.target,
              aliceP256.signingKey.publicKey.qx,
              aliceP256.signingKey.publicKey.qy,
            ]),
<<<<<<< HEAD
            signature: aliceSignature,
=======
            signature: await aliceP256.signMessage(TEST_MESSAGE),
>>>>>>> 1d9400e0
          },
          {
            signer: ethers.concat([
              this.verifier.target,
              bobP256.signingKey.publicKey.qx,
              bobP256.signingKey.publicKey.qy,
            ]),
<<<<<<< HEAD
            signature: bobSignature,
          },
        ].sort(({ signer: a }, { signer: b }) => ethers.keccak256(b) - ethers.keccak256(a)); // reverse
=======
            signature: await bobP256.signMessage(TEST_MESSAGE),
          },
        ).reverse(); // reverse
>>>>>>> 1d9400e0

        await expect(
          this.mock.$areValidERC7913SignaturesNow(
            TEST_MESSAGE_HASH,
<<<<<<< HEAD
            pairs.map(({ signer }) => signer),
            pairs.map(({ signature }) => signature),
=======
            signers.map(({ signer }) => signer),
            signers.map(({ signature }) => signature),
>>>>>>> 1d9400e0
          ),
        ).to.eventually.be.true;
      });

      it('should return false if any signature is invalid', async function () {
<<<<<<< HEAD
        await expect(
          this.mock.$areValidERC7913SignaturesNow(
            TEST_MESSAGE_HASH,
            [ethers.zeroPadValue(this.signer.address, 20), await this.extraSigner.signMessage(TEST_MESSAGE)],
            [await this.signer.signMessage(TEST_MESSAGE), await this.signer.signMessage(WRONG_MESSAGE)],
=======
        const signers = sortSigners(
          {
            signer: ethers.zeroPadValue(this.signer.address, 20),
            signature: await this.signer.signMessage(TEST_MESSAGE),
          },
          {
            signer: ethers.zeroPadValue(this.extraSigner.address, 20),
            signature: await this.extraSigner.signMessage(WRONG_MESSAGE),
          },
        );

        await expect(
          this.mock.$areValidERC7913SignaturesNow(
            TEST_MESSAGE_HASH,
            signers.map(({ signer }) => signer),
            signers.map(({ signature }) => signature),
>>>>>>> 1d9400e0
          ),
        ).to.eventually.be.false;
      });

      it('should return false if there are duplicate signers', async function () {
<<<<<<< HEAD
        await expect(
          this.mock.$areValidERC7913SignaturesNow(
            TEST_MESSAGE_HASH,
            [ethers.zeroPadValue(this.signer.address, 20), ethers.zeroPadValue(this.signer.address, 20)], // Same signer used twice
            [await this.signer.signMessage(TEST_MESSAGE), await this.signer.signMessage(TEST_MESSAGE)],
=======
        const signers = sortSigners(
          {
            signer: ethers.zeroPadValue(this.signer.address, 20),
            signature: await this.signer.signMessage(TEST_MESSAGE),
          },
          {
            signer: ethers.zeroPadValue(this.signer.address, 20),
            signature: await this.signer.signMessage(TEST_MESSAGE),
          },
        );

        await expect(
          this.mock.$areValidERC7913SignaturesNow(
            TEST_MESSAGE_HASH,
            signers.map(({ signer }) => signer),
            signers.map(({ signature }) => signature),
>>>>>>> 1d9400e0
          ),
        ).to.eventually.be.false;
      });

      it('should return false if signatures array length does not match signers array length', async function () {
<<<<<<< HEAD
        await expect(
          this.mock.$areValidERC7913SignaturesNow(
            TEST_MESSAGE_HASH,
            [ethers.zeroPadValue(this.signer.address, 20), await this.extraSigner.signMessage(TEST_MESSAGE)],
            [await this.signer.signMessage(TEST_MESSAGE)], // Missing one signature
=======
        const signers = sortSigners(
          {
            signer: ethers.zeroPadValue(this.signer.address, 20),
            signature: await this.signer.signMessage(TEST_MESSAGE),
          },
          {
            signer: ethers.zeroPadValue(this.extraSigner.address, 20),
            signature: await this.extraSigner.signMessage(TEST_MESSAGE),
          },
        );

        await expect(
          this.mock.$areValidERC7913SignaturesNow(
            TEST_MESSAGE_HASH,
            signers.map(({ signer }) => signer),
            signers.map(({ signature }) => signature).slice(1),
>>>>>>> 1d9400e0
          ),
        ).to.eventually.be.false;
      });

      it('should pass with empty arrays', async function () {
        await expect(this.mock.$areValidERC7913SignaturesNow(TEST_MESSAGE_HASH, [], [])).to.eventually.be.true;
      });
    });
  });
});<|MERGE_RESOLUTION|>--- conflicted
+++ resolved
@@ -129,63 +129,6 @@
 
       describe('with ERC-7913 verifier', function () {
         it('with matching signer and signature', async function () {
-<<<<<<< HEAD
-          const signature = await aliceP256.signMessage(TEST_MESSAGE);
-          await expect(
-            this.mock.$isValidERC7913SignatureNow(
-              ethers.concat([
-                this.verifier.target,
-                aliceP256.signingKey.publicKey.qx,
-                aliceP256.signingKey.publicKey.qy,
-              ]),
-              TEST_MESSAGE_HASH,
-              signature,
-            ),
-          ).to.eventually.be.true;
-        });
-
-        it('with invalid verifier', async function () {
-          const signature = await aliceP256.signMessage(TEST_MESSAGE);
-          const invalidVerifierSigner = ethers.concat([
-            this.mock.target,
-            aliceP256.signingKey.publicKey.qx,
-            aliceP256.signingKey.publicKey.qy,
-          ]);
-          await expect(this.mock.$isValidERC7913SignatureNow(invalidVerifierSigner, TEST_MESSAGE_HASH, signature)).to
-            .eventually.be.false;
-        });
-
-        it('with invalid key', async function () {
-          const signature = await aliceP256.signMessage(TEST_MESSAGE);
-          await expect(
-            this.mock.$isValidERC7913SignatureNow(
-              ethers.concat([this.verifier.target, ethers.randomBytes(32)]),
-              TEST_MESSAGE_HASH,
-              signature,
-            ),
-          ).to.eventually.be.false;
-        });
-
-        it('with invalid signature', async function () {
-          await expect(
-            this.mock.$isValidERC7913SignatureNow(
-              ethers.concat([
-                this.verifier.target,
-                aliceP256.signingKey.publicKey.qx,
-                aliceP256.signingKey.publicKey.qy,
-              ]),
-              TEST_MESSAGE_HASH,
-              ethers.randomBytes(65),
-            ),
-          ).to.eventually.be.false;
-        });
-
-        it('with signer too short', async function () {
-          const shortSigner = ethers.randomBytes(19);
-          const signature = await aliceP256.signMessage(TEST_MESSAGE);
-          await expect(this.mock.$isValidERC7913SignatureNow(shortSigner, TEST_MESSAGE_HASH, signature)).to.eventually
-            .be.false;
-=======
           const signer = ethers.concat([
             this.verifier.target,
             aliceP256.signingKey.publicKey.qx,
@@ -234,31 +177,11 @@
           const signature = await aliceP256.signMessage(TEST_MESSAGE);
           await expect(this.mock.$isValidERC7913SignatureNow(signer, TEST_MESSAGE_HASH, signature)).to.eventually.be
             .false;
->>>>>>> 1d9400e0
         });
       });
     });
 
     describe('areValidERC7913SignaturesNow', function () {
-<<<<<<< HEAD
-      it('should validate a single signature', async function () {
-        const signature = await this.signer.signMessage(TEST_MESSAGE);
-        await expect(
-          this.mock.$areValidERC7913SignaturesNow(
-            TEST_MESSAGE_HASH,
-            [ethers.zeroPadValue(this.signer.address, 20)],
-            [signature],
-          ),
-        ).to.eventually.be.true;
-      });
-
-      it('should validate multiple signatures with different signer types', async function () {
-        const signature = await this.signer.signMessage(TEST_MESSAGE);
-        const aliceSignature = await aliceP256.signMessage(TEST_MESSAGE);
-        const pairs = [
-          { signer: ethers.zeroPadValue(this.signer.address, 20), signature },
-          { signer: ethers.zeroPadValue(this.wallet.target, 20), signature },
-=======
       const sortSigners = (...signers) =>
         signers.sort(({ signer: a }, { signer: b }) => ethers.keccak256(b) - ethers.keccak256(a));
 
@@ -280,43 +203,27 @@
             signer: ethers.zeroPadValue(this.wallet.target, 20),
             signature: await this.signer.signMessage(TEST_MESSAGE),
           },
->>>>>>> 1d9400e0
           {
             signer: ethers.concat([
               this.verifier.target,
               aliceP256.signingKey.publicKey.qx,
               aliceP256.signingKey.publicKey.qy,
             ]),
-<<<<<<< HEAD
-            signature: aliceSignature,
-          },
-        ].sort(({ signer: a }, { signer: b }) => ethers.keccak256(a) - ethers.keccak256(b));
-=======
             signature: await aliceP256.signMessage(TEST_MESSAGE),
           },
         );
->>>>>>> 1d9400e0
-
-        await expect(
-          this.mock.$areValidERC7913SignaturesNow(
-            TEST_MESSAGE_HASH,
-<<<<<<< HEAD
-            pairs.map(({ signer }) => signer),
-            pairs.map(({ signature }) => signature),
-=======
-            signers.map(({ signer }) => signer),
-            signers.map(({ signature }) => signature),
->>>>>>> 1d9400e0
+
+        await expect(
+          this.mock.$areValidERC7913SignaturesNow(
+            TEST_MESSAGE_HASH,
+            signers.map(({ signer }) => signer),
+            signers.map(({ signature }) => signature),
           ),
         ).to.eventually.be.true;
       });
 
       it('should validate multiple EOA signatures', async function () {
-<<<<<<< HEAD
-        const pairs = [
-=======
-        const signers = sortSigners(
->>>>>>> 1d9400e0
+        const signers = sortSigners(
           {
             signer: ethers.zeroPadValue(this.signer.address, 20),
             signature: await this.signer.signMessage(TEST_MESSAGE),
@@ -325,32 +232,19 @@
             signer: ethers.zeroPadValue(this.extraSigner.address, 20),
             signature: await this.extraSigner.signMessage(TEST_MESSAGE),
           },
-<<<<<<< HEAD
-        ].sort(({ signer: a }, { signer: b }) => ethers.keccak256(a) - ethers.keccak256(b));
-=======
-        );
->>>>>>> 1d9400e0
-
-        await expect(
-          this.mock.$areValidERC7913SignaturesNow(
-            TEST_MESSAGE_HASH,
-<<<<<<< HEAD
-            pairs.map(({ signer }) => signer),
-            pairs.map(({ signature }) => signature),
-=======
-            signers.map(({ signer }) => signer),
-            signers.map(({ signature }) => signature),
->>>>>>> 1d9400e0
+        );
+
+        await expect(
+          this.mock.$areValidERC7913SignaturesNow(
+            TEST_MESSAGE_HASH,
+            signers.map(({ signer }) => signer),
+            signers.map(({ signature }) => signature),
           ),
         ).to.eventually.be.true;
       });
 
       it('should validate multiple ERC-1271 wallet signatures', async function () {
-<<<<<<< HEAD
-        const pairs = [
-=======
-        const signers = sortSigners(
->>>>>>> 1d9400e0
+        const signers = sortSigners(
           {
             signer: ethers.zeroPadValue(this.wallet.target, 20),
             signature: await this.signer.signMessage(TEST_MESSAGE),
@@ -359,45 +253,26 @@
             signer: ethers.zeroPadValue(this.wallet2.target, 20),
             signature: await this.extraSigner.signMessage(TEST_MESSAGE),
           },
-<<<<<<< HEAD
-        ].sort(({ signer: a }, { signer: b }) => ethers.keccak256(a) - ethers.keccak256(b));
-=======
-        );
->>>>>>> 1d9400e0
-
-        await expect(
-          this.mock.$areValidERC7913SignaturesNow(
-            TEST_MESSAGE_HASH,
-<<<<<<< HEAD
-            pairs.map(({ signer }) => signer),
-            pairs.map(({ signature }) => signature),
-=======
-            signers.map(({ signer }) => signer),
-            signers.map(({ signature }) => signature),
->>>>>>> 1d9400e0
+        );
+
+        await expect(
+          this.mock.$areValidERC7913SignaturesNow(
+            TEST_MESSAGE_HASH,
+            signers.map(({ signer }) => signer),
+            signers.map(({ signature }) => signature),
           ),
         ).to.eventually.be.true;
       });
 
       it('should validate multiple ERC-7913 signatures (ordered by ID)', async function () {
-<<<<<<< HEAD
-        const aliceSignature = await aliceP256.signMessage(TEST_MESSAGE);
-        const bobSignature = await bobP256.signMessage(TEST_MESSAGE);
-        const pairs = [
-=======
-        const signers = sortSigners(
->>>>>>> 1d9400e0
+        const signers = sortSigners(
           {
             signer: ethers.concat([
               this.verifier.target,
               aliceP256.signingKey.publicKey.qx,
               aliceP256.signingKey.publicKey.qy,
             ]),
-<<<<<<< HEAD
-            signature: aliceSignature,
-=======
             signature: await aliceP256.signMessage(TEST_MESSAGE),
->>>>>>> 1d9400e0
           },
           {
             signer: ethers.concat([
@@ -405,49 +280,28 @@
               bobP256.signingKey.publicKey.qx,
               bobP256.signingKey.publicKey.qy,
             ]),
-<<<<<<< HEAD
-            signature: bobSignature,
-          },
-        ].sort(({ signer: a }, { signer: b }) => ethers.keccak256(a) - ethers.keccak256(b));
-=======
             signature: await bobP256.signMessage(TEST_MESSAGE),
           },
         );
->>>>>>> 1d9400e0
-
-        await expect(
-          this.mock.$areValidERC7913SignaturesNow(
-            TEST_MESSAGE_HASH,
-<<<<<<< HEAD
-            pairs.map(({ signer }) => signer),
-            pairs.map(({ signature }) => signature),
-=======
-            signers.map(({ signer }) => signer),
-            signers.map(({ signature }) => signature),
->>>>>>> 1d9400e0
+
+        await expect(
+          this.mock.$areValidERC7913SignaturesNow(
+            TEST_MESSAGE_HASH,
+            signers.map(({ signer }) => signer),
+            signers.map(({ signature }) => signature),
           ),
         ).to.eventually.be.true;
       });
 
       it('should validate multiple ERC-7913 signatures (unordered)', async function () {
-<<<<<<< HEAD
-        const aliceSignature = await aliceP256.signMessage(TEST_MESSAGE);
-        const bobSignature = await bobP256.signMessage(TEST_MESSAGE);
-        const pairs = [
-=======
-        const signers = sortSigners(
->>>>>>> 1d9400e0
+        const signers = sortSigners(
           {
             signer: ethers.concat([
               this.verifier.target,
               aliceP256.signingKey.publicKey.qx,
               aliceP256.signingKey.publicKey.qy,
             ]),
-<<<<<<< HEAD
-            signature: aliceSignature,
-=======
             signature: await aliceP256.signMessage(TEST_MESSAGE),
->>>>>>> 1d9400e0
           },
           {
             signer: ethers.concat([
@@ -455,38 +309,20 @@
               bobP256.signingKey.publicKey.qx,
               bobP256.signingKey.publicKey.qy,
             ]),
-<<<<<<< HEAD
-            signature: bobSignature,
-          },
-        ].sort(({ signer: a }, { signer: b }) => ethers.keccak256(b) - ethers.keccak256(a)); // reverse
-=======
             signature: await bobP256.signMessage(TEST_MESSAGE),
           },
         ).reverse(); // reverse
->>>>>>> 1d9400e0
-
-        await expect(
-          this.mock.$areValidERC7913SignaturesNow(
-            TEST_MESSAGE_HASH,
-<<<<<<< HEAD
-            pairs.map(({ signer }) => signer),
-            pairs.map(({ signature }) => signature),
-=======
-            signers.map(({ signer }) => signer),
-            signers.map(({ signature }) => signature),
->>>>>>> 1d9400e0
+
+        await expect(
+          this.mock.$areValidERC7913SignaturesNow(
+            TEST_MESSAGE_HASH,
+            signers.map(({ signer }) => signer),
+            signers.map(({ signature }) => signature),
           ),
         ).to.eventually.be.true;
       });
 
       it('should return false if any signature is invalid', async function () {
-<<<<<<< HEAD
-        await expect(
-          this.mock.$areValidERC7913SignaturesNow(
-            TEST_MESSAGE_HASH,
-            [ethers.zeroPadValue(this.signer.address, 20), await this.extraSigner.signMessage(TEST_MESSAGE)],
-            [await this.signer.signMessage(TEST_MESSAGE), await this.signer.signMessage(WRONG_MESSAGE)],
-=======
         const signers = sortSigners(
           {
             signer: ethers.zeroPadValue(this.signer.address, 20),
@@ -503,48 +339,32 @@
             TEST_MESSAGE_HASH,
             signers.map(({ signer }) => signer),
             signers.map(({ signature }) => signature),
->>>>>>> 1d9400e0
           ),
         ).to.eventually.be.false;
       });
 
       it('should return false if there are duplicate signers', async function () {
-<<<<<<< HEAD
-        await expect(
-          this.mock.$areValidERC7913SignaturesNow(
-            TEST_MESSAGE_HASH,
-            [ethers.zeroPadValue(this.signer.address, 20), ethers.zeroPadValue(this.signer.address, 20)], // Same signer used twice
-            [await this.signer.signMessage(TEST_MESSAGE), await this.signer.signMessage(TEST_MESSAGE)],
-=======
-        const signers = sortSigners(
-          {
-            signer: ethers.zeroPadValue(this.signer.address, 20),
-            signature: await this.signer.signMessage(TEST_MESSAGE),
-          },
-          {
-            signer: ethers.zeroPadValue(this.signer.address, 20),
-            signature: await this.signer.signMessage(TEST_MESSAGE),
-          },
-        );
-
-        await expect(
-          this.mock.$areValidERC7913SignaturesNow(
-            TEST_MESSAGE_HASH,
-            signers.map(({ signer }) => signer),
-            signers.map(({ signature }) => signature),
->>>>>>> 1d9400e0
+        const signers = sortSigners(
+          {
+            signer: ethers.zeroPadValue(this.signer.address, 20),
+            signature: await this.signer.signMessage(TEST_MESSAGE),
+          },
+          {
+            signer: ethers.zeroPadValue(this.signer.address, 20),
+            signature: await this.signer.signMessage(TEST_MESSAGE),
+          },
+        );
+
+        await expect(
+          this.mock.$areValidERC7913SignaturesNow(
+            TEST_MESSAGE_HASH,
+            signers.map(({ signer }) => signer),
+            signers.map(({ signature }) => signature),
           ),
         ).to.eventually.be.false;
       });
 
       it('should return false if signatures array length does not match signers array length', async function () {
-<<<<<<< HEAD
-        await expect(
-          this.mock.$areValidERC7913SignaturesNow(
-            TEST_MESSAGE_HASH,
-            [ethers.zeroPadValue(this.signer.address, 20), await this.extraSigner.signMessage(TEST_MESSAGE)],
-            [await this.signer.signMessage(TEST_MESSAGE)], // Missing one signature
-=======
         const signers = sortSigners(
           {
             signer: ethers.zeroPadValue(this.signer.address, 20),
@@ -561,7 +381,6 @@
             TEST_MESSAGE_HASH,
             signers.map(({ signer }) => signer),
             signers.map(({ signature }) => signature).slice(1),
->>>>>>> 1d9400e0
           ),
         ).to.eventually.be.false;
       });
