const { expectRevert, time } = require('@openzeppelin/test-helpers');

const { expect } = require('chai');

const { batchInBlock } = require('../helpers/txpool');

const $Checkpoints = artifacts.require('$Checkpoints');

const first = (array) => array.length ? array[0] : undefined;
const last = (array) => array.length ? array[array.length - 1] : undefined;

contract('Checkpoints', function (accounts) {
  beforeEach(async function () {
    this.mock = await $Checkpoints.new();
  });

  describe('History checkpoints', function () {
    const fnLatest = (self, ...args) =>
      self.methods['$latest_Checkpoints_History(uint256)'](0, ...args);
    const fnPush = (self, ...args) =>
      self.methods['$push(uint256,uint256)'](0, ...args);
    const fnGetAtBlock = (self, ...args) =>
      self.methods['$getAtBlock(uint256,uint256)'](0, ...args);
    const fnGetAtRecentBlock = (self, ...args) =>
      self.methods['$getAtProbablyRecentBlock(uint256,uint256)'](0, ...args);
    const fnLength = (self, ...args) =>
      self.methods['$length_Checkpoints_History(uint256)'](0, ...args);

    describe('without checkpoints', function () {
      it('returns zero as latest value', async function () {
<<<<<<< HEAD
        expect(await fnLatest(this.mock)).to.be.bignumber.equal('0');
=======
        expect(await this.checkpoint.latest()).to.be.bignumber.equal('0');

        const ckpt = await this.checkpoint.latestCheckpoint();
        expect(ckpt[0]).to.be.equal(false);
        expect(ckpt[1]).to.be.bignumber.equal('0');
        expect(ckpt[2]).to.be.bignumber.equal('0');
>>>>>>> 171fa40b
      });

      it('returns zero as past value', async function () {
        await time.advanceBlock();
        expect(await fnGetAtBlock(this.mock, await web3.eth.getBlockNumber() - 1)).to.be.bignumber.equal('0');
        expect(await fnGetAtRecentBlock(this.mock, await web3.eth.getBlockNumber() - 1)).to.be.bignumber.equal('0');
      });
    });

    describe('with checkpoints', function () {
      beforeEach('pushing checkpoints', async function () {
        this.tx1 = await fnPush(this.mock, 1);
        this.tx2 = await fnPush(this.mock, 2);
        await time.advanceBlock();
        this.tx3 = await fnPush(this.mock, 3);
        await time.advanceBlock();
        await time.advanceBlock();
      });

      it('returns latest value', async function () {
<<<<<<< HEAD
        expect(await fnLatest(this.mock)).to.be.bignumber.equal('3');
=======
        expect(await this.checkpoint.latest()).to.be.bignumber.equal('3');

        const ckpt = await this.checkpoint.latestCheckpoint();
        expect(ckpt[0]).to.be.equal(true);
        expect(ckpt[1]).to.be.bignumber.equal(web3.utils.toBN(this.tx3.receipt.blockNumber));
        expect(ckpt[2]).to.be.bignumber.equal(web3.utils.toBN('3'));
>>>>>>> 171fa40b
      });

      for (const fn of [ fnGetAtBlock, fnGetAtRecentBlock ]) {
        describe(`lookup: ${fn}`, function () {
          it('returns past values', async function () {
            expect(await fn(this.mock, this.tx1.receipt.blockNumber - 1)).to.be.bignumber.equal('0');
            expect(await fn(this.mock, this.tx1.receipt.blockNumber)).to.be.bignumber.equal('1');
            expect(await fn(this.mock, this.tx2.receipt.blockNumber)).to.be.bignumber.equal('2');
            // Block with no new checkpoints
            expect(await fn(this.mock, this.tx2.receipt.blockNumber + 1)).to.be.bignumber.equal('2');
            expect(await fn(this.mock, this.tx3.receipt.blockNumber)).to.be.bignumber.equal('3');
            expect(await fn(this.mock, this.tx3.receipt.blockNumber + 1)).to.be.bignumber.equal('3');
          });
          it('reverts if block number >= current block', async function () {
            await expectRevert(
              fn(this.mock, await web3.eth.getBlockNumber()),
              'Checkpoints: block not yet mined',
            );

            await expectRevert(
              fn(this.mock, await web3.eth.getBlockNumber() + 1),
              'Checkpoints: block not yet mined',
            );
          });
        });
      }

      it('multiple checkpoints in the same block', async function () {
        const lengthBefore = await fnLength(this.mock);

        await batchInBlock([
          () => fnPush(this.mock, 8, { gas: 100000 }),
          () => fnPush(this.mock, 9, { gas: 100000 }),
          () => fnPush(this.mock, 10, { gas: 100000 }),
        ]);

        expect(await fnLength(this.mock)).to.be.bignumber.equal(lengthBefore.addn(1));
        expect(await fnLatest(this.mock)).to.be.bignumber.equal('10');
      });

      it('more than 5 checkpoints', async function () {
        for (let i = 4; i <= 6; i++) {
          await fnPush(this.mock, i);
        }
        expect(await fnLength(this.mock)).to.be.bignumber.equal('6');
        const block = await web3.eth.getBlockNumber();
        // recent
        expect(await fnGetAtRecentBlock(this.mock, block - 1)).to.be.bignumber.equal('5');
        // non-recent
        expect(await fnGetAtRecentBlock(this.mock, block - 9)).to.be.bignumber.equal('0');
      });
    });
  });

  for (const length of [160, 224]) {
    describe(`Trace${length}`, function () {
      const fnLatest = (self, ...args) =>
        self.methods[`$latest_Checkpoints_Trace${length}(uint256)`](0, ...args);
      const fnPush = (self, ...args) =>
        self.methods[`$push(uint256,uint${256 - length},uint${length})`](0, ...args);
      const fnUpperLookup = (self, ...args) =>
        self.methods[`$upperLookup(uint256,uint${256 - length})`](0, ...args);
      const fnUpperLookupRecent = (self, ...args) =>
        self.methods[`$upperLookupRecent(uint256,uint${256 - length})`](0, ...args);
      const fnLowerLookup = (self, ...args) =>
        self.methods[`$lowerLookup(uint256,uint${256 - length})`](0, ...args);
      const fnLength = (self, ...args) =>
        self.methods[`$length_Checkpoints_Trace${length}(uint256)`](0, ...args);

      describe('without checkpoints', function () {
        it('returns zero as latest value', async function () {
<<<<<<< HEAD
          expect(await fnLatest(this.mock)).to.be.bignumber.equal('0');
=======
          expect(await this.contract.latest()).to.be.bignumber.equal('0');

          const ckpt = await this.contract.latestCheckpoint();
          expect(ckpt[0]).to.be.equal(false);
          expect(ckpt[1]).to.be.bignumber.equal('0');
          expect(ckpt[2]).to.be.bignumber.equal('0');
>>>>>>> 171fa40b
        });

        it('lookup returns 0', async function () {
          expect(await fnLowerLookup(this.mock, 0)).to.be.bignumber.equal('0');
          expect(await fnUpperLookup(this.mock, 0)).to.be.bignumber.equal('0');
        });
      });

      describe('with checkpoints', function () {
        beforeEach('pushing checkpoints', async function () {
          this.checkpoints = [
            { key: '2', value: '17' },
            { key: '3', value: '42' },
            { key: '5', value: '101' },
            { key: '7', value: '23' },
            { key: '11', value: '99' },
          ];
          for (const { key, value } of this.checkpoints) {
            await fnPush(this.mock, key, value);
          }
        });

        it('length', async function () {
          expect(await fnLength(this.mock))
            .to.be.bignumber.equal(this.checkpoints.length.toString());
        });

        it('returns latest value', async function () {
<<<<<<< HEAD
          expect(await fnLatest(this.mock))
            .to.be.bignumber.equal(last(this.checkpoints).value);
=======
          expect(await this.contract.latest()).to.be.bignumber.equal(last(this.checkpoints).value);

          const ckpt = await this.contract.latestCheckpoint();
          expect(ckpt[0]).to.be.equal(true);
          expect(ckpt[1]).to.be.bignumber.equal(last(this.checkpoints).key);
          expect(ckpt[2]).to.be.bignumber.equal(last(this.checkpoints).value);
>>>>>>> 171fa40b
        });

        it('cannot push values in the past', async function () {
          await expectRevert(fnPush(this.mock, last(this.checkpoints).key - 1, '0'), 'Checkpoint: invalid key');
        });

        it('can update last value', async function () {
          const newValue = '42';

          // check length before the update
          expect(await fnLength(this.mock)).to.be.bignumber.equal(this.checkpoints.length.toString());

          // update last key
          await fnPush(this.mock, last(this.checkpoints).key, newValue);
          expect(await fnLatest(this.mock)).to.be.bignumber.equal(newValue);

          // check that length did not change
          expect(await fnLength(this.mock)).to.be.bignumber.equal(this.checkpoints.length.toString());
        });

        it('lower lookup', async function () {
          for (let i = 0; i < 14; ++i) {
            const value = first(this.checkpoints.filter(x => i <= x.key))?.value || '0';

            expect(await fnLowerLookup(this.mock, i)).to.be.bignumber.equal(value);
          }
        });

        it('upper lookup', async function () {
          for (let i = 0; i < 14; ++i) {
            const value = last(this.checkpoints.filter(x => i >= x.key))?.value || '0';

            expect(await fnUpperLookup(this.mock, i)).to.be.bignumber.equal(value);
          }
        });
      });
    });
  }
});<|MERGE_RESOLUTION|>--- conflicted
+++ resolved
@@ -17,6 +17,8 @@
   describe('History checkpoints', function () {
     const fnLatest = (self, ...args) =>
       self.methods['$latest_Checkpoints_History(uint256)'](0, ...args);
+    const fnLatestCheckpoint = (self, ...args) =>
+      self.methods['$latestCheckpoint_Checkpoints_History(uint256)'](0, ...args);
     const fnPush = (self, ...args) =>
       self.methods['$push(uint256,uint256)'](0, ...args);
     const fnGetAtBlock = (self, ...args) =>
@@ -28,16 +30,12 @@
 
     describe('without checkpoints', function () {
       it('returns zero as latest value', async function () {
-<<<<<<< HEAD
         expect(await fnLatest(this.mock)).to.be.bignumber.equal('0');
-=======
-        expect(await this.checkpoint.latest()).to.be.bignumber.equal('0');
-
-        const ckpt = await this.checkpoint.latestCheckpoint();
+
+        const ckpt = await fnLatestCheckpoint(this.mock);
         expect(ckpt[0]).to.be.equal(false);
         expect(ckpt[1]).to.be.bignumber.equal('0');
         expect(ckpt[2]).to.be.bignumber.equal('0');
->>>>>>> 171fa40b
       });
 
       it('returns zero as past value', async function () {
@@ -58,16 +56,12 @@
       });
 
       it('returns latest value', async function () {
-<<<<<<< HEAD
         expect(await fnLatest(this.mock)).to.be.bignumber.equal('3');
-=======
-        expect(await this.checkpoint.latest()).to.be.bignumber.equal('3');
-
-        const ckpt = await this.checkpoint.latestCheckpoint();
+
+        const ckpt = await fnLatestCheckpoint(this.mock);
         expect(ckpt[0]).to.be.equal(true);
         expect(ckpt[1]).to.be.bignumber.equal(web3.utils.toBN(this.tx3.receipt.blockNumber));
         expect(ckpt[2]).to.be.bignumber.equal(web3.utils.toBN('3'));
->>>>>>> 171fa40b
       });
 
       for (const fn of [ fnGetAtBlock, fnGetAtRecentBlock ]) {
@@ -126,6 +120,8 @@
     describe(`Trace${length}`, function () {
       const fnLatest = (self, ...args) =>
         self.methods[`$latest_Checkpoints_Trace${length}(uint256)`](0, ...args);
+      const fnLatestCheckpoint = (self, ...args) =>
+        self.methods[`$latestCheckpoint_Checkpoints_Trace${length}(uint256)`](0, ...args);
       const fnPush = (self, ...args) =>
         self.methods[`$push(uint256,uint${256 - length},uint${length})`](0, ...args);
       const fnUpperLookup = (self, ...args) =>
@@ -139,16 +135,12 @@
 
       describe('without checkpoints', function () {
         it('returns zero as latest value', async function () {
-<<<<<<< HEAD
           expect(await fnLatest(this.mock)).to.be.bignumber.equal('0');
-=======
-          expect(await this.contract.latest()).to.be.bignumber.equal('0');
-
-          const ckpt = await this.contract.latestCheckpoint();
+
+          const ckpt = await fnLatestCheckpoint(this.mock);
           expect(ckpt[0]).to.be.equal(false);
           expect(ckpt[1]).to.be.bignumber.equal('0');
           expect(ckpt[2]).to.be.bignumber.equal('0');
->>>>>>> 171fa40b
         });
 
         it('lookup returns 0', async function () {
@@ -177,17 +169,12 @@
         });
 
         it('returns latest value', async function () {
-<<<<<<< HEAD
-          expect(await fnLatest(this.mock))
-            .to.be.bignumber.equal(last(this.checkpoints).value);
-=======
-          expect(await this.contract.latest()).to.be.bignumber.equal(last(this.checkpoints).value);
-
-          const ckpt = await this.contract.latestCheckpoint();
+          expect(await fnLatest(this.mock)).to.be.bignumber.equal(last(this.checkpoints).value);
+
+          const ckpt = await fnLatestCheckpoint(this.mock);
           expect(ckpt[0]).to.be.equal(true);
           expect(ckpt[1]).to.be.bignumber.equal(last(this.checkpoints).key);
           expect(ckpt[2]).to.be.bignumber.equal(last(this.checkpoints).value);
->>>>>>> 171fa40b
         });
 
         it('cannot push values in the past', async function () {
