--- conflicted
+++ resolved
@@ -7,7 +7,80 @@
 import {Bytes} from "@openzeppelin/contracts/utils/Bytes.sol";
 
 contract BytesTest is Test {
-<<<<<<< HEAD
+    using Bytes for bytes;
+
+    function testSliceWithStartOnly(bytes memory buffer, uint256 start) public pure {
+        bytes memory originalBuffer = bytes.concat(buffer);
+        bytes memory result = buffer.slice(start);
+
+        // Original buffer was not modified
+        assertEq(buffer, originalBuffer);
+
+        // Should return bytes from start to end
+        assertEq(result.length, Math.saturatingSub(buffer.length, start));
+
+        // Verify content matches
+        for (uint256 i = 0; i < result.length; ++i) {
+            assertEq(result[i], buffer[start + i]);
+        }
+    }
+
+    function testSlice(bytes memory buffer, uint256 start, uint256 end) public pure {
+        bytes memory originalBuffer = bytes.concat(buffer);
+        bytes memory result = buffer.slice(start, end);
+
+        // Original buffer was not modified
+        assertEq(buffer, originalBuffer);
+
+        // Calculate expected bounds after sanitization
+        uint256 sanitizedEnd = Math.min(end, buffer.length);
+        uint256 sanitizedStart = Math.min(start, sanitizedEnd);
+        uint256 expectedLength = sanitizedEnd - sanitizedStart;
+
+        assertEq(result.length, expectedLength);
+
+        // Verify content matches when there's content to verify
+        for (uint256 i = 0; i < result.length; ++i) {
+            assertEq(result[i], buffer[sanitizedStart + i]);
+        }
+    }
+
+    function testSpliceWithStartOnly(bytes memory buffer, uint256 start) public pure {
+        bytes memory originalBuffer = bytes.concat(buffer);
+        bytes memory result = buffer.splice(start);
+
+        // Result should be the same object as input (modified in place)
+        assertEq(result, buffer);
+
+        // Should contain bytes from start to end, moved to beginning
+        assertEq(result.length, Math.saturatingSub(originalBuffer.length, start));
+
+        // Verify content matches moved content
+        for (uint256 i = 0; i < result.length; ++i) {
+            assertEq(result[i], originalBuffer[start + i]);
+        }
+    }
+
+    function testSplice(bytes memory buffer, uint256 start, uint256 end) public pure {
+        bytes memory originalBuffer = bytes.concat(buffer);
+        bytes memory result = buffer.splice(start, end);
+
+        // Result should be the same object as input (modified in place)
+        assertEq(result, buffer);
+
+        // Calculate expected bounds after sanitization
+        uint256 sanitizedEnd = Math.min(end, originalBuffer.length);
+        uint256 sanitizedStart = Math.min(start, sanitizedEnd);
+        uint256 expectedLength = sanitizedEnd - sanitizedStart;
+
+        assertEq(result.length, expectedLength);
+
+        // Verify content matches moved content
+        for (uint256 i = 0; i < result.length; ++i) {
+            assertEq(result[i], originalBuffer[sanitizedStart + i]);
+        }
+    }
+
     function testIndexOf(bytes memory buffer, bytes1 s) public pure {
         testIndexOf(buffer, s, 0);
     }
@@ -71,79 +144,6 @@
             // most significant byte should be non-zero
             uint256 msbValue = (x >> (248 - result * 8)) & 0xff;
             assertNotEq(msbValue, 0);
-=======
-    using Bytes for bytes;
-
-    function testSliceWithStartOnly(bytes memory buffer, uint256 start) public pure {
-        bytes memory originalBuffer = bytes.concat(buffer);
-        bytes memory result = buffer.slice(start);
-
-        // Original buffer was not modified
-        assertEq(buffer, originalBuffer);
-
-        // Should return bytes from start to end
-        assertEq(result.length, Math.saturatingSub(buffer.length, start));
-
-        // Verify content matches
-        for (uint256 i = 0; i < result.length; ++i) {
-            assertEq(result[i], buffer[start + i]);
-        }
-    }
-
-    function testSlice(bytes memory buffer, uint256 start, uint256 end) public pure {
-        bytes memory originalBuffer = bytes.concat(buffer);
-        bytes memory result = buffer.slice(start, end);
-
-        // Original buffer was not modified
-        assertEq(buffer, originalBuffer);
-
-        // Calculate expected bounds after sanitization
-        uint256 sanitizedEnd = Math.min(end, buffer.length);
-        uint256 sanitizedStart = Math.min(start, sanitizedEnd);
-        uint256 expectedLength = sanitizedEnd - sanitizedStart;
-
-        assertEq(result.length, expectedLength);
-
-        // Verify content matches when there's content to verify
-        for (uint256 i = 0; i < result.length; ++i) {
-            assertEq(result[i], buffer[sanitizedStart + i]);
-        }
-    }
-
-    function testSpliceWithStartOnly(bytes memory buffer, uint256 start) public pure {
-        bytes memory originalBuffer = bytes.concat(buffer);
-        bytes memory result = buffer.splice(start);
-
-        // Result should be the same object as input (modified in place)
-        assertEq(result, buffer);
-
-        // Should contain bytes from start to end, moved to beginning
-        assertEq(result.length, Math.saturatingSub(originalBuffer.length, start));
-
-        // Verify content matches moved content
-        for (uint256 i = 0; i < result.length; ++i) {
-            assertEq(result[i], originalBuffer[start + i]);
-        }
-    }
-
-    function testSplice(bytes memory buffer, uint256 start, uint256 end) public pure {
-        bytes memory originalBuffer = bytes.concat(buffer);
-        bytes memory result = buffer.splice(start, end);
-
-        // Result should be the same object as input (modified in place)
-        assertEq(result, buffer);
-
-        // Calculate expected bounds after sanitization
-        uint256 sanitizedEnd = Math.min(end, originalBuffer.length);
-        uint256 sanitizedStart = Math.min(start, sanitizedEnd);
-        uint256 expectedLength = sanitizedEnd - sanitizedStart;
-
-        assertEq(result.length, expectedLength);
-
-        // Verify content matches moved content
-        for (uint256 i = 0; i < result.length; ++i) {
-            assertEq(result[i], originalBuffer[sanitizedStart + i]);
->>>>>>> 32397f25
         }
     }
 
