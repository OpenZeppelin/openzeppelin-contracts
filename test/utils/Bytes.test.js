--- conflicted
+++ resolved
@@ -112,67 +112,6 @@
     });
   });
 
-<<<<<<< HEAD
-  describe('nibbles', function () {
-    it('converts single byte', async function () {
-      await expect(this.mock.$nibbles('0xab')).to.eventually.equal('0xa00b');
-    });
-
-    it('converts multiple bytes', async function () {
-      await expect(this.mock.$nibbles('0x1234')).to.eventually.equal('0x10023004');
-    });
-
-    it('handles empty bytes', async function () {
-      await expect(this.mock.$nibbles('0x')).to.eventually.equal('0x');
-    });
-
-    it('converts lorem text', async function () {
-      const result = await this.mock.$nibbles(lorem);
-      expect(ethers.dataLength(result)).to.equal(lorem.length * 2);
-
-      // Check nibble extraction for first few bytes
-      for (let i = 0; i < Math.min(lorem.length, 5); i++) {
-        const originalByte = lorem[i];
-        const highNibble = ethers.dataSlice(result, i * 2, i * 2 + 1);
-        const lowNibble = ethers.dataSlice(result, i * 2 + 1, i * 2 + 2);
-
-        expect(highNibble).to.equal(ethers.toBeHex(originalByte & 0xf0, 1));
-        expect(lowNibble).to.equal(ethers.toBeHex(originalByte & 0x0f, 1));
-      }
-    });
-  });
-
-  describe('clz', function () {
-    it('zero value', async function () {
-      await expect(this.mock.$clz(0)).to.eventually.equal(32);
-    });
-
-    it('small values', async function () {
-      await expect(this.mock.$clz(1)).to.eventually.equal(31);
-      await expect(this.mock.$clz(255)).to.eventually.equal(31);
-    });
-
-    it('larger values', async function () {
-      await expect(this.mock.$clz(256)).to.eventually.equal(30);
-      await expect(this.mock.$clz(0xff00)).to.eventually.equal(30);
-      await expect(this.mock.$clz(0x10000)).to.eventually.equal(29);
-    });
-
-    it('max value', async function () {
-      await expect(this.mock.$clz(ethers.MaxUint256)).to.eventually.equal(0);
-    });
-
-    it('specific patterns', async function () {
-      await expect(
-        this.mock.$clz('0x0000000000000000000000000000000000000000000000000000000000000100'),
-      ).to.eventually.equal(30);
-      await expect(
-        this.mock.$clz('0x0000000000000000000000000000000000000000000000000000000000010000'),
-      ).to.eventually.equal(29);
-      await expect(
-        this.mock.$clz('0x0000000000000000000000000000000000000000000000000000000001000000'),
-      ).to.eventually.equal(28);
-=======
   describe('clz bytes', function () {
     it('empty buffer', async function () {
       await expect(this.mock.$clz('0x')).to.eventually.equal(0);
@@ -257,7 +196,6 @@
     it('one empty one not', async function () {
       const empty = new Uint8Array(0);
       await expect(this.mock.$equal(lorem, empty)).to.eventually.be.false;
->>>>>>> da1dfe6c
     });
   });
 
