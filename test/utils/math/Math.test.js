const { BN, constants, expectRevert } = require('@openzeppelin/test-helpers');
const { expect } = require('chai');
const { MAX_UINT256 } = constants;
const { Rounding } = require('../../helpers/enums.js');

const MathMock = artifacts.require('MathMock');

contract('Math', function (accounts) {
  const min = new BN('1234');
  const max = new BN('5678');
  const MAX_UINT256_SUB1 = MAX_UINT256.sub(new BN('1'));
  const MAX_UINT256_SUB2 = MAX_UINT256.sub(new BN('2'));

  beforeEach(async function () {
    this.math = await MathMock.new();
  });

  describe('max', function () {
    it('is correctly detected in first argument position', async function () {
      expect(await this.math.max(max, min)).to.be.bignumber.equal(max);
    });

    it('is correctly detected in second argument position', async function () {
      expect(await this.math.max(min, max)).to.be.bignumber.equal(max);
    });
  });

  describe('min', function () {
    it('is correctly detected in first argument position', async function () {
      expect(await this.math.min(min, max)).to.be.bignumber.equal(min);
    });

    it('is correctly detected in second argument position', async function () {
      expect(await this.math.min(max, min)).to.be.bignumber.equal(min);
    });
  });

  describe('average', function () {
    function bnAverage (a, b) {
      return a.add(b).divn(2);
    }

    it('is correctly calculated with two odd numbers', async function () {
      const a = new BN('57417');
      const b = new BN('95431');
      expect(await this.math.average(a, b)).to.be.bignumber.equal(bnAverage(a, b));
    });

    it('is correctly calculated with two even numbers', async function () {
      const a = new BN('42304');
      const b = new BN('84346');
      expect(await this.math.average(a, b)).to.be.bignumber.equal(bnAverage(a, b));
    });

    it('is correctly calculated with one even and one odd number', async function () {
      const a = new BN('57417');
      const b = new BN('84346');
      expect(await this.math.average(a, b)).to.be.bignumber.equal(bnAverage(a, b));
    });

    it('is correctly calculated with two max uint256 numbers', async function () {
      const a = MAX_UINT256;
      expect(await this.math.average(a, a)).to.be.bignumber.equal(bnAverage(a, a));
    });
  });

  describe('ceilDiv', function () {
    it('does not round up on exact division', async function () {
      const a = new BN('10');
      const b = new BN('5');
      expect(await this.math.ceilDiv(a, b)).to.be.bignumber.equal('2');
    });

    it('rounds up on division with remainders', async function () {
      const a = new BN('42');
      const b = new BN('13');
      expect(await this.math.ceilDiv(a, b)).to.be.bignumber.equal('4');
    });

    it('does not overflow', async function () {
      const b = new BN('2');
      const result = new BN('1').shln(255);
      expect(await this.math.ceilDiv(MAX_UINT256, b)).to.be.bignumber.equal(result);
    });

    it('correctly computes max uint256 divided by 1', async function () {
      const b = new BN('1');
      expect(await this.math.ceilDiv(MAX_UINT256, b)).to.be.bignumber.equal(MAX_UINT256);
    });
  });

<<<<<<< HEAD
  describe('modExp', function () {
    it('is correctly calculating modulus', async function () {
      const base = new BN('3');
      const exponent = new BN('200');
      const modulus = new BN('50');
      const result = new BN('1');
      expect(await this.math.modExp.call(base, exponent, modulus)).to.be.bignumber.equal(result);
    });

    it('is correctly reverting when modulus is zero', async function () {
      const base = new BN('3');
      const exponent = new BN('200');
      const modulus = new BN('0');
      await expectRevert(
        this.math.modExp.call(base, exponent, modulus),
        'ModularExponentiation: Can\'t calculate for modulus equal to zero',
      );
=======
  describe('muldiv', function () {
    it('divide by 0', async function () {
      await expectRevert.unspecified(this.math.mulDiv(1, 1, 0, Rounding.Down));
    });

    describe('does round down', async function () {
      it('small values', async function () {
        expect(await this.math.mulDiv('3', '4', '5', Rounding.Down)).to.be.bignumber.equal('2');
        expect(await this.math.mulDiv('3', '5', '5', Rounding.Down)).to.be.bignumber.equal('3');
      });

      it('large values', async function () {
        expect(await this.math.mulDiv(
          new BN('42'),
          MAX_UINT256_SUB1,
          MAX_UINT256,
          Rounding.Down,
        )).to.be.bignumber.equal(new BN('41'));

        expect(await this.math.mulDiv(
          new BN('17'),
          MAX_UINT256,
          MAX_UINT256,
          Rounding.Down,
        )).to.be.bignumber.equal(new BN('17'));

        expect(await this.math.mulDiv(
          MAX_UINT256_SUB1,
          MAX_UINT256_SUB1,
          MAX_UINT256,
          Rounding.Down,
        )).to.be.bignumber.equal(MAX_UINT256_SUB2);

        expect(await this.math.mulDiv(
          MAX_UINT256,
          MAX_UINT256_SUB1,
          MAX_UINT256,
          Rounding.Down,
        )).to.be.bignumber.equal(MAX_UINT256_SUB1);

        expect(await this.math.mulDiv(
          MAX_UINT256,
          MAX_UINT256,
          MAX_UINT256,
          Rounding.Down,
        )).to.be.bignumber.equal(MAX_UINT256);
      });
    });

    describe('does round up', async function () {
      it('small values', async function () {
        expect(await this.math.mulDiv('3', '4', '5', Rounding.Up)).to.be.bignumber.equal('3');
        expect(await this.math.mulDiv('3', '5', '5', Rounding.Up)).to.be.bignumber.equal('3');
      });

      it('large values', async function () {
        expect(await this.math.mulDiv(
          new BN('42'),
          MAX_UINT256_SUB1,
          MAX_UINT256,
          Rounding.Up,
        )).to.be.bignumber.equal(new BN('42'));

        expect(await this.math.mulDiv(
          new BN('17'),
          MAX_UINT256,
          MAX_UINT256,
          Rounding.Up,
        )).to.be.bignumber.equal(new BN('17'));

        expect(await this.math.mulDiv(
          MAX_UINT256_SUB1,
          MAX_UINT256_SUB1,
          MAX_UINT256,
          Rounding.Up,
        )).to.be.bignumber.equal(MAX_UINT256_SUB1);

        expect(await this.math.mulDiv(
          MAX_UINT256,
          MAX_UINT256_SUB1,
          MAX_UINT256,
          Rounding.Up,
        )).to.be.bignumber.equal(MAX_UINT256_SUB1);

        expect(await this.math.mulDiv(
          MAX_UINT256,
          MAX_UINT256,
          MAX_UINT256,
          Rounding.Up,
        )).to.be.bignumber.equal(MAX_UINT256);
      });
    });
  });

  describe('sqrt', function () {
    it('rounds down', async function () {
      expect(await this.math.sqrt('0', Rounding.Down)).to.be.bignumber.equal('0');
      expect(await this.math.sqrt('1', Rounding.Down)).to.be.bignumber.equal('1');
      expect(await this.math.sqrt('2', Rounding.Down)).to.be.bignumber.equal('1');
      expect(await this.math.sqrt('3', Rounding.Down)).to.be.bignumber.equal('1');
      expect(await this.math.sqrt('4', Rounding.Down)).to.be.bignumber.equal('2');
      expect(await this.math.sqrt('144', Rounding.Down)).to.be.bignumber.equal('12');
      expect(await this.math.sqrt('999999', Rounding.Down)).to.be.bignumber.equal('999');
      expect(await this.math.sqrt('1000000', Rounding.Down)).to.be.bignumber.equal('1000');
      expect(await this.math.sqrt('1000001', Rounding.Down)).to.be.bignumber.equal('1000');
      expect(await this.math.sqrt('1002000', Rounding.Down)).to.be.bignumber.equal('1000');
      expect(await this.math.sqrt('1002001', Rounding.Down)).to.be.bignumber.equal('1001');
      expect(await this.math.sqrt(MAX_UINT256, Rounding.Down))
        .to.be.bignumber.equal('340282366920938463463374607431768211455');
    });

    it('rounds up', async function () {
      expect(await this.math.sqrt('0', Rounding.Up)).to.be.bignumber.equal('0');
      expect(await this.math.sqrt('1', Rounding.Up)).to.be.bignumber.equal('1');
      expect(await this.math.sqrt('2', Rounding.Up)).to.be.bignumber.equal('2');
      expect(await this.math.sqrt('3', Rounding.Up)).to.be.bignumber.equal('2');
      expect(await this.math.sqrt('4', Rounding.Up)).to.be.bignumber.equal('2');
      expect(await this.math.sqrt('144', Rounding.Up)).to.be.bignumber.equal('12');
      expect(await this.math.sqrt('999999', Rounding.Up)).to.be.bignumber.equal('1000');
      expect(await this.math.sqrt('1000000', Rounding.Up)).to.be.bignumber.equal('1000');
      expect(await this.math.sqrt('1000001', Rounding.Up)).to.be.bignumber.equal('1001');
      expect(await this.math.sqrt('1002000', Rounding.Up)).to.be.bignumber.equal('1001');
      expect(await this.math.sqrt('1002001', Rounding.Up)).to.be.bignumber.equal('1001');
      expect(await this.math.sqrt(MAX_UINT256, Rounding.Up))
        .to.be.bignumber.equal('340282366920938463463374607431768211456');
    });
  });

  describe('log', function () {
    describe('log2', function () {
      it('rounds down', async function () {
        expect(await this.math.log2('0', Rounding.Down)).to.be.bignumber.equal('0');
        expect(await this.math.log2('1', Rounding.Down)).to.be.bignumber.equal('0');
        expect(await this.math.log2('2', Rounding.Down)).to.be.bignumber.equal('1');
        expect(await this.math.log2('3', Rounding.Down)).to.be.bignumber.equal('1');
        expect(await this.math.log2('4', Rounding.Down)).to.be.bignumber.equal('2');
        expect(await this.math.log2('5', Rounding.Down)).to.be.bignumber.equal('2');
        expect(await this.math.log2('6', Rounding.Down)).to.be.bignumber.equal('2');
        expect(await this.math.log2('7', Rounding.Down)).to.be.bignumber.equal('2');
        expect(await this.math.log2('8', Rounding.Down)).to.be.bignumber.equal('3');
        expect(await this.math.log2('9', Rounding.Down)).to.be.bignumber.equal('3');
        expect(await this.math.log2(MAX_UINT256, Rounding.Down)).to.be.bignumber.equal('255');
      });

      it('rounds up', async function () {
        expect(await this.math.log2('0', Rounding.Up)).to.be.bignumber.equal('0');
        expect(await this.math.log2('1', Rounding.Up)).to.be.bignumber.equal('0');
        expect(await this.math.log2('2', Rounding.Up)).to.be.bignumber.equal('1');
        expect(await this.math.log2('3', Rounding.Up)).to.be.bignumber.equal('2');
        expect(await this.math.log2('4', Rounding.Up)).to.be.bignumber.equal('2');
        expect(await this.math.log2('5', Rounding.Up)).to.be.bignumber.equal('3');
        expect(await this.math.log2('6', Rounding.Up)).to.be.bignumber.equal('3');
        expect(await this.math.log2('7', Rounding.Up)).to.be.bignumber.equal('3');
        expect(await this.math.log2('8', Rounding.Up)).to.be.bignumber.equal('3');
        expect(await this.math.log2(MAX_UINT256, Rounding.Up)).to.be.bignumber.equal('256');
      });
    });

    describe('log10', function () {
      it('rounds down', async function () {
        expect(await this.math.log10('0', Rounding.Down)).to.be.bignumber.equal('0');
        expect(await this.math.log10('1', Rounding.Down)).to.be.bignumber.equal('0');
        expect(await this.math.log10('2', Rounding.Down)).to.be.bignumber.equal('0');
        expect(await this.math.log10('9', Rounding.Down)).to.be.bignumber.equal('0');
        expect(await this.math.log10('10', Rounding.Down)).to.be.bignumber.equal('1');
        expect(await this.math.log10('11', Rounding.Down)).to.be.bignumber.equal('1');
        expect(await this.math.log10('99', Rounding.Down)).to.be.bignumber.equal('1');
        expect(await this.math.log10('100', Rounding.Down)).to.be.bignumber.equal('2');
        expect(await this.math.log10('101', Rounding.Down)).to.be.bignumber.equal('2');
        expect(await this.math.log10('999', Rounding.Down)).to.be.bignumber.equal('2');
        expect(await this.math.log10('1000', Rounding.Down)).to.be.bignumber.equal('3');
        expect(await this.math.log10('1001', Rounding.Down)).to.be.bignumber.equal('3');
        expect(await this.math.log10(MAX_UINT256, Rounding.Down)).to.be.bignumber.equal('77');
      });

      it('rounds up', async function () {
        expect(await this.math.log10('0', Rounding.Up)).to.be.bignumber.equal('0');
        expect(await this.math.log10('1', Rounding.Up)).to.be.bignumber.equal('0');
        expect(await this.math.log10('2', Rounding.Up)).to.be.bignumber.equal('1');
        expect(await this.math.log10('9', Rounding.Up)).to.be.bignumber.equal('1');
        expect(await this.math.log10('10', Rounding.Up)).to.be.bignumber.equal('1');
        expect(await this.math.log10('11', Rounding.Up)).to.be.bignumber.equal('2');
        expect(await this.math.log10('99', Rounding.Up)).to.be.bignumber.equal('2');
        expect(await this.math.log10('100', Rounding.Up)).to.be.bignumber.equal('2');
        expect(await this.math.log10('101', Rounding.Up)).to.be.bignumber.equal('3');
        expect(await this.math.log10('999', Rounding.Up)).to.be.bignumber.equal('3');
        expect(await this.math.log10('1000', Rounding.Up)).to.be.bignumber.equal('3');
        expect(await this.math.log10('1001', Rounding.Up)).to.be.bignumber.equal('4');
        expect(await this.math.log10(MAX_UINT256, Rounding.Up)).to.be.bignumber.equal('78');
      });
    });

    describe('log256', function () {
      it('rounds down', async function () {
        expect(await this.math.log256('0', Rounding.Down)).to.be.bignumber.equal('0');
        expect(await this.math.log256('1', Rounding.Down)).to.be.bignumber.equal('0');
        expect(await this.math.log256('2', Rounding.Down)).to.be.bignumber.equal('0');
        expect(await this.math.log256('255', Rounding.Down)).to.be.bignumber.equal('0');
        expect(await this.math.log256('256', Rounding.Down)).to.be.bignumber.equal('1');
        expect(await this.math.log256('257', Rounding.Down)).to.be.bignumber.equal('1');
        expect(await this.math.log256('65535', Rounding.Down)).to.be.bignumber.equal('1');
        expect(await this.math.log256('65536', Rounding.Down)).to.be.bignumber.equal('2');
        expect(await this.math.log256('65537', Rounding.Down)).to.be.bignumber.equal('2');
        expect(await this.math.log256(MAX_UINT256, Rounding.Down)).to.be.bignumber.equal('31');
      });

      it('rounds up', async function () {
        expect(await this.math.log256('0', Rounding.Up)).to.be.bignumber.equal('0');
        expect(await this.math.log256('1', Rounding.Up)).to.be.bignumber.equal('0');
        expect(await this.math.log256('2', Rounding.Up)).to.be.bignumber.equal('1');
        expect(await this.math.log256('255', Rounding.Up)).to.be.bignumber.equal('1');
        expect(await this.math.log256('256', Rounding.Up)).to.be.bignumber.equal('1');
        expect(await this.math.log256('257', Rounding.Up)).to.be.bignumber.equal('2');
        expect(await this.math.log256('65535', Rounding.Up)).to.be.bignumber.equal('2');
        expect(await this.math.log256('65536', Rounding.Up)).to.be.bignumber.equal('2');
        expect(await this.math.log256('65537', Rounding.Up)).to.be.bignumber.equal('3');
        expect(await this.math.log256(MAX_UINT256, Rounding.Up)).to.be.bignumber.equal('32');
      });
>>>>>>> 3f16692d
    });
  });
});<|MERGE_RESOLUTION|>--- conflicted
+++ resolved
@@ -89,7 +89,6 @@
     });
   });
 
-<<<<<<< HEAD
   describe('modExp', function () {
     it('is correctly calculating modulus', async function () {
       const base = new BN('3');
@@ -107,7 +106,9 @@
         this.math.modExp.call(base, exponent, modulus),
         'ModularExponentiation: Can\'t calculate for modulus equal to zero',
       );
-=======
+    });
+  });
+
   describe('muldiv', function () {
     it('divide by 0', async function () {
       await expectRevert.unspecified(this.math.mulDiv(1, 1, 0, Rounding.Down));
@@ -326,7 +327,6 @@
         expect(await this.math.log256('65537', Rounding.Up)).to.be.bignumber.equal('3');
         expect(await this.math.log256(MAX_UINT256, Rounding.Up)).to.be.bignumber.equal('32');
       });
->>>>>>> 3f16692d
     });
   });
 });