--- conflicted
+++ resolved
@@ -101,62 +101,25 @@
       });
 
       it('large values', async function () {
-<<<<<<< HEAD
-        expect(
-          await this.math.mulDiv(new BN('42'), MAX_UINT256_SUB1, MAX_UINT256, Rounding.Down),
+        expect(
+          await this.math.$mulDiv(new BN('42'), MAX_UINT256_SUB1, MAX_UINT256, Rounding.Down),
         ).to.be.bignumber.equal(new BN('41'));
 
         expect(
-          await this.math.mulDiv(new BN('17'), MAX_UINT256, MAX_UINT256, Rounding.Down),
+          await this.math.$mulDiv(new BN('17'), MAX_UINT256, MAX_UINT256, Rounding.Down),
         ).to.be.bignumber.equal(new BN('17'));
 
         expect(
-          await this.math.mulDiv(MAX_UINT256_SUB1, MAX_UINT256_SUB1, MAX_UINT256, Rounding.Down),
+          await this.math.$mulDiv(MAX_UINT256_SUB1, MAX_UINT256_SUB1, MAX_UINT256, Rounding.Down),
         ).to.be.bignumber.equal(MAX_UINT256_SUB2);
 
         expect(
-          await this.math.mulDiv(MAX_UINT256, MAX_UINT256_SUB1, MAX_UINT256, Rounding.Down),
+          await this.math.$mulDiv(MAX_UINT256, MAX_UINT256_SUB1, MAX_UINT256, Rounding.Down),
         ).to.be.bignumber.equal(MAX_UINT256_SUB1);
 
         expect(
-          await this.math.mulDiv(MAX_UINT256, MAX_UINT256, MAX_UINT256, Rounding.Down),
+          await this.math.$mulDiv(MAX_UINT256, MAX_UINT256, MAX_UINT256, Rounding.Down),
         ).to.be.bignumber.equal(MAX_UINT256);
-=======
-        expect(await this.math.$mulDiv(
-          new BN('42'),
-          MAX_UINT256_SUB1,
-          MAX_UINT256,
-          Rounding.Down,
-        )).to.be.bignumber.equal(new BN('41'));
-
-        expect(await this.math.$mulDiv(
-          new BN('17'),
-          MAX_UINT256,
-          MAX_UINT256,
-          Rounding.Down,
-        )).to.be.bignumber.equal(new BN('17'));
-
-        expect(await this.math.$mulDiv(
-          MAX_UINT256_SUB1,
-          MAX_UINT256_SUB1,
-          MAX_UINT256,
-          Rounding.Down,
-        )).to.be.bignumber.equal(MAX_UINT256_SUB2);
-
-        expect(await this.math.$mulDiv(
-          MAX_UINT256,
-          MAX_UINT256_SUB1,
-          MAX_UINT256,
-          Rounding.Down,
-        )).to.be.bignumber.equal(MAX_UINT256_SUB1);
-
-        expect(await this.math.$mulDiv(
-          MAX_UINT256,
-          MAX_UINT256,
-          MAX_UINT256,
-          Rounding.Down,
-        )).to.be.bignumber.equal(MAX_UINT256);
->>>>>>> 2fc24fc8
       });
     });
 
@@ -167,101 +130,31 @@
       });
 
       it('large values', async function () {
-<<<<<<< HEAD
-        expect(
-          await this.math.mulDiv(new BN('42'), MAX_UINT256_SUB1, MAX_UINT256, Rounding.Up),
+        expect(
+          await this.math.$mulDiv(new BN('42'), MAX_UINT256_SUB1, MAX_UINT256, Rounding.Up),
         ).to.be.bignumber.equal(new BN('42'));
 
         expect(
-          await this.math.mulDiv(new BN('17'), MAX_UINT256, MAX_UINT256, Rounding.Up),
+          await this.math.$mulDiv(new BN('17'), MAX_UINT256, MAX_UINT256, Rounding.Up),
         ).to.be.bignumber.equal(new BN('17'));
 
         expect(
-          await this.math.mulDiv(MAX_UINT256_SUB1, MAX_UINT256_SUB1, MAX_UINT256, Rounding.Up),
+          await this.math.$mulDiv(MAX_UINT256_SUB1, MAX_UINT256_SUB1, MAX_UINT256, Rounding.Up),
         ).to.be.bignumber.equal(MAX_UINT256_SUB1);
 
         expect(
-          await this.math.mulDiv(MAX_UINT256, MAX_UINT256_SUB1, MAX_UINT256, Rounding.Up),
+          await this.math.$mulDiv(MAX_UINT256, MAX_UINT256_SUB1, MAX_UINT256, Rounding.Up),
         ).to.be.bignumber.equal(MAX_UINT256_SUB1);
 
         expect(
-          await this.math.mulDiv(MAX_UINT256, MAX_UINT256, MAX_UINT256, Rounding.Up),
+          await this.math.$mulDiv(MAX_UINT256, MAX_UINT256, MAX_UINT256, Rounding.Up),
         ).to.be.bignumber.equal(MAX_UINT256);
-=======
-        expect(await this.math.$mulDiv(
-          new BN('42'),
-          MAX_UINT256_SUB1,
-          MAX_UINT256,
-          Rounding.Up,
-        )).to.be.bignumber.equal(new BN('42'));
-
-        expect(await this.math.$mulDiv(
-          new BN('17'),
-          MAX_UINT256,
-          MAX_UINT256,
-          Rounding.Up,
-        )).to.be.bignumber.equal(new BN('17'));
-
-        expect(await this.math.$mulDiv(
-          MAX_UINT256_SUB1,
-          MAX_UINT256_SUB1,
-          MAX_UINT256,
-          Rounding.Up,
-        )).to.be.bignumber.equal(MAX_UINT256_SUB1);
-
-        expect(await this.math.$mulDiv(
-          MAX_UINT256,
-          MAX_UINT256_SUB1,
-          MAX_UINT256,
-          Rounding.Up,
-        )).to.be.bignumber.equal(MAX_UINT256_SUB1);
-
-        expect(await this.math.$mulDiv(
-          MAX_UINT256,
-          MAX_UINT256,
-          MAX_UINT256,
-          Rounding.Up,
-        )).to.be.bignumber.equal(MAX_UINT256);
->>>>>>> 2fc24fc8
       });
     });
   });
 
   describe('sqrt', function () {
     it('rounds down', async function () {
-<<<<<<< HEAD
-      expect(await this.math.sqrt('0', Rounding.Down)).to.be.bignumber.equal('0');
-      expect(await this.math.sqrt('1', Rounding.Down)).to.be.bignumber.equal('1');
-      expect(await this.math.sqrt('2', Rounding.Down)).to.be.bignumber.equal('1');
-      expect(await this.math.sqrt('3', Rounding.Down)).to.be.bignumber.equal('1');
-      expect(await this.math.sqrt('4', Rounding.Down)).to.be.bignumber.equal('2');
-      expect(await this.math.sqrt('144', Rounding.Down)).to.be.bignumber.equal('12');
-      expect(await this.math.sqrt('999999', Rounding.Down)).to.be.bignumber.equal('999');
-      expect(await this.math.sqrt('1000000', Rounding.Down)).to.be.bignumber.equal('1000');
-      expect(await this.math.sqrt('1000001', Rounding.Down)).to.be.bignumber.equal('1000');
-      expect(await this.math.sqrt('1002000', Rounding.Down)).to.be.bignumber.equal('1000');
-      expect(await this.math.sqrt('1002001', Rounding.Down)).to.be.bignumber.equal('1001');
-      expect(await this.math.sqrt(MAX_UINT256, Rounding.Down)).to.be.bignumber.equal(
-        '340282366920938463463374607431768211455',
-      );
-    });
-
-    it('rounds up', async function () {
-      expect(await this.math.sqrt('0', Rounding.Up)).to.be.bignumber.equal('0');
-      expect(await this.math.sqrt('1', Rounding.Up)).to.be.bignumber.equal('1');
-      expect(await this.math.sqrt('2', Rounding.Up)).to.be.bignumber.equal('2');
-      expect(await this.math.sqrt('3', Rounding.Up)).to.be.bignumber.equal('2');
-      expect(await this.math.sqrt('4', Rounding.Up)).to.be.bignumber.equal('2');
-      expect(await this.math.sqrt('144', Rounding.Up)).to.be.bignumber.equal('12');
-      expect(await this.math.sqrt('999999', Rounding.Up)).to.be.bignumber.equal('1000');
-      expect(await this.math.sqrt('1000000', Rounding.Up)).to.be.bignumber.equal('1000');
-      expect(await this.math.sqrt('1000001', Rounding.Up)).to.be.bignumber.equal('1001');
-      expect(await this.math.sqrt('1002000', Rounding.Up)).to.be.bignumber.equal('1001');
-      expect(await this.math.sqrt('1002001', Rounding.Up)).to.be.bignumber.equal('1001');
-      expect(await this.math.sqrt(MAX_UINT256, Rounding.Up)).to.be.bignumber.equal(
-        '340282366920938463463374607431768211456',
-      );
-=======
       expect(await this.math.$sqrt('0', Rounding.Down)).to.be.bignumber.equal('0');
       expect(await this.math.$sqrt('1', Rounding.Down)).to.be.bignumber.equal('1');
       expect(await this.math.$sqrt('2', Rounding.Down)).to.be.bignumber.equal('1');
@@ -273,8 +166,9 @@
       expect(await this.math.$sqrt('1000001', Rounding.Down)).to.be.bignumber.equal('1000');
       expect(await this.math.$sqrt('1002000', Rounding.Down)).to.be.bignumber.equal('1000');
       expect(await this.math.$sqrt('1002001', Rounding.Down)).to.be.bignumber.equal('1001');
-      expect(await this.math.$sqrt(MAX_UINT256, Rounding.Down))
-        .to.be.bignumber.equal('340282366920938463463374607431768211455');
+      expect(await this.math.$sqrt(MAX_UINT256, Rounding.Down)).to.be.bignumber.equal(
+        '340282366920938463463374607431768211455',
+      );
     });
 
     it('rounds up', async function () {
@@ -289,9 +183,9 @@
       expect(await this.math.$sqrt('1000001', Rounding.Up)).to.be.bignumber.equal('1001');
       expect(await this.math.$sqrt('1002000', Rounding.Up)).to.be.bignumber.equal('1001');
       expect(await this.math.$sqrt('1002001', Rounding.Up)).to.be.bignumber.equal('1001');
-      expect(await this.math.$sqrt(MAX_UINT256, Rounding.Up))
-        .to.be.bignumber.equal('340282366920938463463374607431768211456');
->>>>>>> 2fc24fc8
+      expect(await this.math.$sqrt(MAX_UINT256, Rounding.Up)).to.be.bignumber.equal(
+        '340282366920938463463374607431768211456',
+      );
     });
   });
 
@@ -299,34 +193,76 @@
     describe('log2', function () {
       it('rounds down', async function () {
         // For some reason calling .$log2() directly fails
-        expect(await this.math.methods['$log2(uint256,uint8)']('0', Rounding.Down)).to.be.bignumber.equal('0');
-        expect(await this.math.methods['$log2(uint256,uint8)']('1', Rounding.Down)).to.be.bignumber.equal('0');
-        expect(await this.math.methods['$log2(uint256,uint8)']('2', Rounding.Down)).to.be.bignumber.equal('1');
-        expect(await this.math.methods['$log2(uint256,uint8)']('3', Rounding.Down)).to.be.bignumber.equal('1');
-        expect(await this.math.methods['$log2(uint256,uint8)']('4', Rounding.Down)).to.be.bignumber.equal('2');
-        expect(await this.math.methods['$log2(uint256,uint8)']('5', Rounding.Down)).to.be.bignumber.equal('2');
-        expect(await this.math.methods['$log2(uint256,uint8)']('6', Rounding.Down)).to.be.bignumber.equal('2');
-        expect(await this.math.methods['$log2(uint256,uint8)']('7', Rounding.Down)).to.be.bignumber.equal('2');
-        expect(await this.math.methods['$log2(uint256,uint8)']('8', Rounding.Down)).to.be.bignumber.equal('3');
-        expect(await this.math.methods['$log2(uint256,uint8)']('9', Rounding.Down)).to.be.bignumber.equal('3');
-        expect(await this.math.methods['$log2(uint256,uint8)'](MAX_UINT256, Rounding.Down))
-          .to.be.bignumber.equal('255');
+        expect(
+          await this.math.methods['$log2(uint256,uint8)']('0', Rounding.Down),
+        ).to.be.bignumber.equal('0');
+        expect(
+          await this.math.methods['$log2(uint256,uint8)']('1', Rounding.Down),
+        ).to.be.bignumber.equal('0');
+        expect(
+          await this.math.methods['$log2(uint256,uint8)']('2', Rounding.Down),
+        ).to.be.bignumber.equal('1');
+        expect(
+          await this.math.methods['$log2(uint256,uint8)']('3', Rounding.Down),
+        ).to.be.bignumber.equal('1');
+        expect(
+          await this.math.methods['$log2(uint256,uint8)']('4', Rounding.Down),
+        ).to.be.bignumber.equal('2');
+        expect(
+          await this.math.methods['$log2(uint256,uint8)']('5', Rounding.Down),
+        ).to.be.bignumber.equal('2');
+        expect(
+          await this.math.methods['$log2(uint256,uint8)']('6', Rounding.Down),
+        ).to.be.bignumber.equal('2');
+        expect(
+          await this.math.methods['$log2(uint256,uint8)']('7', Rounding.Down),
+        ).to.be.bignumber.equal('2');
+        expect(
+          await this.math.methods['$log2(uint256,uint8)']('8', Rounding.Down),
+        ).to.be.bignumber.equal('3');
+        expect(
+          await this.math.methods['$log2(uint256,uint8)']('9', Rounding.Down),
+        ).to.be.bignumber.equal('3');
+        expect(
+          await this.math.methods['$log2(uint256,uint8)'](MAX_UINT256, Rounding.Down),
+        ).to.be.bignumber.equal('255');
       });
 
       it('rounds up', async function () {
         // For some reason calling .$log2() directly fails
-        expect(await this.math.methods['$log2(uint256,uint8)']('0', Rounding.Up)).to.be.bignumber.equal('0');
-        expect(await this.math.methods['$log2(uint256,uint8)']('1', Rounding.Up)).to.be.bignumber.equal('0');
-        expect(await this.math.methods['$log2(uint256,uint8)']('2', Rounding.Up)).to.be.bignumber.equal('1');
-        expect(await this.math.methods['$log2(uint256,uint8)']('3', Rounding.Up)).to.be.bignumber.equal('2');
-        expect(await this.math.methods['$log2(uint256,uint8)']('4', Rounding.Up)).to.be.bignumber.equal('2');
-        expect(await this.math.methods['$log2(uint256,uint8)']('5', Rounding.Up)).to.be.bignumber.equal('3');
-        expect(await this.math.methods['$log2(uint256,uint8)']('6', Rounding.Up)).to.be.bignumber.equal('3');
-        expect(await this.math.methods['$log2(uint256,uint8)']('7', Rounding.Up)).to.be.bignumber.equal('3');
-        expect(await this.math.methods['$log2(uint256,uint8)']('8', Rounding.Up)).to.be.bignumber.equal('3');
-        expect(await this.math.methods['$log2(uint256,uint8)']('9', Rounding.Up)).to.be.bignumber.equal('4');
-        expect(await this.math.methods['$log2(uint256,uint8)'](MAX_UINT256, Rounding.Up))
-          .to.be.bignumber.equal('256');
+        expect(
+          await this.math.methods['$log2(uint256,uint8)']('0', Rounding.Up),
+        ).to.be.bignumber.equal('0');
+        expect(
+          await this.math.methods['$log2(uint256,uint8)']('1', Rounding.Up),
+        ).to.be.bignumber.equal('0');
+        expect(
+          await this.math.methods['$log2(uint256,uint8)']('2', Rounding.Up),
+        ).to.be.bignumber.equal('1');
+        expect(
+          await this.math.methods['$log2(uint256,uint8)']('3', Rounding.Up),
+        ).to.be.bignumber.equal('2');
+        expect(
+          await this.math.methods['$log2(uint256,uint8)']('4', Rounding.Up),
+        ).to.be.bignumber.equal('2');
+        expect(
+          await this.math.methods['$log2(uint256,uint8)']('5', Rounding.Up),
+        ).to.be.bignumber.equal('3');
+        expect(
+          await this.math.methods['$log2(uint256,uint8)']('6', Rounding.Up),
+        ).to.be.bignumber.equal('3');
+        expect(
+          await this.math.methods['$log2(uint256,uint8)']('7', Rounding.Up),
+        ).to.be.bignumber.equal('3');
+        expect(
+          await this.math.methods['$log2(uint256,uint8)']('8', Rounding.Up),
+        ).to.be.bignumber.equal('3');
+        expect(
+          await this.math.methods['$log2(uint256,uint8)']('9', Rounding.Up),
+        ).to.be.bignumber.equal('4');
+        expect(
+          await this.math.methods['$log2(uint256,uint8)'](MAX_UINT256, Rounding.Up),
+        ).to.be.bignumber.equal('256');
       });
     });
 
