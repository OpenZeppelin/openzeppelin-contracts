const { ethers } = require('hardhat');
const { loadFixture } = require('@nomicfoundation/hardhat-network-helpers');

const { mapValues } = require('../../helpers/iterate');
const { generators } = require('../../helpers/random');
const { SET_TYPES } = require('../../../scripts/generate/templates/Enumerable.opts');

const { shouldBehaveLikeSet } = require('./EnumerableSet.behavior');

const getMethods = (mock, fnSigs) =>
  mapValues(
    fnSigs,
    fnSig =>
      (...args) =>
        mock.getFunction(fnSig)(0, ...args),
  );

async function fixture() {
  const mock = await ethers.deployContract('$EnumerableSet');

  const env = Object.fromEntries(
<<<<<<< HEAD
    SET_TYPES.map(({ name, type }) => [
      type,
=======
    SET_TYPES.map(({ name, value }) => [
      name,
>>>>>>> 326c466e
      {
        value,
        values: Array.from(
          { length: 3 },
          value.size ? () => Array.from({ length: value.size }, generators[value.base]) : generators[value.type],
        ),
        methods: getMethods(mock, {
          add: `$add(uint256,${value.type})`,
          remove: `$remove(uint256,${value.type})`,
          contains: `$contains(uint256,${value.type})`,
          clear: `$clear_EnumerableSet_${name}(uint256)`,
          length: `$length_EnumerableSet_${name}(uint256)`,
          at: `$at_EnumerableSet_${name}(uint256,uint256)`,
          values: `$values_EnumerableSet_${name}(uint256)`,
        }),
        events: {
          addReturn: `return$add_EnumerableSet_${name}_${value.type.replace(/[[\]]/g, '_')}`,
          removeReturn: `return$remove_EnumerableSet_${name}_${value.type.replace(/[[\]]/g, '_')}`,
        },
      },
    ]),
  );

  return { mock, env };
}

describe('EnumerableSet', function () {
  beforeEach(async function () {
    Object.assign(this, await loadFixture(fixture));
  });

<<<<<<< HEAD
  for (const { type } of SET_TYPES) {
    describe(type, function () {
=======
  for (const { name, value } of SET_TYPES) {
    describe(`${name} (enumerable set of ${value.type})`, function () {
>>>>>>> 326c466e
      beforeEach(function () {
        Object.assign(this, this.env[name]);
        [this.valueA, this.valueB, this.valueC] = this.values;
      });

      shouldBehaveLikeSet();
    });
  }
});<|MERGE_RESOLUTION|>--- conflicted
+++ resolved
@@ -19,13 +19,8 @@
   const mock = await ethers.deployContract('$EnumerableSet');
 
   const env = Object.fromEntries(
-<<<<<<< HEAD
-    SET_TYPES.map(({ name, type }) => [
-      type,
-=======
     SET_TYPES.map(({ name, value }) => [
       name,
->>>>>>> 326c466e
       {
         value,
         values: Array.from(
@@ -57,13 +52,8 @@
     Object.assign(this, await loadFixture(fixture));
   });
 
-<<<<<<< HEAD
-  for (const { type } of SET_TYPES) {
-    describe(type, function () {
-=======
   for (const { name, value } of SET_TYPES) {
     describe(`${name} (enumerable set of ${value.type})`, function () {
->>>>>>> 326c466e
       beforeEach(function () {
         Object.assign(this, this.env[name]);
         [this.valueA, this.valueB, this.valueC] = this.values;
