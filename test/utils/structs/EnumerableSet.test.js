const { ethers } = require('hardhat');
const { loadFixture } = require('@nomicfoundation/hardhat-network-helpers');

const { mapValues } = require('../../helpers/iterate');
const { generators } = require('../../helpers/random');
const { SET_TYPES } = require('../../../scripts/generate/templates/Enumerable.opts');

const { shouldBehaveLikeSet } = require('./EnumerableSet.behavior');

const getMethods = (mock, fnSigs) =>
  mapValues(
    fnSigs,
    fnSig =>
      (...args) =>
        mock.getFunction(fnSig)(0, ...args),
  );

async function fixture() {
  const mock = await ethers.deployContract('$EnumerableSet');

  const env = Object.fromEntries(
    SET_TYPES.map(({ name, value }) => [
      name,
      {
        value,
        values: Array.from(
          { length: 3 },
          value.size ? () => Array.from({ length: value.size }, generators[value.base]) : generators[value.type],
        ),
        methods: getMethods(mock, {
<<<<<<< HEAD
          add: `$add(uint256,${value.type})`,
          remove: `$remove(uint256,${value.type})`,
          contains: `$contains(uint256,${value.type})`,
=======
          add: `$add(uint256,${type})`,
          remove: `$remove(uint256,${type})`,
          clear: `$clear_EnumerableSet_${name}(uint256)`,
          contains: `$contains(uint256,${type})`,
>>>>>>> fa995ef1
          length: `$length_EnumerableSet_${name}(uint256)`,
          at: `$at_EnumerableSet_${name}(uint256,uint256)`,
          values: `$values_EnumerableSet_${name}(uint256)`,
        }),
        events: {
          addReturn: `return$add_EnumerableSet_${name}_${value.type.replace(/[[\]]/g, '_')}`,
          removeReturn: `return$remove_EnumerableSet_${name}_${value.type.replace(/[[\]]/g, '_')}`,
        },
      },
    ]),
  );

  return { mock, env };
}

describe('EnumerableSet', function () {
  beforeEach(async function () {
    Object.assign(this, await loadFixture(fixture));
  });

  for (const { name, value } of SET_TYPES) {
    describe(`${name} (enumerable set of ${value.type})`, function () {
      beforeEach(function () {
        Object.assign(this, this.env[name]);
        [this.valueA, this.valueB, this.valueC] = this.values;
      });

      shouldBehaveLikeSet();
    });
  }
});
// type, base, size<|MERGE_RESOLUTION|>--- conflicted
+++ resolved
@@ -28,16 +28,10 @@
           value.size ? () => Array.from({ length: value.size }, generators[value.base]) : generators[value.type],
         ),
         methods: getMethods(mock, {
-<<<<<<< HEAD
           add: `$add(uint256,${value.type})`,
           remove: `$remove(uint256,${value.type})`,
           contains: `$contains(uint256,${value.type})`,
-=======
-          add: `$add(uint256,${type})`,
-          remove: `$remove(uint256,${type})`,
           clear: `$clear_EnumerableSet_${name}(uint256)`,
-          contains: `$contains(uint256,${type})`,
->>>>>>> fa995ef1
           length: `$length_EnumerableSet_${name}(uint256)`,
           at: `$at_EnumerableSet_${name}(uint256,uint256)`,
           values: `$values_EnumerableSet_${name}(uint256)`,
