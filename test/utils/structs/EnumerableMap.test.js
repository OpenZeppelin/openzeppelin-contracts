const { ethers } = require('hardhat');
const { loadFixture } = require('@nomicfoundation/hardhat-network-helpers');

const { mapValues } = require('../../helpers/iterate');
const { generators } = require('../../helpers/random');
const { MAP_TYPES, toMapTypeDescr, typeDescr } = require('../../../scripts/generate/templates/Enumerable.opts');

const { shouldBehaveLikeMap } = require('./EnumerableMap.behavior');

// Add Bytes32ToBytes32Map that must be tested but is not part of the generated types.
MAP_TYPES.unshift(toMapTypeDescr({ key: typeDescr({ type: 'bytes32' }), value: typeDescr({ type: 'bytes32' }) }));

async function fixture() {
  const mock = await ethers.deployContract('$EnumerableMap');
  const env = Object.fromEntries(
    MAP_TYPES.map(({ name, key, value }) => [
      name,
      {
        key,
        value,
        keys: Array.from({ length: 3 }, generators[key.type]),
        values: Array.from({ length: 3 }, generators[value.type]),
        zeroValue: generators[value.type].zero,
        methods: mapValues(
<<<<<<< HEAD
          MAP_TYPES.filter(map => map.key.name == key.name).length == 1
            ? {
                set: `$set(uint256,${key.type},${value.type})`,
                get: `$get(uint256,${key.type})`,
                tryGet: `$tryGet(uint256,${key.type})`,
                remove: `$remove(uint256,${key.type})`,
                length: `$length_EnumerableMap_${name}(uint256)`,
                at: `$at_EnumerableMap_${name}(uint256,uint256)`,
                contains: `$contains(uint256,${key.type})`,
                keys: `$keys_EnumerableMap_${name}(uint256)`,
              }
            : {
                set: `$set(uint256,${key.type},${value.type})`,
                get: `$get_EnumerableMap_${name}(uint256,${key.type})`,
                tryGet: `$tryGet_EnumerableMap_${name}(uint256,${key.type})`,
                remove: `$remove_EnumerableMap_${name}(uint256,${key.type})`,
                length: `$length_EnumerableMap_${name}(uint256)`,
                at: `$at_EnumerableMap_${name}(uint256,uint256)`,
                contains: `$contains_EnumerableMap_${name}(uint256,${key.type})`,
                keys: `$keys_EnumerableMap_${name}(uint256)`,
              },
=======
          {
            set: `$set(uint256,${keyType},${valueType})`,
            get: `$get_EnumerableMap_${name}(uint256,${keyType})`,
            tryGet: `$tryGet_EnumerableMap_${name}(uint256,${keyType})`,
            remove: `$remove_EnumerableMap_${name}(uint256,${keyType})`,
            clear: `$clear_EnumerableMap_${name}(uint256)`,
            length: `$length_EnumerableMap_${name}(uint256)`,
            at: `$at_EnumerableMap_${name}(uint256,uint256)`,
            contains: `$contains_EnumerableMap_${name}(uint256,${keyType})`,
            keys: `$keys_EnumerableMap_${name}(uint256)`,
          },
>>>>>>> fa995ef1
          fnSig =>
            (...args) =>
              mock.getFunction(fnSig)(0, ...args),
        ),
        events: {
          setReturn: `return$set_EnumerableMap_${name}_${key.type}_${value.type}`,
          removeReturn: `return$remove_EnumerableMap_${name}_${key.type}`,
        },
        error: key.memory || value.memory ? `EnumerableMapNonexistent${key.name}Key` : `EnumerableMapNonexistentKey`,
      },
    ]),
  );

  return { mock, env };
}

describe('EnumerableMap', function () {
  beforeEach(async function () {
    Object.assign(this, await loadFixture(fixture));
  });

  for (const { name, key, value } of MAP_TYPES) {
    describe(`${name} (enumerable map from ${key.type} to ${value.type})`, function () {
      beforeEach(async function () {
        Object.assign(this, this.env[name]);
        [this.keyA, this.keyB, this.keyC] = this.keys;
        [this.valueA, this.valueB, this.valueC] = this.values;
      });

      shouldBehaveLikeMap();
    });
  }
});<|MERGE_RESOLUTION|>--- conflicted
+++ resolved
@@ -22,16 +22,16 @@
         values: Array.from({ length: 3 }, generators[value.type]),
         zeroValue: generators[value.type].zero,
         methods: mapValues(
-<<<<<<< HEAD
           MAP_TYPES.filter(map => map.key.name == key.name).length == 1
             ? {
                 set: `$set(uint256,${key.type},${value.type})`,
                 get: `$get(uint256,${key.type})`,
                 tryGet: `$tryGet(uint256,${key.type})`,
                 remove: `$remove(uint256,${key.type})`,
+                contains: `$contains(uint256,${key.type})`,
+                clear: `$clear_EnumerableMap_${name}(uint256)`,
                 length: `$length_EnumerableMap_${name}(uint256)`,
                 at: `$at_EnumerableMap_${name}(uint256,uint256)`,
-                contains: `$contains(uint256,${key.type})`,
                 keys: `$keys_EnumerableMap_${name}(uint256)`,
               }
             : {
@@ -39,24 +39,12 @@
                 get: `$get_EnumerableMap_${name}(uint256,${key.type})`,
                 tryGet: `$tryGet_EnumerableMap_${name}(uint256,${key.type})`,
                 remove: `$remove_EnumerableMap_${name}(uint256,${key.type})`,
+                contains: `$contains_EnumerableMap_${name}(uint256,${key.type})`,
+                clear: `$clear_EnumerableMap_${name}(uint256)`,
                 length: `$length_EnumerableMap_${name}(uint256)`,
                 at: `$at_EnumerableMap_${name}(uint256,uint256)`,
-                contains: `$contains_EnumerableMap_${name}(uint256,${key.type})`,
                 keys: `$keys_EnumerableMap_${name}(uint256)`,
               },
-=======
-          {
-            set: `$set(uint256,${keyType},${valueType})`,
-            get: `$get_EnumerableMap_${name}(uint256,${keyType})`,
-            tryGet: `$tryGet_EnumerableMap_${name}(uint256,${keyType})`,
-            remove: `$remove_EnumerableMap_${name}(uint256,${keyType})`,
-            clear: `$clear_EnumerableMap_${name}(uint256)`,
-            length: `$length_EnumerableMap_${name}(uint256)`,
-            at: `$at_EnumerableMap_${name}(uint256,uint256)`,
-            contains: `$contains_EnumerableMap_${name}(uint256,${keyType})`,
-            keys: `$keys_EnumerableMap_${name}(uint256)`,
-          },
->>>>>>> fa995ef1
           fnSig =>
             (...args) =>
               mock.getFunction(fnSig)(0, ...args),
