--- conflicted
+++ resolved
@@ -5,8 +5,13 @@
 
 const { shouldBehaveLikeMap } = require('./EnumerableMap.behavior');
 
-const getMethods = (ms) => {
-  return mapValues(ms, m => (self, ...args) => self.methods[m](0, ...args));
+const getMethods = ms => {
+  return mapValues(
+    ms,
+    m =>
+      (self, ...args) =>
+        self.methods[m](0, ...args),
+  );
 };
 
 contract('EnumerableMap', function (accounts) {
@@ -26,16 +31,9 @@
 
   // AddressToUintMap
   describe('AddressToUintMap', function () {
-<<<<<<< HEAD
-    beforeEach(async function () {
-      this.map = await AddressToUintMapMock.new();
-    });
-
-    shouldBehaveLikeMap([accountA, accountB, accountC], [keyA, keyB, keyC], new BN('0'));
-=======
     shouldBehaveLikeMap(
-      [ accountA, accountB, accountC ],
-      [ keyA, keyB, keyC ],
+      [accountA, accountB, accountC],
+      [keyA, keyB, keyC],
       new BN('0'),
       getMethods({
         set: '$set(uint256,address,uint256)',
@@ -52,21 +50,13 @@
         removeReturn: 'return$remove_EnumerableMap_AddressToUintMap_address',
       },
     );
->>>>>>> 2fc24fc8
   });
 
   // UintToAddressMap
   describe('UintToAddressMap', function () {
-<<<<<<< HEAD
-    beforeEach(async function () {
-      this.map = await UintToAddressMapMock.new();
-    });
-
-    shouldBehaveLikeMap([keyA, keyB, keyC], [accountA, accountB, accountC], constants.ZERO_ADDRESS);
-=======
     shouldBehaveLikeMap(
-      [ keyA, keyB, keyC ],
-      [ accountA, accountB, accountC ],
+      [keyA, keyB, keyC],
+      [accountA, accountB, accountC],
       constants.ZERO_ADDRESS,
       getMethods({
         set: '$set(uint256,uint256,address)',
@@ -83,7 +73,6 @@
         removeReturn: 'return$remove_EnumerableMap_UintToAddressMap_uint256',
       },
     );
->>>>>>> 2fc24fc8
   });
 
   // Bytes32ToBytes32Map
@@ -134,16 +123,9 @@
 
   // Bytes32ToUintMap
   describe('Bytes32ToUintMap', function () {
-<<<<<<< HEAD
-    beforeEach(async function () {
-      this.map = await Bytes32ToUintMapMock.new();
-    });
-
-    shouldBehaveLikeMap([bytesA, bytesB, bytesC], [keyA, keyB, keyC], new BN('0'));
-=======
     shouldBehaveLikeMap(
-      [ bytesA, bytesB, bytesC ],
-      [ keyA, keyB, keyC ],
+      [bytesA, bytesB, bytesC],
+      [keyA, keyB, keyC],
       new BN('0'),
       getMethods({
         set: '$set(uint256,bytes32,uint256)',
@@ -160,6 +142,5 @@
         removeReturn: 'return$remove_EnumerableMap_Bytes32ToUintMap_bytes32',
       },
     );
->>>>>>> 2fc24fc8
   });
 });