const {
  BN,
  constants,
  expectEvent,
  expectRevert,
  singletons,
} = require('@openzeppelin/test-helpers');
const { ZERO_ADDRESS } = constants;

const { expect } = require('chai');

const {
  shouldBehaveLikeERC777DirectSendBurn,
  shouldBehaveLikeERC777OperatorSendBurn,
  shouldBehaveLikeERC777UnauthorizedOperatorSendBurn,
  shouldBehaveLikeERC777InternalMint,
  shouldBehaveLikeERC777SendBurnMintInternalWithReceiveHook,
  shouldBehaveLikeERC777SendBurnWithSendHook,
} = require('./ERC777.behavior');

const { shouldBehaveLikeERC20, shouldBehaveLikeERC20Approve } = require('../ERC20/ERC20.behavior');

const ERC777 = artifacts.require('$ERC777Mock');
const ERC777SenderRecipientMock = artifacts.require('$ERC777SenderRecipientMock');

contract('ERC777', function (accounts) {
  const [registryFunder, holder, defaultOperatorA, defaultOperatorB, newOperator, anyone] =
    accounts;

  const initialSupply = new BN('10000');
  const name = 'ERC777Test';
  const symbol = '777T';
  const data = web3.utils.sha3('OZ777TestData');
  const operatorData = web3.utils.sha3('OZ777TestOperatorData');

  const defaultOperators = [defaultOperatorA, defaultOperatorB];

  beforeEach(async function () {
    this.erc1820 = await singletons.ERC1820Registry(registryFunder);
  });

  context('with default operators', function () {
    beforeEach(async function () {
      this.token = await ERC777.new(name, symbol, defaultOperators);
      await this.token.$_mint(holder, initialSupply, '0x', '0x');
    });

    describe('as an ERC20 token', function () {
      shouldBehaveLikeERC20('ERC777', initialSupply, holder, anyone, defaultOperatorA);

      describe('_approve', function () {
<<<<<<< HEAD
        shouldBehaveLikeERC20Approve(
          'ERC777',
          holder,
          anyone,
          initialSupply,
          function (owner, spender, amount) {
            return this.token.approveInternal(owner, spender, amount);
          },
        );

        describe('when the owner is the zero address', function () {
          it('reverts', async function () {
            await expectRevert(
              this.token.approveInternal(ZERO_ADDRESS, anyone, initialSupply),
=======
        shouldBehaveLikeERC20Approve('ERC777', holder, anyone, initialSupply, function (owner, spender, amount) {
          return this.token.$_approve(owner, spender, amount);
        });

        describe('when the owner is the zero address', function () {
          it('reverts', async function () {
            await expectRevert(this.token.$_approve(ZERO_ADDRESS, anyone, initialSupply),
>>>>>>> 2fc24fc8
              'ERC777: approve from the zero address',
            );
          });
        });
      });
    });

    it('does not emit AuthorizedOperator events for default operators', async function () {
      await expectEvent.notEmitted.inConstruction(this.token, 'AuthorizedOperator');
    });

    describe('basic information', function () {
      it('returns the name', async function () {
        expect(await this.token.name()).to.equal(name);
      });

      it('returns the symbol', async function () {
        expect(await this.token.symbol()).to.equal(symbol);
      });

      it('returns a granularity of 1', async function () {
        expect(await this.token.granularity()).to.be.bignumber.equal('1');
      });

      it('returns the default operators', async function () {
        expect(await this.token.defaultOperators()).to.deep.equal(defaultOperators);
      });

      it('default operators are operators for all accounts', async function () {
        for (const operator of defaultOperators) {
          expect(await this.token.isOperatorFor(operator, anyone)).to.equal(true);
        }
      });

      it('returns the total supply', async function () {
        expect(await this.token.totalSupply()).to.be.bignumber.equal(initialSupply);
      });

      it('returns 18 when decimals is called', async function () {
        expect(await this.token.decimals()).to.be.bignumber.equal('18');
      });

      it('the ERC777Token interface is registered in the registry', async function () {
        expect(
          await this.erc1820.getInterfaceImplementer(
            this.token.address,
            web3.utils.soliditySha3('ERC777Token'),
          ),
        ).to.equal(this.token.address);
      });

      it('the ERC20Token interface is registered in the registry', async function () {
        expect(
          await this.erc1820.getInterfaceImplementer(
            this.token.address,
            web3.utils.soliditySha3('ERC20Token'),
          ),
        ).to.equal(this.token.address);
      });
    });

    describe('balanceOf', function () {
      context('for an account with no tokens', function () {
        it('returns zero', async function () {
          expect(await this.token.balanceOf(anyone)).to.be.bignumber.equal('0');
        });
      });

      context('for an account with tokens', function () {
        it('returns their balance', async function () {
          expect(await this.token.balanceOf(holder)).to.be.bignumber.equal(initialSupply);
        });
      });
    });

    context('with no ERC777TokensSender and no ERC777TokensRecipient implementers', function () {
      describe('send/burn', function () {
        shouldBehaveLikeERC777DirectSendBurn(holder, anyone, data);

        context('with self operator', function () {
          shouldBehaveLikeERC777OperatorSendBurn(holder, anyone, holder, data, operatorData);
        });

        context('with first default operator', function () {
          shouldBehaveLikeERC777OperatorSendBurn(
            holder,
            anyone,
            defaultOperatorA,
            data,
            operatorData,
          );
        });

        context('with second default operator', function () {
          shouldBehaveLikeERC777OperatorSendBurn(
            holder,
            anyone,
            defaultOperatorB,
            data,
            operatorData,
          );
        });

        context('before authorizing a new operator', function () {
          shouldBehaveLikeERC777UnauthorizedOperatorSendBurn(
            holder,
            anyone,
            newOperator,
            data,
            operatorData,
          );
        });

        context('with new authorized operator', function () {
          beforeEach(async function () {
            await this.token.authorizeOperator(newOperator, { from: holder });
          });

          shouldBehaveLikeERC777OperatorSendBurn(holder, anyone, newOperator, data, operatorData);

          context('with revoked operator', function () {
            beforeEach(async function () {
              await this.token.revokeOperator(newOperator, { from: holder });
            });

            shouldBehaveLikeERC777UnauthorizedOperatorSendBurn(
              holder,
              anyone,
              newOperator,
              data,
              operatorData,
            );
          });
        });
      });

      describe('mint (internal)', function () {
        const to = anyone;
        const amount = new BN('5');

        context('with default operator', function () {
          const operator = defaultOperatorA;

          shouldBehaveLikeERC777InternalMint(to, operator, amount, data, operatorData);
        });

        context('with non operator', function () {
          const operator = newOperator;

          shouldBehaveLikeERC777InternalMint(to, operator, amount, data, operatorData);
        });
      });

      describe('mint (internal extended)', function () {
        const amount = new BN('5');

        context('to anyone', function () {
          beforeEach(async function () {
            this.recipient = anyone;
          });

          context('with default operator', function () {
            const operator = defaultOperatorA;

            it('without requireReceptionAck', async function () {
              await this.token.$_mint(
                this.recipient,
                amount,
                data,
                operatorData,
                false,
                {
                  from: operator,
                },
              );
            });

            it('with requireReceptionAck', async function () {
              await this.token.$_mint(
                this.recipient,
                amount,
                data,
                operatorData,
                true,
                {
                  from: operator,
                },
              );
            });
          });

          context('with non operator', function () {
            const operator = newOperator;

            it('without requireReceptionAck', async function () {
              await this.token.$_mint(
                this.recipient,
                amount,
                data,
                operatorData,
                false,
                {
                  from: operator,
                },
              );
            });

            it('with requireReceptionAck', async function () {
              await this.token.$_mint(
                this.recipient,
                amount,
                data,
                operatorData,
                true,
                {
                  from: operator,
                },
              );
            });
          });
        });

        context('to non ERC777TokensRecipient implementer', function () {
          beforeEach(async function () {
            this.tokensRecipientImplementer = await ERC777SenderRecipientMock.new();
            this.recipient = this.tokensRecipientImplementer.address;
          });

          context('with default operator', function () {
            const operator = defaultOperatorA;

            it('without requireReceptionAck', async function () {
              await this.token.$_mint(
                this.recipient,
                amount,
                data,
                operatorData,
                false,
                {
                  from: operator,
                },
              );
            });

            it('with requireReceptionAck', async function () {
              await expectRevert(
<<<<<<< HEAD
                this.token.mintInternalExtended(this.recipient, amount, data, operatorData, true, {
                  from: operator,
                }),
=======
                this.token.$_mint(
                  this.recipient,
                  amount,
                  data,
                  operatorData,
                  true,
                  { from: operator },
                ),
>>>>>>> 2fc24fc8
                'ERC777: token recipient contract has no implementer for ERC777TokensRecipient',
              );
            });
          });

          context('with non operator', function () {
            const operator = newOperator;

            it('without requireReceptionAck', async function () {
              await this.token.$_mint(
                this.recipient,
                amount,
                data,
                operatorData,
                false,
                {
                  from: operator,
                },
              );
            });

            it('with requireReceptionAck', async function () {
              await expectRevert(
<<<<<<< HEAD
                this.token.mintInternalExtended(this.recipient, amount, data, operatorData, true, {
                  from: operator,
                }),
=======
                this.token.$_mint(
                  this.recipient,
                  amount,
                  data,
                  operatorData,
                  true,
                  { from: operator },
                ),
>>>>>>> 2fc24fc8
                'ERC777: token recipient contract has no implementer for ERC777TokensRecipient',
              );
            });
          });
        });
      });
    });

    describe('operator management', function () {
      it('accounts are their own operator', async function () {
        expect(await this.token.isOperatorFor(holder, holder)).to.equal(true);
      });

      it('reverts when self-authorizing', async function () {
        await expectRevert(
          this.token.authorizeOperator(holder, { from: holder }),
          'ERC777: authorizing self as operator',
        );
      });

      it('reverts when self-revoking', async function () {
        await expectRevert(
          this.token.revokeOperator(holder, { from: holder }),
          'ERC777: revoking self as operator',
        );
      });

      it('non-operators can be revoked', async function () {
        expect(await this.token.isOperatorFor(newOperator, holder)).to.equal(false);

        const receipt = await this.token.revokeOperator(newOperator, { from: holder });
        expectEvent(receipt, 'RevokedOperator', { operator: newOperator, tokenHolder: holder });

        expect(await this.token.isOperatorFor(newOperator, holder)).to.equal(false);
      });

      it('non-operators can be authorized', async function () {
        expect(await this.token.isOperatorFor(newOperator, holder)).to.equal(false);

        const receipt = await this.token.authorizeOperator(newOperator, { from: holder });
        expectEvent(receipt, 'AuthorizedOperator', { operator: newOperator, tokenHolder: holder });

        expect(await this.token.isOperatorFor(newOperator, holder)).to.equal(true);
      });

      describe('new operators', function () {
        beforeEach(async function () {
          await this.token.authorizeOperator(newOperator, { from: holder });
        });

        it('are not added to the default operators list', async function () {
          expect(await this.token.defaultOperators()).to.deep.equal(defaultOperators);
        });

        it('can be re-authorized', async function () {
          const receipt = await this.token.authorizeOperator(newOperator, { from: holder });
          expectEvent(receipt, 'AuthorizedOperator', {
            operator: newOperator,
            tokenHolder: holder,
          });

          expect(await this.token.isOperatorFor(newOperator, holder)).to.equal(true);
        });

        it('can be revoked', async function () {
          const receipt = await this.token.revokeOperator(newOperator, { from: holder });
          expectEvent(receipt, 'RevokedOperator', { operator: newOperator, tokenHolder: holder });

          expect(await this.token.isOperatorFor(newOperator, holder)).to.equal(false);
        });
      });

      describe('default operators', function () {
        it('can be re-authorized', async function () {
          const receipt = await this.token.authorizeOperator(defaultOperatorA, { from: holder });
          expectEvent(receipt, 'AuthorizedOperator', {
            operator: defaultOperatorA,
            tokenHolder: holder,
          });

          expect(await this.token.isOperatorFor(defaultOperatorA, holder)).to.equal(true);
        });

        it('can be revoked', async function () {
          const receipt = await this.token.revokeOperator(defaultOperatorA, { from: holder });
          expectEvent(receipt, 'RevokedOperator', {
            operator: defaultOperatorA,
            tokenHolder: holder,
          });

          expect(await this.token.isOperatorFor(defaultOperatorA, holder)).to.equal(false);
        });

        it('cannot be revoked for themselves', async function () {
          await expectRevert(
            this.token.revokeOperator(defaultOperatorA, { from: defaultOperatorA }),
            'ERC777: revoking self as operator',
          );
        });

        context('with revoked default operator', function () {
          beforeEach(async function () {
            await this.token.revokeOperator(defaultOperatorA, { from: holder });
          });

          it('default operator is not revoked for other holders', async function () {
            expect(await this.token.isOperatorFor(defaultOperatorA, anyone)).to.equal(true);
          });

          it('other default operators are not revoked', async function () {
            expect(await this.token.isOperatorFor(defaultOperatorB, holder)).to.equal(true);
          });

          it('default operators list is not modified', async function () {
            expect(await this.token.defaultOperators()).to.deep.equal(defaultOperators);
          });

          it('revoked default operator can be re-authorized', async function () {
            const receipt = await this.token.authorizeOperator(defaultOperatorA, { from: holder });
            expectEvent(receipt, 'AuthorizedOperator', {
              operator: defaultOperatorA,
              tokenHolder: holder,
            });

            expect(await this.token.isOperatorFor(defaultOperatorA, holder)).to.equal(true);
          });
        });
      });
    });

    describe('send and receive hooks', function () {
      const amount = new BN('1');
      const operator = defaultOperatorA;
      // sender and recipient are stored inside 'this', since in some tests their addresses are determined dynamically

      describe('tokensReceived', function () {
        beforeEach(function () {
          this.sender = holder;
        });

        context('with no ERC777TokensRecipient implementer', function () {
          context('with contract recipient', function () {
            beforeEach(async function () {
              this.tokensRecipientImplementer = await ERC777SenderRecipientMock.new();
              this.recipient = this.tokensRecipientImplementer.address;

              // Note that tokensRecipientImplementer doesn't implement the recipient interface for the recipient
            });

            it('send reverts', async function () {
              await expectRevert(
                this.token.send(this.recipient, amount, data, { from: holder }),
                'ERC777: token recipient contract has no implementer for ERC777TokensRecipient',
              );
            });

            it('operatorSend reverts', async function () {
              await expectRevert(
                this.token.operatorSend(this.sender, this.recipient, amount, data, operatorData, {
                  from: operator,
                }),
                'ERC777: token recipient contract has no implementer for ERC777TokensRecipient',
              );
            });

            it('mint (internal) reverts', async function () {
              await expectRevert(
<<<<<<< HEAD
                this.token.mintInternal(this.recipient, amount, data, operatorData, {
                  from: operator,
                }),
=======
                this.token.$_mint(this.recipient, amount, data, operatorData, true, { from: operator }),
>>>>>>> 2fc24fc8
                'ERC777: token recipient contract has no implementer for ERC777TokensRecipient',
              );
            });

            it('(ERC20) transfer succeeds', async function () {
              await this.token.transfer(this.recipient, amount, { from: holder });
            });

            it('(ERC20) transferFrom succeeds', async function () {
              const approved = anyone;
              await this.token.approve(approved, amount, { from: this.sender });
              await this.token.transferFrom(this.sender, this.recipient, amount, {
                from: approved,
              });
            });
          });
        });

        context('with ERC777TokensRecipient implementer', function () {
          context('with contract as implementer for an externally owned account', function () {
            beforeEach(async function () {
              this.tokensRecipientImplementer = await ERC777SenderRecipientMock.new();
              this.recipient = anyone;

              await this.tokensRecipientImplementer.recipientFor(this.recipient);

              await this.erc1820.setInterfaceImplementer(
                this.recipient,
                web3.utils.soliditySha3('ERC777TokensRecipient'),
                this.tokensRecipientImplementer.address,
                { from: this.recipient },
              );
            });

            shouldBehaveLikeERC777SendBurnMintInternalWithReceiveHook(
              operator,
              amount,
              data,
              operatorData,
            );
          });

          context('with contract as implementer for another contract', function () {
            beforeEach(async function () {
              this.recipientContract = await ERC777SenderRecipientMock.new();
              this.recipient = this.recipientContract.address;

              this.tokensRecipientImplementer = await ERC777SenderRecipientMock.new();
              await this.tokensRecipientImplementer.recipientFor(this.recipient);
              await this.recipientContract.registerRecipient(
                this.tokensRecipientImplementer.address,
              );
            });

            shouldBehaveLikeERC777SendBurnMintInternalWithReceiveHook(
              operator,
              amount,
              data,
              operatorData,
            );
          });

          context('with contract as implementer for itself', function () {
            beforeEach(async function () {
              this.tokensRecipientImplementer = await ERC777SenderRecipientMock.new();
              this.recipient = this.tokensRecipientImplementer.address;

              await this.tokensRecipientImplementer.recipientFor(this.recipient);
            });

            shouldBehaveLikeERC777SendBurnMintInternalWithReceiveHook(
              operator,
              amount,
              data,
              operatorData,
            );
          });
        });
      });

      describe('tokensToSend', function () {
        beforeEach(function () {
          this.recipient = anyone;
        });

        context('with a contract as implementer for an externally owned account', function () {
          beforeEach(async function () {
            this.tokensSenderImplementer = await ERC777SenderRecipientMock.new();
            this.sender = holder;

            await this.tokensSenderImplementer.senderFor(this.sender);

            await this.erc1820.setInterfaceImplementer(
              this.sender,
              web3.utils.soliditySha3('ERC777TokensSender'),
              this.tokensSenderImplementer.address,
              { from: this.sender },
            );
          });

          shouldBehaveLikeERC777SendBurnWithSendHook(operator, amount, data, operatorData);
        });

        context('with contract as implementer for another contract', function () {
          beforeEach(async function () {
            this.senderContract = await ERC777SenderRecipientMock.new();
            this.sender = this.senderContract.address;

            this.tokensSenderImplementer = await ERC777SenderRecipientMock.new();
            await this.tokensSenderImplementer.senderFor(this.sender);
            await this.senderContract.registerSender(this.tokensSenderImplementer.address);

            // For the contract to be able to receive tokens (that it can later send), it must also implement the
            // recipient interface.

            await this.senderContract.recipientFor(this.sender);
            await this.token.send(this.sender, amount, data, { from: holder });
          });

          shouldBehaveLikeERC777SendBurnWithSendHook(operator, amount, data, operatorData);
        });

        context('with a contract as implementer for itself', function () {
          beforeEach(async function () {
            this.tokensSenderImplementer = await ERC777SenderRecipientMock.new();
            this.sender = this.tokensSenderImplementer.address;

            await this.tokensSenderImplementer.senderFor(this.sender);

            // For the contract to be able to receive tokens (that it can later send), it must also implement the
            // recipient interface.

            await this.tokensSenderImplementer.recipientFor(this.sender);
            await this.token.send(this.sender, amount, data, { from: holder });
          });

          shouldBehaveLikeERC777SendBurnWithSendHook(operator, amount, data, operatorData);
        });
      });
    });
  });

  context('with no default operators', function () {
    beforeEach(async function () {
      this.token = await ERC777.new(name, symbol, []);
    });

    it('default operators list is empty', async function () {
      expect(await this.token.defaultOperators()).to.deep.equal([]);
    });
  });

  describe('relative order of hooks', function () {
    beforeEach(async function () {
      await singletons.ERC1820Registry(registryFunder);
      this.sender = await ERC777SenderRecipientMock.new();
      await this.sender.registerRecipient(this.sender.address);
      await this.sender.registerSender(this.sender.address);
      this.token = await ERC777.new(name, symbol, []);
      await this.token.$_mint(this.sender.address, 1, '0x', '0x');
    });

    it('send', async function () {
      const { receipt } = await this.sender.send(this.token.address, anyone, 1, '0x');

      const internalBeforeHook = receipt.logs.findIndex(l => l.event === 'BeforeTokenTransfer');
      expect(internalBeforeHook).to.be.gte(0);
      const externalSendHook = receipt.logs.findIndex(l => l.event === 'TokensToSendCalled');
      expect(externalSendHook).to.be.gte(0);

      expect(externalSendHook).to.be.lt(internalBeforeHook);
    });

    it('burn', async function () {
      const { receipt } = await this.sender.burn(this.token.address, 1, '0x');

      const internalBeforeHook = receipt.logs.findIndex(l => l.event === 'BeforeTokenTransfer');
      expect(internalBeforeHook).to.be.gte(0);
      const externalSendHook = receipt.logs.findIndex(l => l.event === 'TokensToSendCalled');
      expect(externalSendHook).to.be.gte(0);

      expect(externalSendHook).to.be.lt(internalBeforeHook);
    });
  });
});<|MERGE_RESOLUTION|>--- conflicted
+++ resolved
@@ -49,30 +49,20 @@
       shouldBehaveLikeERC20('ERC777', initialSupply, holder, anyone, defaultOperatorA);
 
       describe('_approve', function () {
-<<<<<<< HEAD
         shouldBehaveLikeERC20Approve(
           'ERC777',
           holder,
           anyone,
           initialSupply,
           function (owner, spender, amount) {
-            return this.token.approveInternal(owner, spender, amount);
+            return this.token.$_approve(owner, spender, amount);
           },
         );
 
         describe('when the owner is the zero address', function () {
           it('reverts', async function () {
             await expectRevert(
-              this.token.approveInternal(ZERO_ADDRESS, anyone, initialSupply),
-=======
-        shouldBehaveLikeERC20Approve('ERC777', holder, anyone, initialSupply, function (owner, spender, amount) {
-          return this.token.$_approve(owner, spender, amount);
-        });
-
-        describe('when the owner is the zero address', function () {
-          it('reverts', async function () {
-            await expectRevert(this.token.$_approve(ZERO_ADDRESS, anyone, initialSupply),
->>>>>>> 2fc24fc8
+              this.token.$_approve(ZERO_ADDRESS, anyone, initialSupply),
               'ERC777: approve from the zero address',
             );
           });
@@ -238,29 +228,15 @@
             const operator = defaultOperatorA;
 
             it('without requireReceptionAck', async function () {
-              await this.token.$_mint(
-                this.recipient,
-                amount,
-                data,
-                operatorData,
-                false,
-                {
-                  from: operator,
-                },
-              );
+              await this.token.$_mint(this.recipient, amount, data, operatorData, false, {
+                from: operator,
+              });
             });
 
             it('with requireReceptionAck', async function () {
-              await this.token.$_mint(
-                this.recipient,
-                amount,
-                data,
-                operatorData,
-                true,
-                {
-                  from: operator,
-                },
-              );
+              await this.token.$_mint(this.recipient, amount, data, operatorData, true, {
+                from: operator,
+              });
             });
           });
 
@@ -268,29 +244,15 @@
             const operator = newOperator;
 
             it('without requireReceptionAck', async function () {
-              await this.token.$_mint(
-                this.recipient,
-                amount,
-                data,
-                operatorData,
-                false,
-                {
-                  from: operator,
-                },
-              );
+              await this.token.$_mint(this.recipient, amount, data, operatorData, false, {
+                from: operator,
+              });
             });
 
             it('with requireReceptionAck', async function () {
-              await this.token.$_mint(
-                this.recipient,
-                amount,
-                data,
-                operatorData,
-                true,
-                {
-                  from: operator,
-                },
-              );
+              await this.token.$_mint(this.recipient, amount, data, operatorData, true, {
+                from: operator,
+              });
             });
           });
         });
@@ -305,34 +267,16 @@
             const operator = defaultOperatorA;
 
             it('without requireReceptionAck', async function () {
-              await this.token.$_mint(
-                this.recipient,
-                amount,
-                data,
-                operatorData,
-                false,
-                {
-                  from: operator,
-                },
-              );
+              await this.token.$_mint(this.recipient, amount, data, operatorData, false, {
+                from: operator,
+              });
             });
 
             it('with requireReceptionAck', async function () {
               await expectRevert(
-<<<<<<< HEAD
-                this.token.mintInternalExtended(this.recipient, amount, data, operatorData, true, {
+                this.token.$_mint(this.recipient, amount, data, operatorData, true, {
                   from: operator,
                 }),
-=======
-                this.token.$_mint(
-                  this.recipient,
-                  amount,
-                  data,
-                  operatorData,
-                  true,
-                  { from: operator },
-                ),
->>>>>>> 2fc24fc8
                 'ERC777: token recipient contract has no implementer for ERC777TokensRecipient',
               );
             });
@@ -342,34 +286,16 @@
             const operator = newOperator;
 
             it('without requireReceptionAck', async function () {
-              await this.token.$_mint(
-                this.recipient,
-                amount,
-                data,
-                operatorData,
-                false,
-                {
-                  from: operator,
-                },
-              );
+              await this.token.$_mint(this.recipient, amount, data, operatorData, false, {
+                from: operator,
+              });
             });
 
             it('with requireReceptionAck', async function () {
               await expectRevert(
-<<<<<<< HEAD
-                this.token.mintInternalExtended(this.recipient, amount, data, operatorData, true, {
+                this.token.$_mint(this.recipient, amount, data, operatorData, true, {
                   from: operator,
                 }),
-=======
-                this.token.$_mint(
-                  this.recipient,
-                  amount,
-                  data,
-                  operatorData,
-                  true,
-                  { from: operator },
-                ),
->>>>>>> 2fc24fc8
                 'ERC777: token recipient contract has no implementer for ERC777TokensRecipient',
               );
             });
@@ -537,13 +463,9 @@
 
             it('mint (internal) reverts', async function () {
               await expectRevert(
-<<<<<<< HEAD
-                this.token.mintInternal(this.recipient, amount, data, operatorData, {
+                this.token.$_mint(this.recipient, amount, data, operatorData, true, {
                   from: operator,
                 }),
-=======
-                this.token.$_mint(this.recipient, amount, data, operatorData, true, { from: operator }),
->>>>>>> 2fc24fc8
                 'ERC777: token recipient contract has no implementer for ERC777TokensRecipient',
               );
             });
