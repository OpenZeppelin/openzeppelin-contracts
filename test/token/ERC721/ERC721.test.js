--- conflicted
+++ resolved
@@ -1,16 +1,7 @@
-<<<<<<< HEAD
-const { BN, constants, expectEvent, expectRevert } = require('@openzeppelin/test-helpers');
-const { ZERO_ADDRESS } = constants;
-
-const { expect } = require('chai');
-
-const { shouldSupportInterfaces } = require('../../utils/introspection/SupportsInterface.behavior');
-=======
 const {
   shouldBehaveLikeERC721,
   shouldBehaveLikeERC721Metadata,
 } = require('./ERC721.behavior');
->>>>>>> f8cc8b84
 
 const ERC721Mock = artifacts.require('ERC721Mock');
 
