--- conflicted
+++ resolved
@@ -70,12 +70,7 @@
 
         it('balance & voting power are set', async function () {
           for (const account of accounts) {
-<<<<<<< HEAD
-            const balance = sum(...batches.filter(({ receiver }) => receiver === account).map(({ amount }) => amount)) ?? web3.utils.toBN(0);
-=======
-            const balance =
-              sum(...batches.filter(({ receiver }) => receiver === account).map(({ amount }) => amount)) ?? 0;
->>>>>>> 6ba452de
+            const balance = sum(...batches.filter(({ receiver }) => receiver === account).map(({ amount }) => amount)) ?? 0;
 
             expect(await this.token.balanceOf(account)).to.be.bignumber.equal(web3.utils.toBN(balance));
 
