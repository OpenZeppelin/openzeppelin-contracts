--- conflicted
+++ resolved
@@ -10,20 +10,15 @@
 const ERC721Votes = artifacts.require('$ERC721Votes');
 
 contract('ERC721Votes', function (accounts) {
-<<<<<<< HEAD
   const [account1, account2, account1Delegatee, other1, other2] = accounts;
-  this.name = 'My Vote';
-=======
-  const [ account1, account2, account1Delegatee, other1, other2 ] = accounts;
 
   const name = 'My Vote';
->>>>>>> 2fc24fc8
   const symbol = 'MTKN';
 
   beforeEach(async function () {
     this.chainId = await getChainId();
 
-    this.votes = await ERC721Votes.new(name, symbol, name, "1");
+    this.votes = await ERC721Votes.new(name, symbol, name, '1');
 
     this.NFT0 = new BN('10000000000000000000000000');
     this.NFT1 = new BN('10');
