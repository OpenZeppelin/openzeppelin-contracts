--- conflicted
+++ resolved
@@ -12,12 +12,8 @@
 const firstTokenId = new BN('5042');
 const secondTokenId = new BN('79217');
 const nonExistentTokenId = new BN('13');
-<<<<<<< HEAD
 const fourthTokenId = new BN(4);
-const baseURI = 'https://api.com/v1/';
-=======
 const baseURI = 'https://api.example.com/v1/';
->>>>>>> 3da0cf69
 
 const RECEIVER_MAGIC_VALUE = '0x150b7a02';
 
