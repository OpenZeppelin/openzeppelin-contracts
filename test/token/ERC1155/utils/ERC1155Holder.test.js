--- conflicted
+++ resolved
@@ -1,14 +1,5 @@
-<<<<<<< HEAD
-const { expect } = require('hardhat');
-const { BN } = require('@openzeppelin/test-helpers');
-
-const ERC1155Holder = artifacts.require('$ERC1155Holder');
-const ERC1155 = artifacts.require('$ERC1155');
-=======
-const { ethers } = require('hardhat');
-const { expect } = require('chai');
+const { ethers, expect } = require('hardhat');
 const { loadFixture } = require('@nomicfoundation/hardhat-network-helpers');
->>>>>>> be0572a8
 
 const { shouldSupportInterfaces } = require('../../../utils/introspection/SupportsInterface.behavior');
 
