<<<<<<< HEAD
const { expect } = require('hardhat');
const { BN, constants, expectEvent } = require('@openzeppelin/test-helpers');
const { ZERO_ADDRESS } = constants;

const { expectRevertCustomError } = require('../../helpers/customError');
=======
const { ethers } = require('hardhat');
const { expect } = require('chai');
const { loadFixture } = require('@nomicfoundation/hardhat-network-helpers');
const { zip } = require('../../helpers/iterate');
>>>>>>> be0572a8

const { shouldBehaveLikeERC1155 } = require('./ERC1155.behavior');

const initialURI = 'https://token-cdn-domain/{id}.json';

async function fixture() {
  const [operator, holder, ...otherAccounts] = await ethers.getSigners();
  const token = await ethers.deployContract('$ERC1155', [initialURI]);
  return { token, operator, holder, otherAccounts };
}

describe('ERC1155', function () {
  beforeEach(async function () {
    Object.assign(this, await loadFixture(fixture));
  });

  shouldBehaveLikeERC1155();

  describe('internal functions', function () {
    const tokenId = 1990n;
    const mintValue = 9001n;
    const burnValue = 3000n;

    const tokenBatchIds = [2000n, 2010n, 2020n];
    const mintValues = [5000n, 10000n, 42195n];
    const burnValues = [5000n, 9001n, 195n];

    const data = '0x12345678';

    describe('_mint', function () {
      it('reverts with a zero destination address', async function () {
        await expect(this.token.$_mint(ethers.ZeroAddress, tokenId, mintValue, data))
          .to.be.revertedWithCustomError(this.token, 'ERC1155InvalidReceiver')
          .withArgs(ethers.ZeroAddress);
      });

      describe('with minted tokens', function () {
        beforeEach(async function () {
          this.tx = await this.token.connect(this.operator).$_mint(this.holder, tokenId, mintValue, data);
        });

        it('emits a TransferSingle event', async function () {
          await expect(this.tx)
            .to.emit(this.token, 'TransferSingle')
            .withArgs(this.operator.address, ethers.ZeroAddress, this.holder.address, tokenId, mintValue);
        });

        it('credits the minted token value', async function () {
          expect(await this.token.balanceOf(this.holder, tokenId)).to.equal(mintValue);
        });
      });
    });

    describe('_mintBatch', function () {
      it('reverts with a zero destination address', async function () {
        await expect(this.token.$_mintBatch(ethers.ZeroAddress, tokenBatchIds, mintValues, data))
          .to.be.revertedWithCustomError(this.token, 'ERC1155InvalidReceiver')
          .withArgs(ethers.ZeroAddress);
      });

      it('reverts if length of inputs do not match', async function () {
        await expect(this.token.$_mintBatch(this.holder, tokenBatchIds, mintValues.slice(1), data))
          .to.be.revertedWithCustomError(this.token, 'ERC1155InvalidArrayLength')
          .withArgs(tokenBatchIds.length, mintValues.length - 1);

        await expect(this.token.$_mintBatch(this.holder, tokenBatchIds.slice(1), mintValues, data))
          .to.be.revertedWithCustomError(this.token, 'ERC1155InvalidArrayLength')
          .withArgs(tokenBatchIds.length - 1, mintValues.length);
      });

      describe('with minted batch of tokens', function () {
        beforeEach(async function () {
          this.tx = await this.token.connect(this.operator).$_mintBatch(this.holder, tokenBatchIds, mintValues, data);
        });

        it('emits a TransferBatch event', async function () {
          await expect(this.tx)
            .to.emit(this.token, 'TransferBatch')
            .withArgs(this.operator.address, ethers.ZeroAddress, this.holder.address, tokenBatchIds, mintValues);
        });

        it('credits the minted batch of tokens', async function () {
          const holderBatchBalances = await this.token.balanceOfBatch(
            tokenBatchIds.map(() => this.holder),
            tokenBatchIds,
          );

          expect(holderBatchBalances).to.deep.equal(mintValues);
        });
      });
    });

    describe('_burn', function () {
      it("reverts when burning the zero account's tokens", async function () {
        await expect(this.token.$_burn(ethers.ZeroAddress, tokenId, mintValue))
          .to.be.revertedWithCustomError(this.token, 'ERC1155InvalidSender')
          .withArgs(ethers.ZeroAddress);
      });

      it('reverts when burning a non-existent token id', async function () {
        await expect(this.token.$_burn(this.holder, tokenId, mintValue))
          .to.be.revertedWithCustomError(this.token, 'ERC1155InsufficientBalance')
          .withArgs(this.holder.address, 0, mintValue, tokenId);
      });

      it('reverts when burning more than available tokens', async function () {
        await this.token.connect(this.operator).$_mint(this.holder, tokenId, mintValue, data);

        await expect(this.token.$_burn(this.holder, tokenId, mintValue + 1n))
          .to.be.revertedWithCustomError(this.token, 'ERC1155InsufficientBalance')
          .withArgs(this.holder.address, mintValue, mintValue + 1n, tokenId);
      });

      describe('with minted-then-burnt tokens', function () {
        beforeEach(async function () {
          await this.token.$_mint(this.holder, tokenId, mintValue, data);
          this.tx = await this.token.connect(this.operator).$_burn(this.holder, tokenId, burnValue);
        });

        it('emits a TransferSingle event', async function () {
          await expect(this.tx)
            .to.emit(this.token, 'TransferSingle')
            .withArgs(this.operator.address, this.holder.address, ethers.ZeroAddress, tokenId, burnValue);
        });

        it('accounts for both minting and burning', async function () {
          expect(await this.token.balanceOf(this.holder, tokenId)).to.equal(mintValue - burnValue);
        });
      });
    });

    describe('_burnBatch', function () {
      it("reverts when burning the zero account's tokens", async function () {
        await expect(this.token.$_burnBatch(ethers.ZeroAddress, tokenBatchIds, burnValues))
          .to.be.revertedWithCustomError(this.token, 'ERC1155InvalidSender')
          .withArgs(ethers.ZeroAddress);
      });

      it('reverts if length of inputs do not match', async function () {
        await expect(this.token.$_burnBatch(this.holder, tokenBatchIds, burnValues.slice(1)))
          .to.be.revertedWithCustomError(this.token, 'ERC1155InvalidArrayLength')
          .withArgs(tokenBatchIds.length, burnValues.length - 1);

        await expect(this.token.$_burnBatch(this.holder, tokenBatchIds.slice(1), burnValues))
          .to.be.revertedWithCustomError(this.token, 'ERC1155InvalidArrayLength')
          .withArgs(tokenBatchIds.length - 1, burnValues.length);
      });

      it('reverts when burning a non-existent token id', async function () {
        await expect(this.token.$_burnBatch(this.holder, tokenBatchIds, burnValues))
          .to.be.revertedWithCustomError(this.token, 'ERC1155InsufficientBalance')
          .withArgs(this.holder.address, 0, burnValues[0], tokenBatchIds[0]);
      });

      describe('with minted-then-burnt tokens', function () {
        beforeEach(async function () {
          await this.token.$_mintBatch(this.holder, tokenBatchIds, mintValues, data);
          this.tx = await this.token.connect(this.operator).$_burnBatch(this.holder, tokenBatchIds, burnValues);
        });

        it('emits a TransferBatch event', async function () {
          await expect(this.tx)
            .to.emit(this.token, 'TransferBatch')
            .withArgs(this.operator.address, this.holder.address, ethers.ZeroAddress, tokenBatchIds, burnValues);
        });

        it('accounts for both minting and burning', async function () {
          const holderBatchBalances = await this.token.balanceOfBatch(
            tokenBatchIds.map(() => this.holder),
            tokenBatchIds,
          );

          expect(holderBatchBalances).to.deep.equal(
            zip(mintValues, burnValues).map(([mintValue, burnValue]) => mintValue - burnValue),
          );
        });
      });
    });
  });

  describe('ERC1155MetadataURI', function () {
    const firstTokenID = 42n;
    const secondTokenID = 1337n;

    it('emits no URI event in constructor', async function () {
      await expect(this.token.deploymentTransaction()).to.not.emit(this.token, 'URI');
    });

    it('sets the initial URI for all token types', async function () {
      expect(await this.token.uri(firstTokenID)).to.equal(initialURI);
      expect(await this.token.uri(secondTokenID)).to.equal(initialURI);
    });

    describe('_setURI', function () {
      const newURI = 'https://token-cdn-domain/{locale}/{id}.json';

      it('emits no URI event', async function () {
        await expect(this.token.$_setURI(newURI)).to.not.emit(this.token, 'URI');
      });

      it('sets the new URI for all token types', async function () {
        await this.token.$_setURI(newURI);

        expect(await this.token.uri(firstTokenID)).to.equal(newURI);
        expect(await this.token.uri(secondTokenID)).to.equal(newURI);
      });
    });
  });
});<|MERGE_RESOLUTION|>--- conflicted
+++ resolved
@@ -1,16 +1,7 @@
-<<<<<<< HEAD
-const { expect } = require('hardhat');
-const { BN, constants, expectEvent } = require('@openzeppelin/test-helpers');
-const { ZERO_ADDRESS } = constants;
-
-const { expectRevertCustomError } = require('../../helpers/customError');
-=======
-const { ethers } = require('hardhat');
-const { expect } = require('chai');
+const { ethers, expect } = require('hardhat');
 const { loadFixture } = require('@nomicfoundation/hardhat-network-helpers');
+
 const { zip } = require('../../helpers/iterate');
->>>>>>> be0572a8
-
 const { shouldBehaveLikeERC1155 } = require('./ERC1155.behavior');
 
 const initialURI = 'https://token-cdn-domain/{id}.json';
