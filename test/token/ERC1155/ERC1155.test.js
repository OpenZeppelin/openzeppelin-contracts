const { ethers } = require('hardhat');
const { expect } = require('chai');
const { loadFixture } = require('@nomicfoundation/hardhat-network-helpers');

const { RevertType } = require('../../helpers/enums');
const { zip } = require('../../helpers/iterate');
const { shouldBehaveLikeERC1155 } = require('./ERC1155.behavior');

const initialURI = 'https://token-cdn-domain/{id}.json';

async function fixture() {
  const [operator, holder, ...otherAccounts] = await ethers.getSigners();
  const token = await ethers.deployContract('$ERC1155', [initialURI]);
  return { token, operator, holder, otherAccounts };
}

describe('ERC1155', function () {
  beforeEach(async function () {
    Object.assign(this, await loadFixture(fixture));
  });

  shouldBehaveLikeERC1155();

  describe('internal functions', function () {
    const tokenId = 1990n;
    const mintValue = 9001n;
    const burnValue = 3000n;

    const tokenBatchIds = [2000n, 2010n, 2020n];
    const mintValues = [5000n, 10000n, 42195n];
    const burnValues = [5000n, 9001n, 195n];

    const data = '0x12345678';

    describe('_mint', function () {
      it('reverts with a zero destination address', async function () {
        await expect(this.token.$_mint(ethers.ZeroAddress, tokenId, mintValue, data))
          .to.be.revertedWithCustomError(this.token, 'ERC1155InvalidReceiver')
          .withArgs(ethers.ZeroAddress);
      });

      describe('with minted tokens', function () {
        beforeEach(async function () {
          this.tx = await this.token.connect(this.operator).$_mint(this.holder, tokenId, mintValue, data);
        });

        it('emits a TransferSingle event', async function () {
          await expect(this.tx)
            .to.emit(this.token, 'TransferSingle')
            .withArgs(this.operator, ethers.ZeroAddress, this.holder, tokenId, mintValue);
        });

        it('credits the minted token value', async function () {
          expect(await this.token.balanceOf(this.holder, tokenId)).to.equal(mintValue);
        });
      });
    });

    describe('_mintBatch', function () {
      it('reverts with a zero destination address', async function () {
        await expect(this.token.$_mintBatch(ethers.ZeroAddress, tokenBatchIds, mintValues, data))
          .to.be.revertedWithCustomError(this.token, 'ERC1155InvalidReceiver')
          .withArgs(ethers.ZeroAddress);
      });

      it('reverts if length of inputs do not match', async function () {
        await expect(this.token.$_mintBatch(this.holder, tokenBatchIds, mintValues.slice(1), data))
          .to.be.revertedWithCustomError(this.token, 'ERC1155InvalidArrayLength')
          .withArgs(tokenBatchIds.length, mintValues.length - 1);

        await expect(this.token.$_mintBatch(this.holder, tokenBatchIds.slice(1), mintValues, data))
          .to.be.revertedWithCustomError(this.token, 'ERC1155InvalidArrayLength')
          .withArgs(tokenBatchIds.length - 1, mintValues.length);
      });

      describe('with minted batch of tokens', function () {
        beforeEach(async function () {
          this.tx = await this.token.connect(this.operator).$_mintBatch(this.holder, tokenBatchIds, mintValues, data);
        });

        it('emits a TransferBatch event', async function () {
          await expect(this.tx)
            .to.emit(this.token, 'TransferBatch')
            .withArgs(this.operator, ethers.ZeroAddress, this.holder, tokenBatchIds, mintValues);
        });

        it('credits the minted batch of tokens', async function () {
          const holderBatchBalances = await this.token.balanceOfBatch(
            tokenBatchIds.map(() => this.holder),
            tokenBatchIds,
          );

          expect(holderBatchBalances).to.deep.equal(mintValues);
        });
      });
    });

    describe('_burn', function () {
      it("reverts when burning the zero account's tokens", async function () {
        await expect(this.token.$_burn(ethers.ZeroAddress, tokenId, mintValue))
          .to.be.revertedWithCustomError(this.token, 'ERC1155InvalidSender')
          .withArgs(ethers.ZeroAddress);
      });

      it('reverts when burning a non-existent token id', async function () {
        await expect(this.token.$_burn(this.holder, tokenId, mintValue))
          .to.be.revertedWithCustomError(this.token, 'ERC1155InsufficientBalance')
          .withArgs(this.holder, 0, mintValue, tokenId);
      });

      it('reverts when burning more than available tokens', async function () {
        await this.token.connect(this.operator).$_mint(this.holder, tokenId, mintValue, data);

        await expect(this.token.$_burn(this.holder, tokenId, mintValue + 1n))
          .to.be.revertedWithCustomError(this.token, 'ERC1155InsufficientBalance')
          .withArgs(this.holder, mintValue, mintValue + 1n, tokenId);
      });

      describe('with minted-then-burnt tokens', function () {
        beforeEach(async function () {
          await this.token.$_mint(this.holder, tokenId, mintValue, data);
          this.tx = await this.token.connect(this.operator).$_burn(this.holder, tokenId, burnValue);
        });

        it('emits a TransferSingle event', async function () {
          await expect(this.tx)
            .to.emit(this.token, 'TransferSingle')
            .withArgs(this.operator, this.holder, ethers.ZeroAddress, tokenId, burnValue);
        });

        it('accounts for both minting and burning', async function () {
          expect(await this.token.balanceOf(this.holder, tokenId)).to.equal(mintValue - burnValue);
        });
      });
    });

    describe('_burnBatch', function () {
      it("reverts when burning the zero account's tokens", async function () {
        await expect(this.token.$_burnBatch(ethers.ZeroAddress, tokenBatchIds, burnValues))
          .to.be.revertedWithCustomError(this.token, 'ERC1155InvalidSender')
          .withArgs(ethers.ZeroAddress);
      });

      it('reverts if length of inputs do not match', async function () {
        await expect(this.token.$_burnBatch(this.holder, tokenBatchIds, burnValues.slice(1)))
          .to.be.revertedWithCustomError(this.token, 'ERC1155InvalidArrayLength')
          .withArgs(tokenBatchIds.length, burnValues.length - 1);

        await expect(this.token.$_burnBatch(this.holder, tokenBatchIds.slice(1), burnValues))
          .to.be.revertedWithCustomError(this.token, 'ERC1155InvalidArrayLength')
          .withArgs(tokenBatchIds.length - 1, burnValues.length);
      });

      it('reverts when burning a non-existent token id', async function () {
        await expect(this.token.$_burnBatch(this.holder, tokenBatchIds, burnValues))
          .to.be.revertedWithCustomError(this.token, 'ERC1155InsufficientBalance')
          .withArgs(this.holder, 0, burnValues[0], tokenBatchIds[0]);
      });

      describe('with minted-then-burnt tokens', function () {
        beforeEach(async function () {
          await this.token.$_mintBatch(this.holder, tokenBatchIds, mintValues, data);
          this.tx = await this.token.connect(this.operator).$_burnBatch(this.holder, tokenBatchIds, burnValues);
        });

        it('emits a TransferBatch event', async function () {
          await expect(this.tx)
            .to.emit(this.token, 'TransferBatch')
            .withArgs(this.operator, this.holder, ethers.ZeroAddress, tokenBatchIds, burnValues);
        });

        it('accounts for both minting and burning', async function () {
          const holderBatchBalances = await this.token.balanceOfBatch(
            tokenBatchIds.map(() => this.holder),
            tokenBatchIds,
          );

          expect(holderBatchBalances).to.deep.equal(
            zip(mintValues, burnValues).map(([mintValue, burnValue]) => mintValue - burnValue),
          );
        });
      });
    });

<<<<<<< HEAD
    describe('_updateWithAcceptanceCheck', function () {
      beforeEach(async function () {
        const factory = await ethers.getContractFactory('$ERC1155ReceiverMock');
        this.receiver = await ethers.deployContract('$ERC1155ReceiverMock', [
          factory.interface.getFunction('onERC1155Received').selector,
          factory.interface.getFunction('onERC1155BatchReceived').selector,
          RevertType.None,
        ]);
      });

      it('calls onERC1155Received when only one token is transferred', async function () {
        await expect(
          this.token.$_updateWithAcceptanceCheck(ethers.ZeroAddress, this.receiver, [tokenId], [mintValue], '0x'),
        ).to.emit(this.receiver, 'Received');
      });

      it('calls onERC1155BatchReceived when only one token is transferred and batch flag is set to true', async function () {
        await expect(
          this.token.$_updateWithAcceptanceCheck(
            ethers.ZeroAddress,
            this.receiver,
            [tokenId],
            [mintValue],
            '0x',
            ethers.Typed.bool(true),
          ),
        ).to.emit(this.receiver, 'BatchReceived');
      });

      it('calls onERC1155BatchReceived when more than one token is transferred', async function () {
        await expect(
          this.token.$_updateWithAcceptanceCheck(ethers.ZeroAddress, this.receiver, tokenBatchIds, mintValues, '0x'),
        ).to.emit(this.receiver, 'BatchReceived');
=======
    describe('_setApprovalForAll', function () {
      it("reverts when adding an operator over the zero account's tokens", async function () {
        await expect(this.token.$_setApprovalForAll(ethers.ZeroAddress, this.operator, true))
          .to.be.revertedWithCustomError(this.token, 'ERC1155InvalidApprover')
          .withArgs(ethers.ZeroAddress);
>>>>>>> 79e49889
      });
    });
  });

  describe('ERC1155MetadataURI', function () {
    const firstTokenID = 42n;
    const secondTokenID = 1337n;

    it('emits no URI event in constructor', async function () {
      await expect(this.token.deploymentTransaction()).to.not.emit(this.token, 'URI');
    });

    it('sets the initial URI for all token types', async function () {
      expect(await this.token.uri(firstTokenID)).to.equal(initialURI);
      expect(await this.token.uri(secondTokenID)).to.equal(initialURI);
    });

    describe('_setURI', function () {
      const newURI = 'https://token-cdn-domain/{locale}/{id}.json';

      it('emits no URI event', async function () {
        await expect(this.token.$_setURI(newURI)).to.not.emit(this.token, 'URI');
      });

      it('sets the new URI for all token types', async function () {
        await this.token.$_setURI(newURI);

        expect(await this.token.uri(firstTokenID)).to.equal(newURI);
        expect(await this.token.uri(secondTokenID)).to.equal(newURI);
      });
    });
  });
});<|MERGE_RESOLUTION|>--- conflicted
+++ resolved
@@ -182,7 +182,6 @@
       });
     });
 
-<<<<<<< HEAD
     describe('_updateWithAcceptanceCheck', function () {
       beforeEach(async function () {
         const factory = await ethers.getContractFactory('$ERC1155ReceiverMock');
@@ -216,13 +215,14 @@
         await expect(
           this.token.$_updateWithAcceptanceCheck(ethers.ZeroAddress, this.receiver, tokenBatchIds, mintValues, '0x'),
         ).to.emit(this.receiver, 'BatchReceived');
-=======
+      });
+    });
+
     describe('_setApprovalForAll', function () {
       it("reverts when adding an operator over the zero account's tokens", async function () {
         await expect(this.token.$_setApprovalForAll(ethers.ZeroAddress, this.operator, true))
           .to.be.revertedWithCustomError(this.token, 'ERC1155InvalidApprover')
           .withArgs(ethers.ZeroAddress);
->>>>>>> 79e49889
       });
     });
   });
