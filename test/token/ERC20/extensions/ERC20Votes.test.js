/* eslint-disable */

const { BN, constants, expectEvent, expectRevert, time } = require('@openzeppelin/test-helpers');
const { expect } = require('chai');
const { MAX_UINT256, ZERO_ADDRESS } = constants;

const { fromRpcSig } = require('ethereumjs-util');
const ethSigUtil = require('eth-sig-util');
const Wallet = require('ethereumjs-wallet').default;

const ERC20Votes = artifacts.require('$ERC20Votes');

const { batchInBlock } = require('../../../helpers/txpool');
const { EIP712Domain, domainSeparator } = require('../../../helpers/eip712');
const { getChainId } = require('../../../helpers/chainid');

const Delegation = [
  { name: 'delegatee', type: 'address' },
  { name: 'nonce', type: 'uint256' },
  { name: 'expiry', type: 'uint256' },
];

contract('ERC20Votes', function (accounts) {
  const [holder, recipient, holderDelegatee, other1, other2] = accounts;

  const name = 'My Token';
  const symbol = 'MTKN';
  const version = '1';
  const supply = new BN('10000000000000000000000000');

  beforeEach(async function () {
    this.chainId = await getChainId();
    this.token = await ERC20Votes.new(name, symbol, name);
  });

  it('initial nonce is 0', async function () {
    expect(await this.token.nonces(holder)).to.be.bignumber.equal('0');
  });

  it('domain separator', async function () {
<<<<<<< HEAD
    expect(await this.token.DOMAIN_SEPARATOR()).to.equal(
      await domainSeparator(name, version, this.chainId, this.token.address),
=======
    expect(
      await this.token.DOMAIN_SEPARATOR(),
    ).to.equal(
      await domainSeparator({ name, version, chainId: this.chainId, verifyingContract: this.token.address }),
>>>>>>> 2fc24fc8
    );
  });

  it('minting restriction', async function () {
    const amount = new BN('2').pow(new BN('224'));
    await expectRevert(
      this.token.$_mint(holder, amount),
      'ERC20Votes: total supply risks overflowing votes',
    );
  });

  it('recent checkpoints', async function () {
    await this.token.delegate(holder, { from: holder });
    for (let i = 0; i < 6; i++) {
      await this.token.$_mint(holder, 1);
    }
    const block = await web3.eth.getBlockNumber();
    expect(await this.token.numCheckpoints(holder)).to.be.bignumber.equal('6');
    // recent
    expect(await this.token.getPastVotes(holder, block - 1)).to.be.bignumber.equal('5');
    // non-recent
    expect(await this.token.getPastVotes(holder, block - 6)).to.be.bignumber.equal('0');
  });

  describe('set delegation', function () {
    describe('call', function () {
      it('delegation with balance', async function () {
        await this.token.$_mint(holder, supply);
        expect(await this.token.delegates(holder)).to.be.equal(ZERO_ADDRESS);

        const { receipt } = await this.token.delegate(holder, { from: holder });
        expectEvent(receipt, 'DelegateChanged', {
          delegator: holder,
          fromDelegate: ZERO_ADDRESS,
          toDelegate: holder,
        });
        expectEvent(receipt, 'DelegateVotesChanged', {
          delegate: holder,
          previousBalance: '0',
          newBalance: supply,
        });

        expect(await this.token.delegates(holder)).to.be.equal(holder);

        expect(await this.token.getVotes(holder)).to.be.bignumber.equal(supply);
        expect(
          await this.token.getPastVotes(holder, receipt.blockNumber - 1),
        ).to.be.bignumber.equal('0');
        await time.advanceBlock();
        expect(await this.token.getPastVotes(holder, receipt.blockNumber)).to.be.bignumber.equal(
          supply,
        );
      });

      it('delegation without balance', async function () {
        expect(await this.token.delegates(holder)).to.be.equal(ZERO_ADDRESS);

        const { receipt } = await this.token.delegate(holder, { from: holder });
        expectEvent(receipt, 'DelegateChanged', {
          delegator: holder,
          fromDelegate: ZERO_ADDRESS,
          toDelegate: holder,
        });
        expectEvent.notEmitted(receipt, 'DelegateVotesChanged');

        expect(await this.token.delegates(holder)).to.be.equal(holder);
      });
    });

    describe('with signature', function () {
      const delegator = Wallet.generate();
      const delegatorAddress = web3.utils.toChecksumAddress(delegator.getAddressString());
      const nonce = 0;

      const buildData = (chainId, verifyingContract, message) => ({
        data: {
          primaryType: 'Delegation',
          types: { EIP712Domain, Delegation },
          domain: { name, version, chainId, verifyingContract },
          message,
        },
      });

      beforeEach(async function () {
        await this.token.$_mint(delegatorAddress, supply);
      });

      it('accept signed delegation', async function () {
        const { v, r, s } = fromRpcSig(
          ethSigUtil.signTypedMessage(
            delegator.getPrivateKey(),
            buildData(this.chainId, this.token.address, {
              delegatee: delegatorAddress,
              nonce,
              expiry: MAX_UINT256,
            }),
          ),
        );

        expect(await this.token.delegates(delegatorAddress)).to.be.equal(ZERO_ADDRESS);

        const { receipt } = await this.token.delegateBySig(
          delegatorAddress,
          nonce,
          MAX_UINT256,
          v,
          r,
          s,
        );
        expectEvent(receipt, 'DelegateChanged', {
          delegator: delegatorAddress,
          fromDelegate: ZERO_ADDRESS,
          toDelegate: delegatorAddress,
        });
        expectEvent(receipt, 'DelegateVotesChanged', {
          delegate: delegatorAddress,
          previousBalance: '0',
          newBalance: supply,
        });

        expect(await this.token.delegates(delegatorAddress)).to.be.equal(delegatorAddress);

        expect(await this.token.getVotes(delegatorAddress)).to.be.bignumber.equal(supply);
        expect(
          await this.token.getPastVotes(delegatorAddress, receipt.blockNumber - 1),
        ).to.be.bignumber.equal('0');
        await time.advanceBlock();
        expect(
          await this.token.getPastVotes(delegatorAddress, receipt.blockNumber),
        ).to.be.bignumber.equal(supply);
      });

      it('rejects reused signature', async function () {
        const { v, r, s } = fromRpcSig(
          ethSigUtil.signTypedMessage(
            delegator.getPrivateKey(),
            buildData(this.chainId, this.token.address, {
              delegatee: delegatorAddress,
              nonce,
              expiry: MAX_UINT256,
            }),
          ),
        );

        await this.token.delegateBySig(delegatorAddress, nonce, MAX_UINT256, v, r, s);

        await expectRevert(
          this.token.delegateBySig(delegatorAddress, nonce, MAX_UINT256, v, r, s),
          'ERC20Votes: invalid nonce',
        );
      });

      it('rejects bad delegatee', async function () {
        const { v, r, s } = fromRpcSig(
          ethSigUtil.signTypedMessage(
            delegator.getPrivateKey(),
            buildData(this.chainId, this.token.address, {
              delegatee: delegatorAddress,
              nonce,
              expiry: MAX_UINT256,
            }),
          ),
        );

        const receipt = await this.token.delegateBySig(
          holderDelegatee,
          nonce,
          MAX_UINT256,
          v,
          r,
          s,
        );
        const { args } = receipt.logs.find(({ event }) => event == 'DelegateChanged');
        expect(args.delegator).to.not.be.equal(delegatorAddress);
        expect(args.fromDelegate).to.be.equal(ZERO_ADDRESS);
        expect(args.toDelegate).to.be.equal(holderDelegatee);
      });

      it('rejects bad nonce', async function () {
        const { v, r, s } = fromRpcSig(
          ethSigUtil.signTypedMessage(
            delegator.getPrivateKey(),
            buildData(this.chainId, this.token.address, {
              delegatee: delegatorAddress,
              nonce,
              expiry: MAX_UINT256,
            }),
          ),
        );
        await expectRevert(
          this.token.delegateBySig(delegatorAddress, nonce + 1, MAX_UINT256, v, r, s),
          'ERC20Votes: invalid nonce',
        );
      });

      it('rejects expired permit', async function () {
        const expiry = (await time.latest()) - time.duration.weeks(1);
        const { v, r, s } = fromRpcSig(
          ethSigUtil.signTypedMessage(
            delegator.getPrivateKey(),
            buildData(this.chainId, this.token.address, {
              delegatee: delegatorAddress,
              nonce,
              expiry,
            }),
          ),
        );

        await expectRevert(
          this.token.delegateBySig(delegatorAddress, nonce, expiry, v, r, s),
          'ERC20Votes: signature expired',
        );
      });
    });
  });

  describe('change delegation', function () {
    beforeEach(async function () {
      await this.token.$_mint(holder, supply);
      await this.token.delegate(holder, { from: holder });
    });

    it('call', async function () {
      expect(await this.token.delegates(holder)).to.be.equal(holder);

      const { receipt } = await this.token.delegate(holderDelegatee, { from: holder });
      expectEvent(receipt, 'DelegateChanged', {
        delegator: holder,
        fromDelegate: holder,
        toDelegate: holderDelegatee,
      });
      expectEvent(receipt, 'DelegateVotesChanged', {
        delegate: holder,
        previousBalance: supply,
        newBalance: '0',
      });
      expectEvent(receipt, 'DelegateVotesChanged', {
        delegate: holderDelegatee,
        previousBalance: '0',
        newBalance: supply,
      });

      expect(await this.token.delegates(holder)).to.be.equal(holderDelegatee);

      expect(await this.token.getVotes(holder)).to.be.bignumber.equal('0');
      expect(await this.token.getVotes(holderDelegatee)).to.be.bignumber.equal(supply);
      expect(await this.token.getPastVotes(holder, receipt.blockNumber - 1)).to.be.bignumber.equal(
        supply,
      );
      expect(
        await this.token.getPastVotes(holderDelegatee, receipt.blockNumber - 1),
      ).to.be.bignumber.equal('0');
      await time.advanceBlock();
      expect(await this.token.getPastVotes(holder, receipt.blockNumber)).to.be.bignumber.equal('0');
      expect(
        await this.token.getPastVotes(holderDelegatee, receipt.blockNumber),
      ).to.be.bignumber.equal(supply);
    });
  });

  describe('transfers', function () {
    beforeEach(async function () {
      await this.token.$_mint(holder, supply);
    });

    it('no delegation', async function () {
      const { receipt } = await this.token.transfer(recipient, 1, { from: holder });
      expectEvent(receipt, 'Transfer', { from: holder, to: recipient, value: '1' });
      expectEvent.notEmitted(receipt, 'DelegateVotesChanged');

      this.holderVotes = '0';
      this.recipientVotes = '0';
    });

    it('sender delegation', async function () {
      await this.token.delegate(holder, { from: holder });

      const { receipt } = await this.token.transfer(recipient, 1, { from: holder });
      expectEvent(receipt, 'Transfer', { from: holder, to: recipient, value: '1' });
      expectEvent(receipt, 'DelegateVotesChanged', {
        delegate: holder,
        previousBalance: supply,
        newBalance: supply.subn(1),
      });

      const { logIndex: transferLogIndex } = receipt.logs.find(({ event }) => event == 'Transfer');
      expect(
        receipt.logs
          .filter(({ event }) => event == 'DelegateVotesChanged')
          .every(({ logIndex }) => transferLogIndex < logIndex),
      ).to.be.equal(true);

      this.holderVotes = supply.subn(1);
      this.recipientVotes = '0';
    });

    it('receiver delegation', async function () {
      await this.token.delegate(recipient, { from: recipient });

      const { receipt } = await this.token.transfer(recipient, 1, { from: holder });
      expectEvent(receipt, 'Transfer', { from: holder, to: recipient, value: '1' });
      expectEvent(receipt, 'DelegateVotesChanged', {
        delegate: recipient,
        previousBalance: '0',
        newBalance: '1',
      });

      const { logIndex: transferLogIndex } = receipt.logs.find(({ event }) => event == 'Transfer');
      expect(
        receipt.logs
          .filter(({ event }) => event == 'DelegateVotesChanged')
          .every(({ logIndex }) => transferLogIndex < logIndex),
      ).to.be.equal(true);

      this.holderVotes = '0';
      this.recipientVotes = '1';
    });

    it('full delegation', async function () {
      await this.token.delegate(holder, { from: holder });
      await this.token.delegate(recipient, { from: recipient });

      const { receipt } = await this.token.transfer(recipient, 1, { from: holder });
      expectEvent(receipt, 'Transfer', { from: holder, to: recipient, value: '1' });
      expectEvent(receipt, 'DelegateVotesChanged', {
        delegate: holder,
        previousBalance: supply,
        newBalance: supply.subn(1),
      });
      expectEvent(receipt, 'DelegateVotesChanged', {
        delegate: recipient,
        previousBalance: '0',
        newBalance: '1',
      });

      const { logIndex: transferLogIndex } = receipt.logs.find(({ event }) => event == 'Transfer');
      expect(
        receipt.logs
          .filter(({ event }) => event == 'DelegateVotesChanged')
          .every(({ logIndex }) => transferLogIndex < logIndex),
      ).to.be.equal(true);

      this.holderVotes = supply.subn(1);
      this.recipientVotes = '1';
    });

    afterEach(async function () {
      expect(await this.token.getVotes(holder)).to.be.bignumber.equal(this.holderVotes);
      expect(await this.token.getVotes(recipient)).to.be.bignumber.equal(this.recipientVotes);

      // need to advance 2 blocks to see the effect of a transfer on "getPastVotes"
      const blockNumber = await time.latestBlock();
      await time.advanceBlock();
      expect(await this.token.getPastVotes(holder, blockNumber)).to.be.bignumber.equal(
        this.holderVotes,
      );
      expect(await this.token.getPastVotes(recipient, blockNumber)).to.be.bignumber.equal(
        this.recipientVotes,
      );
    });
  });

  // The following tests are a adaptation of https://github.com/compound-finance/compound-protocol/blob/master/tests/Governance/CompTest.js.
  describe('Compound test suite', function () {
    beforeEach(async function () {
      await this.token.$_mint(holder, supply);
    });

    describe('balanceOf', function () {
      it('grants to initial account', async function () {
        expect(await this.token.balanceOf(holder)).to.be.bignumber.equal(
          '10000000000000000000000000',
        );
      });
    });

    describe('numCheckpoints', function () {
      it('returns the number of checkpoints for a delegate', async function () {
        await this.token.transfer(recipient, '100', { from: holder }); //give an account a few tokens for readability
        expect(await this.token.numCheckpoints(other1)).to.be.bignumber.equal('0');

        const t1 = await this.token.delegate(other1, { from: recipient });
        expect(await this.token.numCheckpoints(other1)).to.be.bignumber.equal('1');

        const t2 = await this.token.transfer(other2, 10, { from: recipient });
        expect(await this.token.numCheckpoints(other1)).to.be.bignumber.equal('2');

        const t3 = await this.token.transfer(other2, 10, { from: recipient });
        expect(await this.token.numCheckpoints(other1)).to.be.bignumber.equal('3');

        const t4 = await this.token.transfer(recipient, 20, { from: holder });
        expect(await this.token.numCheckpoints(other1)).to.be.bignumber.equal('4');

        expect(await this.token.checkpoints(other1, 0)).to.be.deep.equal([
          t1.receipt.blockNumber.toString(),
          '100',
        ]);
        expect(await this.token.checkpoints(other1, 1)).to.be.deep.equal([
          t2.receipt.blockNumber.toString(),
          '90',
        ]);
        expect(await this.token.checkpoints(other1, 2)).to.be.deep.equal([
          t3.receipt.blockNumber.toString(),
          '80',
        ]);
        expect(await this.token.checkpoints(other1, 3)).to.be.deep.equal([
          t4.receipt.blockNumber.toString(),
          '100',
        ]);

        await time.advanceBlock();
        expect(await this.token.getPastVotes(other1, t1.receipt.blockNumber)).to.be.bignumber.equal(
          '100',
        );
        expect(await this.token.getPastVotes(other1, t2.receipt.blockNumber)).to.be.bignumber.equal(
          '90',
        );
        expect(await this.token.getPastVotes(other1, t3.receipt.blockNumber)).to.be.bignumber.equal(
          '80',
        );
        expect(await this.token.getPastVotes(other1, t4.receipt.blockNumber)).to.be.bignumber.equal(
          '100',
        );
      });

      it('does not add more than one checkpoint in a block', async function () {
        await this.token.transfer(recipient, '100', { from: holder });
        expect(await this.token.numCheckpoints(other1)).to.be.bignumber.equal('0');

        const [t1, t2, t3] = await batchInBlock([
          () => this.token.delegate(other1, { from: recipient, gas: 100000 }),
          () => this.token.transfer(other2, 10, { from: recipient, gas: 100000 }),
          () => this.token.transfer(other2, 10, { from: recipient, gas: 100000 }),
        ]);
        expect(await this.token.numCheckpoints(other1)).to.be.bignumber.equal('1');
        expect(await this.token.checkpoints(other1, 0)).to.be.deep.equal([
          t1.receipt.blockNumber.toString(),
          '80',
        ]);
        // expectReve(await this.token.checkpoints(other1, 1)).to.be.deep.equal([ '0', '0' ]); // Reverts due to array overflow check
        // expect(await this.token.checkpoints(other1, 2)).to.be.deep.equal([ '0', '0' ]); // Reverts due to array overflow check

        const t4 = await this.token.transfer(recipient, 20, { from: holder });
        expect(await this.token.numCheckpoints(other1)).to.be.bignumber.equal('2');
        expect(await this.token.checkpoints(other1, 1)).to.be.deep.equal([
          t4.receipt.blockNumber.toString(),
          '100',
        ]);
      });
    });

    describe('getPastVotes', function () {
      it('reverts if block number >= current block', async function () {
        await expectRevert(
          this.token.getPastVotes(other1, 5e10),
          'ERC20Votes: block not yet mined',
        );
      });

      it('returns 0 if there are no checkpoints', async function () {
        expect(await this.token.getPastVotes(other1, 0)).to.be.bignumber.equal('0');
      });

      it('returns the latest block if >= last checkpoint block', async function () {
        const t1 = await this.token.delegate(other1, { from: holder });
        await time.advanceBlock();
        await time.advanceBlock();

        expect(await this.token.getPastVotes(other1, t1.receipt.blockNumber)).to.be.bignumber.equal(
          '10000000000000000000000000',
        );
        expect(
          await this.token.getPastVotes(other1, t1.receipt.blockNumber + 1),
        ).to.be.bignumber.equal('10000000000000000000000000');
      });

      it('returns zero if < first checkpoint block', async function () {
        await time.advanceBlock();
        const t1 = await this.token.delegate(other1, { from: holder });
        await time.advanceBlock();
        await time.advanceBlock();

        expect(
          await this.token.getPastVotes(other1, t1.receipt.blockNumber - 1),
        ).to.be.bignumber.equal('0');
        expect(
          await this.token.getPastVotes(other1, t1.receipt.blockNumber + 1),
        ).to.be.bignumber.equal('10000000000000000000000000');
      });

      it('generally returns the voting balance at the appropriate checkpoint', async function () {
        const t1 = await this.token.delegate(other1, { from: holder });
        await time.advanceBlock();
        await time.advanceBlock();
        const t2 = await this.token.transfer(other2, 10, { from: holder });
        await time.advanceBlock();
        await time.advanceBlock();
        const t3 = await this.token.transfer(other2, 10, { from: holder });
        await time.advanceBlock();
        await time.advanceBlock();
        const t4 = await this.token.transfer(holder, 20, { from: other2 });
        await time.advanceBlock();
        await time.advanceBlock();

        expect(
          await this.token.getPastVotes(other1, t1.receipt.blockNumber - 1),
        ).to.be.bignumber.equal('0');
        expect(await this.token.getPastVotes(other1, t1.receipt.blockNumber)).to.be.bignumber.equal(
          '10000000000000000000000000',
        );
        expect(
          await this.token.getPastVotes(other1, t1.receipt.blockNumber + 1),
        ).to.be.bignumber.equal('10000000000000000000000000');
        expect(await this.token.getPastVotes(other1, t2.receipt.blockNumber)).to.be.bignumber.equal(
          '9999999999999999999999990',
        );
        expect(
          await this.token.getPastVotes(other1, t2.receipt.blockNumber + 1),
        ).to.be.bignumber.equal('9999999999999999999999990');
        expect(await this.token.getPastVotes(other1, t3.receipt.blockNumber)).to.be.bignumber.equal(
          '9999999999999999999999980',
        );
        expect(
          await this.token.getPastVotes(other1, t3.receipt.blockNumber + 1),
        ).to.be.bignumber.equal('9999999999999999999999980');
        expect(await this.token.getPastVotes(other1, t4.receipt.blockNumber)).to.be.bignumber.equal(
          '10000000000000000000000000',
        );
        expect(
          await this.token.getPastVotes(other1, t4.receipt.blockNumber + 1),
        ).to.be.bignumber.equal('10000000000000000000000000');
      });
    });
  });

  describe('getPastTotalSupply', function () {
    beforeEach(async function () {
      await this.token.delegate(holder, { from: holder });
    });

    it('reverts if block number >= current block', async function () {
      await expectRevert(this.token.getPastTotalSupply(5e10), 'ERC20Votes: block not yet mined');
    });

    it('returns 0 if there are no checkpoints', async function () {
      expect(await this.token.getPastTotalSupply(0)).to.be.bignumber.equal('0');
    });

    it('returns the latest block if >= last checkpoint block', async function () {
      t1 = await this.token.$_mint(holder, supply);

      await time.advanceBlock();
      await time.advanceBlock();

      expect(await this.token.getPastTotalSupply(t1.receipt.blockNumber)).to.be.bignumber.equal(
        supply,
      );
      expect(await this.token.getPastTotalSupply(t1.receipt.blockNumber + 1)).to.be.bignumber.equal(
        supply,
      );
    });

    it('returns zero if < first checkpoint block', async function () {
      await time.advanceBlock();
      const t1 = await this.token.$_mint(holder, supply);
      await time.advanceBlock();
      await time.advanceBlock();

      expect(await this.token.getPastTotalSupply(t1.receipt.blockNumber - 1)).to.be.bignumber.equal(
        '0',
      );
      expect(await this.token.getPastTotalSupply(t1.receipt.blockNumber + 1)).to.be.bignumber.equal(
        '10000000000000000000000000',
      );
    });

    it('generally returns the voting balance at the appropriate checkpoint', async function () {
      const t1 = await this.token.$_mint(holder, supply);
      await time.advanceBlock();
      await time.advanceBlock();
      const t2 = await this.token.$_burn(holder, 10);
      await time.advanceBlock();
      await time.advanceBlock();
      const t3 = await this.token.$_burn(holder, 10);
      await time.advanceBlock();
      await time.advanceBlock();
      const t4 = await this.token.$_mint(holder, 20);
      await time.advanceBlock();
      await time.advanceBlock();

      expect(await this.token.getPastTotalSupply(t1.receipt.blockNumber - 1)).to.be.bignumber.equal(
        '0',
      );
      expect(await this.token.getPastTotalSupply(t1.receipt.blockNumber)).to.be.bignumber.equal(
        '10000000000000000000000000',
      );
      expect(await this.token.getPastTotalSupply(t1.receipt.blockNumber + 1)).to.be.bignumber.equal(
        '10000000000000000000000000',
      );
      expect(await this.token.getPastTotalSupply(t2.receipt.blockNumber)).to.be.bignumber.equal(
        '9999999999999999999999990',
      );
      expect(await this.token.getPastTotalSupply(t2.receipt.blockNumber + 1)).to.be.bignumber.equal(
        '9999999999999999999999990',
      );
      expect(await this.token.getPastTotalSupply(t3.receipt.blockNumber)).to.be.bignumber.equal(
        '9999999999999999999999980',
      );
      expect(await this.token.getPastTotalSupply(t3.receipt.blockNumber + 1)).to.be.bignumber.equal(
        '9999999999999999999999980',
      );
      expect(await this.token.getPastTotalSupply(t4.receipt.blockNumber)).to.be.bignumber.equal(
        '10000000000000000000000000',
      );
      expect(await this.token.getPastTotalSupply(t4.receipt.blockNumber + 1)).to.be.bignumber.equal(
        '10000000000000000000000000',
      );
    });
  });
});<|MERGE_RESOLUTION|>--- conflicted
+++ resolved
@@ -38,15 +38,13 @@
   });
 
   it('domain separator', async function () {
-<<<<<<< HEAD
     expect(await this.token.DOMAIN_SEPARATOR()).to.equal(
-      await domainSeparator(name, version, this.chainId, this.token.address),
-=======
-    expect(
-      await this.token.DOMAIN_SEPARATOR(),
-    ).to.equal(
-      await domainSeparator({ name, version, chainId: this.chainId, verifyingContract: this.token.address }),
->>>>>>> 2fc24fc8
+      await domainSeparator({
+        name,
+        version,
+        chainId: this.chainId,
+        verifyingContract: this.token.address,
+      }),
     );
   });
 
