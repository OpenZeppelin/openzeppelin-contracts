--- conflicted
+++ resolved
@@ -2,11 +2,7 @@
 
 const { expect } = require('chai');
 
-<<<<<<< HEAD
-function shouldBehaveLikeERC20Capped(minter, [other], cap) {
-=======
-function shouldBehaveLikeERC20Capped (accounts, cap) {
->>>>>>> 2fc24fc8
+function shouldBehaveLikeERC20Capped(accounts, cap) {
   describe('capped token', function () {
     const user = accounts[0];
 
