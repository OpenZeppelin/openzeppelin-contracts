--- conflicted
+++ resolved
@@ -17,17 +17,8 @@
   const initialSupply = new BN(100);
 
   beforeEach(async function () {
-<<<<<<< HEAD
-    this.underlying = await ERC20Mock.new(name, symbol, 9);
-    this.token = await ERC20WrapperMock.new(
-      this.underlying.address,
-      `Wrapped ${name}`,
-      `W${symbol}`,
-    );
-=======
     this.underlying = await ERC20Decimals.new(name, symbol, 9);
     await this.underlying.$_mint(initialHolder, initialSupply);
->>>>>>> 2fc24fc8
 
     this.token = await ERC20Wrapper.new(`Wrapped ${name}`, `W${symbol}`, this.underlying.address);
   });
@@ -52,15 +43,7 @@
 
   it('decimals default back to 18 if token has no metadata', async function () {
     const noDecimals = await NotAnERC20.new();
-<<<<<<< HEAD
-    const otherToken = await ERC20WrapperMock.new(
-      noDecimals.address,
-      `Wrapped ${name}`,
-      `W${symbol}`,
-    );
-=======
     const otherToken = await ERC20Wrapper.new(`Wrapped ${name}`, `W${symbol}`, noDecimals.address);
->>>>>>> 2fc24fc8
     expect(await otherToken.decimals()).to.be.bignumber.equal('18');
   });
 
