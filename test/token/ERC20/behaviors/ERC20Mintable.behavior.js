--- conflicted
+++ resolved
@@ -16,33 +16,9 @@
 
       context('when the sender has minting permission', function () {
         const from = minter;
-
-<<<<<<< HEAD
-        context('when token minting was not finished', function () {
-          it('finishes token minting', async function () {
-            await this.token.finishMinting({ from });
-
-            (await this.token.mintingFinished()).should.equal(true);
-          });
-
-          it('emits a mint finished event', async function () {
-            const { logs } = await this.token.finishMinting({ from });
-            expectEvent.inLogs(logs, 'MintingFinished');
-          });
-        });
-
-        context('when token minting was already finished', function () {
-          beforeEach(async function () {
-            await this.token.finishMinting({ from });
-          });
-
-          it('reverts', async function () {
-            await assertRevert(this.token.finishMinting({ from }));
-          });
-=======
+        
         context('for a zero amount', function () {
           shouldMint(0);
->>>>>>> 947de54c
         });
 
         context('for a non-zero amount', function () {
@@ -57,31 +33,13 @@
           it('mints the requested amount', async function () {
             (await this.token.balanceOf(anyone)).should.be.bignumber.equal(amount);
           });
-
-<<<<<<< HEAD
-          function shouldMint (amount) {
-            beforeEach(async function () {
-              ({ logs: this.logs } = await this.token.mint(anyone, amount, { from }));
-            });
-
-            it('mints the requested amount', async function () {
-              (await this.token.balanceOf(anyone)).should.be.bignumber.equal(amount);
-            });
-
-            it('emits a mint and a transfer event', async function () {
-              expectEvent.inLogs(this.logs, 'Transfer', {
-                from: ZERO_ADDRESS,
-                to: anyone,
-                value: amount
-              });
-=======
+ 
           it('emits a mint and a transfer event', async function () {
-            const transferEvent = expectEvent.inLogs(this.logs, 'Transfer', {
+            expectEvent.inLogs(this.logs, 'Transfer', {
               from: ZERO_ADDRESS,
               to: anyone,
->>>>>>> 947de54c
+              value: amount
             });
-            transferEvent.args.value.should.be.bignumber.equal(amount);
           });
         }
       });
