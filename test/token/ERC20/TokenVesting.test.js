--- conflicted
+++ resolved
@@ -1,13 +1,7 @@
-<<<<<<< HEAD
 const { EVMRevert } = require('../../helpers/EVMRevert');
 const { latestTime } = require('../../helpers/latestTime');
 const { increaseTimeTo, duration } = require('../../helpers/increaseTime');
-=======
-import EVMRevert from '../../helpers/EVMRevert';
-import latestTime from '../../helpers/latestTime';
-import { increaseTimeTo, duration } from '../../helpers/increaseTime';
-import { ethGetBlock } from '../../helpers/web3';
->>>>>>> 40b5594f
+const { ethGetBlock } = require('../../helpers/web3');
 
 const BigNumber = web3.BigNumber;
 
