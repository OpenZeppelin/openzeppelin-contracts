const { expectThrow } = require('../../helpers/expectThrow');
const { EVMRevert } = require('../../helpers/EVMRevert');
const { latestTime } = require('../../helpers/latestTime');
const { increaseTimeTo, duration } = require('../../helpers/increaseTime');
const { ethGetBlock } = require('../../helpers/web3');

const BigNumber = web3.BigNumber;

require('chai')
  .use(require('chai-bignumber')(BigNumber))
  .should();

const ERC20Mintable = artifacts.require('ERC20Mintable');
const TokenVesting = artifacts.require('TokenVesting');

contract('TokenVesting', function ([_, owner, beneficiary, minter]) {
  const amount = new BigNumber(1000);
  const ZERO_ADDRESS = '0x0000000000000000000000000000000000000000';

  beforeEach(async function () {
    this.start = (await latestTime()) + duration.minutes(1); // +1 minute so it starts after contract instantiation
    this.cliff = duration.years(1);
    this.duration = duration.years(2);
  });

  it('rejects a duration shorter than the cliff', async function () {
    const cliff = this.duration;
    const duration = this.cliff;

    cliff.should.be.gt(duration);

    await expectThrow(
      TokenVesting.new(beneficiary, this.start, cliff, duration, true, { from: owner })
    );
  });

  it('requires a valid beneficiary', async function () {
    await expectThrow(
      TokenVesting.new(ZERO_ADDRESS, this.start, this.cliff, this.duration, true, { from: owner })
    );
  });

  context('once deployed', function () {
    beforeEach(async function () {
      this.vesting = await TokenVesting.new(beneficiary, this.start, this.cliff, this.duration, true, { from: owner });

<<<<<<< HEAD
      this.token = await MintableToken.new([minter]);
      await this.token.mint(this.vesting.address, amount, { from: minter });
=======
      this.token = await ERC20Mintable.new({ from: owner });
      await this.token.mint(this.vesting.address, amount, { from: owner });
>>>>>>> f4eb51a7
    });

    it('cannot be released before cliff', async function () {
      await expectThrow(
        this.vesting.release(this.token.address),
        EVMRevert,
      );
    });

    it('can be released after cliff', async function () {
      await increaseTimeTo(this.start + this.cliff + duration.weeks(1));
      await this.vesting.release(this.token.address);
    });

    it('should release proper amount after cliff', async function () {
      await increaseTimeTo(this.start + this.cliff);

      const { receipt } = await this.vesting.release(this.token.address);
      const block = await ethGetBlock(receipt.blockNumber);
      const releaseTime = block.timestamp;

      (await this.token.balanceOf(beneficiary)).should.bignumber.equal(
        amount.mul(releaseTime - this.start).div(this.duration).floor()
      );
    });

    it('should linearly release tokens during vesting period', async function () {
      const vestingPeriod = this.duration - this.cliff;
      const checkpoints = 4;

      for (let i = 1; i <= checkpoints; i++) {
        const now = this.start + this.cliff + i * (vestingPeriod / checkpoints);
        await increaseTimeTo(now);

        await this.vesting.release(this.token.address);
        const expectedVesting = amount.mul(now - this.start).div(this.duration).floor();
        (await this.token.balanceOf(beneficiary)).should.bignumber.equal(expectedVesting);
      }
    });

    it('should have released all after end', async function () {
      await increaseTimeTo(this.start + this.duration);
      await this.vesting.release(this.token.address);
      (await this.token.balanceOf(beneficiary)).should.bignumber.equal(amount);
    });

    it('should be revoked by owner if revocable is set', async function () {
      await this.vesting.revoke(this.token.address, { from: owner });
    });

    it('should fail to be revoked by owner if revocable not set', async function () {
      const vesting = await TokenVesting.new(
        beneficiary, this.start, this.cliff, this.duration, false, { from: owner }
      );

      await expectThrow(
        vesting.revoke(this.token.address, { from: owner }),
        EVMRevert,
      );
    });

    it('should return the non-vested tokens when revoked by owner', async function () {
      await increaseTimeTo(this.start + this.cliff + duration.weeks(12));

      const vested = await this.vesting.vestedAmount(this.token.address);

      await this.vesting.revoke(this.token.address, { from: owner });

      (await this.token.balanceOf(owner)).should.bignumber.equal(amount.sub(vested));
    });

    it('should keep the vested tokens when revoked by owner', async function () {
      await increaseTimeTo(this.start + this.cliff + duration.weeks(12));

      const vestedPre = await this.vesting.vestedAmount(this.token.address);

      await this.vesting.revoke(this.token.address, { from: owner });

      const vestedPost = await this.vesting.vestedAmount(this.token.address);

      vestedPre.should.bignumber.equal(vestedPost);
    });

    it('should fail to be revoked a second time', async function () {
      await increaseTimeTo(this.start + this.cliff + duration.weeks(12));

      await this.vesting.vestedAmount(this.token.address);

      await this.vesting.revoke(this.token.address, { from: owner });

      await expectThrow(
        this.vesting.revoke(this.token.address, { from: owner }),
        EVMRevert,
      );
    });
  });
});<|MERGE_RESOLUTION|>--- conflicted
+++ resolved
@@ -44,13 +44,8 @@
     beforeEach(async function () {
       this.vesting = await TokenVesting.new(beneficiary, this.start, this.cliff, this.duration, true, { from: owner });
 
-<<<<<<< HEAD
-      this.token = await MintableToken.new([minter]);
+      this.token = await ERC20Mintable.new([minter]);
       await this.token.mint(this.vesting.address, amount, { from: minter });
-=======
-      this.token = await ERC20Mintable.new({ from: owner });
-      await this.token.mint(this.vesting.address, amount, { from: owner });
->>>>>>> f4eb51a7
     });
 
     it('cannot be released before cliff', async function () {
