const { shouldBehaveLikeBurnableToken } = require('./BurnableToken.behaviour');
const BurnableTokenMock = artifacts.require('BurnableTokenMock');

<<<<<<< HEAD
const { assertRevert } = require('../../helpers/assertRevert');
const { inLogs } = require('../../helpers/expectEvent');

const BigNumber = web3.BigNumber;
const ZERO_ADDRESS = '0x0000000000000000000000000000000000000000';

require('chai')
  .use(require('chai-bignumber')(BigNumber))
  .should();

contract('BurnableToken', function ([owner, burner]) {
=======
contract('BurnableToken', function ([_, owner]) {
>>>>>>> e77d70f8
  const initialBalance = 1000;

  beforeEach(async function () {
    this.token = await BurnableTokenMock.new(owner, initialBalance, { from: owner });
  });

<<<<<<< HEAD
  shouldBehaveLikeBurnableToken([owner], initialBalance);

  describe('burnFrom', function () {
    describe('on success', function () {
      const amount = 100;

      beforeEach(async function () {
        await this.token.approve(burner, 300, { from: owner });
        const { logs } = await this.token.burnFrom(owner, amount, { from: burner });
        this.logs = logs;
      });

      it('burns the requested amount', async function () {
        const balance = await this.token.balanceOf(owner);
        balance.should.be.bignumber.equal(initialBalance - amount);
      });

      it('decrements allowance', async function () {
        const allowance = await this.token.allowance(owner, burner);
        allowance.should.be.bignumber.equal(200);
      });

      it('emits a burn event', async function () {
        const event = await inLogs(this.logs, 'Burn');
        event.args.burner.should.eq(owner);
        event.args.value.should.be.bignumber.equal(amount);
      });

      it('emits a transfer event', async function () {
        const event = await inLogs(this.logs, 'Transfer');
        event.args.from.should.eq(owner);
        event.args.to.should.eq(ZERO_ADDRESS);
        event.args.value.should.be.bignumber.equal(amount);
      });
    });

    describe('when the given amount is greater than the balance of the sender', function () {
      const amount = initialBalance + 1;
      it('reverts', async function () {
        await this.token.approve(burner, amount, { from: owner });
        await assertRevert(this.token.burnFrom(owner, amount, { from: burner }));
      });
    });

    describe('when the given amount is greater than the allowance', function () {
      const amount = 100;
      it('reverts', async function () {
        await this.token.approve(burner, amount - 1, { from: owner });
        await assertRevert(this.token.burnFrom(owner, amount, { from: burner }));
      });
    });
  });
=======
  shouldBehaveLikeBurnableToken(owner, initialBalance);
>>>>>>> e77d70f8
});<|MERGE_RESOLUTION|>--- conflicted
+++ resolved
@@ -1,81 +1,12 @@
 const { shouldBehaveLikeBurnableToken } = require('./BurnableToken.behaviour');
 const BurnableTokenMock = artifacts.require('BurnableTokenMock');
 
-<<<<<<< HEAD
-const { assertRevert } = require('../../helpers/assertRevert');
-const { inLogs } = require('../../helpers/expectEvent');
-
-const BigNumber = web3.BigNumber;
-const ZERO_ADDRESS = '0x0000000000000000000000000000000000000000';
-
-require('chai')
-  .use(require('chai-bignumber')(BigNumber))
-  .should();
-
-contract('BurnableToken', function ([owner, burner]) {
-=======
 contract('BurnableToken', function ([_, owner]) {
->>>>>>> e77d70f8
   const initialBalance = 1000;
 
   beforeEach(async function () {
     this.token = await BurnableTokenMock.new(owner, initialBalance, { from: owner });
   });
 
-<<<<<<< HEAD
-  shouldBehaveLikeBurnableToken([owner], initialBalance);
-
-  describe('burnFrom', function () {
-    describe('on success', function () {
-      const amount = 100;
-
-      beforeEach(async function () {
-        await this.token.approve(burner, 300, { from: owner });
-        const { logs } = await this.token.burnFrom(owner, amount, { from: burner });
-        this.logs = logs;
-      });
-
-      it('burns the requested amount', async function () {
-        const balance = await this.token.balanceOf(owner);
-        balance.should.be.bignumber.equal(initialBalance - amount);
-      });
-
-      it('decrements allowance', async function () {
-        const allowance = await this.token.allowance(owner, burner);
-        allowance.should.be.bignumber.equal(200);
-      });
-
-      it('emits a burn event', async function () {
-        const event = await inLogs(this.logs, 'Burn');
-        event.args.burner.should.eq(owner);
-        event.args.value.should.be.bignumber.equal(amount);
-      });
-
-      it('emits a transfer event', async function () {
-        const event = await inLogs(this.logs, 'Transfer');
-        event.args.from.should.eq(owner);
-        event.args.to.should.eq(ZERO_ADDRESS);
-        event.args.value.should.be.bignumber.equal(amount);
-      });
-    });
-
-    describe('when the given amount is greater than the balance of the sender', function () {
-      const amount = initialBalance + 1;
-      it('reverts', async function () {
-        await this.token.approve(burner, amount, { from: owner });
-        await assertRevert(this.token.burnFrom(owner, amount, { from: burner }));
-      });
-    });
-
-    describe('when the given amount is greater than the allowance', function () {
-      const amount = 100;
-      it('reverts', async function () {
-        await this.token.approve(burner, amount - 1, { from: owner });
-        await assertRevert(this.token.burnFrom(owner, amount, { from: burner }));
-      });
-    });
-  });
-=======
   shouldBehaveLikeBurnableToken(owner, initialBalance);
->>>>>>> e77d70f8
 });