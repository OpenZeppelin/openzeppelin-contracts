--- conflicted
+++ resolved
@@ -15,20 +15,6 @@
         shouldBurn(0);
       });
 
-<<<<<<< HEAD
-      it('emits a burn event', async function () {
-        const event = expectEvent.inLogs(this.logs, 'Burn');
-        event.args.burner.should.equal(owner);
-        event.args.value.should.be.bignumber.equal(amount);
-      });
-
-      it('emits a transfer event', async function () {
-        const event = expectEvent.inLogs(this.logs, 'Transfer');
-        event.args.from.should.equal(owner);
-        event.args.to.should.equal(ZERO_ADDRESS);
-        event.args.value.should.be.bignumber.equal(amount);
-      });
-=======
       context('for a non-zero amount', function () {
         shouldBurn(100);
       });
@@ -44,18 +30,17 @@
 
         it('emits a burn event', async function () {
           const event = expectEvent.inLogs(this.logs, 'Burn');
-          event.args.burner.should.eq(owner);
+          event.args.burner.should.equal(owner);
           event.args.value.should.be.bignumber.equal(amount);
         });
 
         it('emits a transfer event', async function () {
           const event = expectEvent.inLogs(this.logs, 'Transfer');
-          event.args.from.should.eq(owner);
-          event.args.to.should.eq(ZERO_ADDRESS);
+          event.args.from.should.equal(owner);
+          event.args.to.should.equal(ZERO_ADDRESS);
           event.args.value.should.be.bignumber.equal(amount);
         });
       }
->>>>>>> d58fac82
     });
 
     describe('when the given amount is greater than the balance of the sender', function () {
@@ -77,20 +62,6 @@
         shouldBurnFrom(100);
       });
 
-<<<<<<< HEAD
-      it('emits a burn event', async function () {
-        const event = expectEvent.inLogs(this.logs, 'Burn');
-        event.args.burner.should.equal(owner);
-        event.args.value.should.be.bignumber.equal(amount);
-      });
-
-      it('emits a transfer event', async function () {
-        const event = expectEvent.inLogs(this.logs, 'Transfer');
-        event.args.from.should.equal(owner);
-        event.args.to.should.equal(ZERO_ADDRESS);
-        event.args.value.should.be.bignumber.equal(amount);
-      });
-=======
       function shouldBurnFrom (amount) {
         const originalAllowance = amount * 3;
 
@@ -110,18 +81,17 @@
 
         it('emits a burn event', async function () {
           const event = expectEvent.inLogs(this.logs, 'Burn');
-          event.args.burner.should.eq(owner);
+          event.args.burner.should.equal(owner);
           event.args.value.should.be.bignumber.equal(amount);
         });
 
         it('emits a transfer event', async function () {
           const event = expectEvent.inLogs(this.logs, 'Transfer');
-          event.args.from.should.eq(owner);
-          event.args.to.should.eq(ZERO_ADDRESS);
+          event.args.from.should.equal(owner);
+          event.args.to.should.equal(ZERO_ADDRESS);
           event.args.value.should.be.bignumber.equal(amount);
         });
       }
->>>>>>> d58fac82
     });
 
     describe('when the given amount is greater than the balance of the sender', function () {
