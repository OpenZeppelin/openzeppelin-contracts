--- conflicted
+++ resolved
@@ -3,28 +3,16 @@
 const { loadFixture } = require('@nomicfoundation/hardhat-network-helpers');
 
 const { packValidationData, UserOperation } = require('../../helpers/erc4337');
-<<<<<<< HEAD
-const { deployEntrypoint } = require('../../helpers/erc4337-entrypoint');
-=======
->>>>>>> a2a5dc26
 const { MAX_UINT48 } = require('../../helpers/constants');
 const ADDRESS_ONE = '0x0000000000000000000000000000000000000001';
 
 const fixture = async () => {
-<<<<<<< HEAD
-  const { entrypoint } = await deployEntrypoint();
-=======
->>>>>>> a2a5dc26
   const [authorizer, sender, factory, paymaster] = await ethers.getSigners();
   const utils = await ethers.deployContract('$ERC4337Utils');
   const SIG_VALIDATION_SUCCESS = await utils.$SIG_VALIDATION_SUCCESS();
   const SIG_VALIDATION_FAILED = await utils.$SIG_VALIDATION_FAILED();
-<<<<<<< HEAD
-  return { utils, authorizer, sender, entrypoint, factory, paymaster, SIG_VALIDATION_SUCCESS, SIG_VALIDATION_FAILED };
-=======
 
   return { utils, authorizer, sender, factory, paymaster, SIG_VALIDATION_SUCCESS, SIG_VALIDATION_FAILED };
->>>>>>> a2a5dc26
 };
 
 describe('ERC4337Utils', function () {
@@ -59,21 +47,13 @@
     });
 
     it('parse canonical values', async function () {
-<<<<<<< HEAD
-      expect(this.utils.$parseValidationData(this.SIG_VALIDATION_SUCCESS)).to.eventually.deep.equal([
-=======
       await expect(this.utils.$parseValidationData(this.SIG_VALIDATION_SUCCESS)).to.eventually.deep.equal([
->>>>>>> a2a5dc26
         ethers.ZeroAddress,
         0n,
         MAX_UINT48,
       ]);
 
-<<<<<<< HEAD
-      expect(this.utils.$parseValidationData(this.SIG_VALIDATION_FAILED)).to.eventually.deep.equal([
-=======
       await expect(this.utils.$parseValidationData(this.SIG_VALIDATION_FAILED)).to.eventually.deep.equal([
->>>>>>> a2a5dc26
         ADDRESS_ONE,
         0n,
         MAX_UINT48,
@@ -207,13 +187,6 @@
       const otherChainId = 0xdeadbeef;
 
       // check that helper matches entrypoint logic
-<<<<<<< HEAD
-      expect(this.entrypoint.getUserOpHash(userOp.packed)).to.eventually.equal(userOp.hash(this.entrypoint, chainId));
-
-      // check library against helper
-      expect(this.utils.$hash(userOp.packed, this.entrypoint, chainId)).to.eventually.equal(
-        userOp.hash(this.entrypoint, chainId),
-=======
       await expect(entrypoint.getUserOpHash(userOp.packed)).to.eventually.equal(userOp.hash(entrypoint, chainId));
 
       // check library against helper
@@ -222,10 +195,6 @@
       );
       await expect(this.utils.$hash(userOp.packed, entrypoint, otherChainId)).to.eventually.equal(
         userOp.hash(entrypoint, otherChainId),
->>>>>>> a2a5dc26
-      );
-      expect(this.utils.$hash(userOp.packed, this.entrypoint, otherChainId)).to.eventually.equal(
-        userOp.hash(this.entrypoint, otherChainId),
       );
     });
   });
@@ -248,15 +217,6 @@
       });
 
       it('returns factory', async function () {
-<<<<<<< HEAD
-        expect(this.utils.$factory(this.userOp.packed)).to.eventually.equal(this.factory);
-        expect(this.utils.$factory(this.emptyUserOp.packed)).to.eventually.equal(ethers.ZeroAddress);
-      });
-
-      it('returns factoryData', async function () {
-        expect(this.utils.$factoryData(this.userOp.packed)).to.eventually.equal('0x123456');
-        expect(this.utils.$factoryData(this.emptyUserOp.packed)).to.eventually.equal('0x');
-=======
         await expect(this.utils.$factory(this.userOp.packed)).to.eventually.equal(this.factory);
         await expect(this.utils.$factory(this.emptyUserOp.packed)).to.eventually.equal(ethers.ZeroAddress);
       });
@@ -264,7 +224,6 @@
       it('returns factoryData', async function () {
         await expect(this.utils.$factoryData(this.userOp.packed)).to.eventually.equal('0x123456');
         await expect(this.utils.$factoryData(this.emptyUserOp.packed)).to.eventually.equal('0x');
->>>>>>> a2a5dc26
       });
     });
 
@@ -316,29 +275,6 @@
       });
 
       it('returns paymaster', async function () {
-<<<<<<< HEAD
-        expect(this.utils.$paymaster(this.userOp.packed)).to.eventually.equal(this.userOp.paymaster);
-        expect(this.utils.$paymaster(this.emptyUserOp.packed)).to.eventually.equal(ethers.ZeroAddress);
-      });
-
-      it('returns verificationGasLimit', async function () {
-        expect(this.utils.$paymasterVerificationGasLimit(this.userOp.packed)).to.eventually.equal(
-          this.userOp.paymasterVerificationGasLimit,
-        );
-        expect(this.utils.$paymasterVerificationGasLimit(this.emptyUserOp.packed)).to.eventually.equal(0n);
-      });
-
-      it('returns postOpGasLimit', async function () {
-        expect(this.utils.$paymasterPostOpGasLimit(this.userOp.packed)).to.eventually.equal(
-          this.userOp.paymasterPostOpGasLimit,
-        );
-        expect(this.utils.$paymasterPostOpGasLimit(this.emptyUserOp.packed)).to.eventually.equal(0n);
-      });
-
-      it('returns data', async function () {
-        expect(this.utils.$paymasterData(this.userOp.packed)).to.eventually.equal(this.userOp.paymasterData);
-        expect(this.utils.$paymasterData(this.emptyUserOp.packed)).to.eventually.equal('0x');
-=======
         await expect(this.utils.$paymaster(this.userOp.packed)).to.eventually.equal(this.userOp.paymaster);
         await expect(this.utils.$paymaster(this.emptyUserOp.packed)).to.eventually.equal(ethers.ZeroAddress);
       });
@@ -360,7 +296,6 @@
       it('returns data', async function () {
         await expect(this.utils.$paymasterData(this.userOp.packed)).to.eventually.equal(this.userOp.paymasterData);
         await expect(this.utils.$paymasterData(this.emptyUserOp.packed)).to.eventually.equal('0x');
->>>>>>> a2a5dc26
       });
     });
   });
