--- conflicted
+++ resolved
@@ -1,14 +1,10 @@
 const { expectRevert } = require('@openzeppelin/test-helpers');
 const { BridgeHelper } = require('../helpers/crosschain');
 
-<<<<<<< HEAD
-const { shouldBehaveLikeAccessControl } = require('./AccessControl.behavior.js');
-=======
 const {
   DEFAULT_ADMIN_ROLE,
   shouldBehaveLikeAccessControl,
 } = require('./AccessControl.behavior.js');
->>>>>>> 2fc24fc8
 
 const crossChainRoleAlias = role =>
   web3.utils.leftPad(
@@ -43,45 +39,22 @@
     });
 
     it('check alliassing', async function () {
-<<<<<<< HEAD
-      expect(await this.accessControl.crossChainRoleAlias(ROLE)).to.be.bignumber.equal(
+      expect(await this.accessControl.$_crossChainRoleAlias(ROLE)).to.be.bignumber.equal(
         crossChainRoleAlias(ROLE),
       );
-=======
-      expect(await this.accessControl.$_crossChainRoleAlias(ROLE)).to.be.bignumber.equal(crossChainRoleAlias(ROLE));
->>>>>>> 2fc24fc8
     });
 
     it('Crosschain calls not authorized to non-aliased addresses', async function () {
       await expectRevert(
-<<<<<<< HEAD
-        this.bridge.call(accounts[0], this.accessControl, 'senderProtected', [ROLE]),
+        this.bridge.call(accounts[0], this.accessControl, '$_checkRole(bytes32)', [ROLE]),
         `AccessControl: account ${accounts[0].toLowerCase()} is missing role ${crossChainRoleAlias(
           ROLE,
         )}`,
-=======
-        this.bridge.call(
-          accounts[0],
-          this.accessControl,
-          '$_checkRole(bytes32)',
-          [ ROLE ],
-        ),
-        `AccessControl: account ${accounts[0].toLowerCase()} is missing role ${crossChainRoleAlias(ROLE)}`,
->>>>>>> 2fc24fc8
       );
     });
 
     it('Crosschain calls not authorized to non-aliased addresses', async function () {
-<<<<<<< HEAD
-      await this.bridge.call(accounts[1], this.accessControl, 'senderProtected', [ROLE]);
-=======
-      await this.bridge.call(
-        accounts[1],
-        this.accessControl,
-        '$_checkRole(bytes32)',
-        [ ROLE ],
-      );
->>>>>>> 2fc24fc8
+      await this.bridge.call(accounts[1], this.accessControl, '$_checkRole(bytes32)', [ROLE]);
     });
   });
 });