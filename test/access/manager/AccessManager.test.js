const { web3 } = require('hardhat');
const { constants, expectEvent, time } = require('@openzeppelin/test-helpers');
const { expectRevertCustomError } = require('../../helpers/customError');
const { selector } = require('../../helpers/methods');
const { clockFromReceipt } = require('../../helpers/time');

const AccessManager = artifacts.require('$AccessManager');
const AccessManagedTarget = artifacts.require('$AccessManagedTarget');
const Ownable = artifacts.require('$Ownable');

const MAX_UINT64 = web3.utils.toBN((2n ** 64n - 1n).toString());

const GROUPS = {
  ADMIN: web3.utils.toBN(0),
  SOME_ADMIN: web3.utils.toBN(17),
  SOME: web3.utils.toBN(42),
  PUBLIC: MAX_UINT64,
};
Object.assign(GROUPS, Object.fromEntries(Object.entries(GROUPS).map(([key, value]) => [value, key])));

const classId = web3.utils.toBN(1);
const executeDelay = web3.utils.toBN(10);
const grantDelay = web3.utils.toBN(10);

const MINSETBACK = time.duration.days(5);

const formatAccess = access => [access[0], access[1].toString()];

contract('AccessManager', function (accounts) {
  const [admin, manager, member, user, other] = accounts;

  beforeEach(async function () {
    this.manager = await AccessManager.new(admin);

    // add member to group
    await this.manager.$_setGroupAdmin(GROUPS.SOME, GROUPS.SOME_ADMIN);
    await this.manager.$_setGroupGuardian(GROUPS.SOME, GROUPS.SOME_ADMIN);
    await this.manager.$_grantGroup(GROUPS.SOME_ADMIN, manager, 0, 0);
    await this.manager.$_grantGroup(GROUPS.SOME, member, 0, 0);
  });

<<<<<<< HEAD
  it('rejects zero address for initialAdmin', async function () {
    await expectRevertCustomError(AccessManager.new(constants.ZERO_ADDRESS), 'AccessManagerInvalidInitialAdmin', [
      constants.ZERO_ADDRESS,
    ]);
=======
  it('default minsetback is 1 day', async function () {
    expect(await this.manager.minSetback()).to.be.bignumber.equal(MINSETBACK);
>>>>>>> f154bc31
  });

  it('groups are correctly initialized', async function () {
    // group admin
    expect(await this.manager.getGroupAdmin(GROUPS.ADMIN)).to.be.bignumber.equal(GROUPS.ADMIN);
    expect(await this.manager.getGroupAdmin(GROUPS.SOME_ADMIN)).to.be.bignumber.equal(GROUPS.ADMIN);
    expect(await this.manager.getGroupAdmin(GROUPS.SOME)).to.be.bignumber.equal(GROUPS.SOME_ADMIN);
    expect(await this.manager.getGroupAdmin(GROUPS.PUBLIC)).to.be.bignumber.equal(GROUPS.ADMIN);
    // group guardian
    expect(await this.manager.getGroupGuardian(GROUPS.ADMIN)).to.be.bignumber.equal(GROUPS.ADMIN);
    expect(await this.manager.getGroupGuardian(GROUPS.SOME_ADMIN)).to.be.bignumber.equal(GROUPS.ADMIN);
    expect(await this.manager.getGroupGuardian(GROUPS.SOME)).to.be.bignumber.equal(GROUPS.SOME_ADMIN);
    expect(await this.manager.getGroupGuardian(GROUPS.PUBLIC)).to.be.bignumber.equal(GROUPS.ADMIN);
    // group members
    expect(await this.manager.hasGroup(GROUPS.ADMIN, admin).then(formatAccess)).to.be.deep.equal([true, '0']);
    expect(await this.manager.hasGroup(GROUPS.ADMIN, manager).then(formatAccess)).to.be.deep.equal([false, '0']);
    expect(await this.manager.hasGroup(GROUPS.ADMIN, member).then(formatAccess)).to.be.deep.equal([false, '0']);
    expect(await this.manager.hasGroup(GROUPS.ADMIN, user).then(formatAccess)).to.be.deep.equal([false, '0']);
    expect(await this.manager.hasGroup(GROUPS.SOME_ADMIN, admin).then(formatAccess)).to.be.deep.equal([false, '0']);
    expect(await this.manager.hasGroup(GROUPS.SOME_ADMIN, manager).then(formatAccess)).to.be.deep.equal([true, '0']);
    expect(await this.manager.hasGroup(GROUPS.SOME_ADMIN, member).then(formatAccess)).to.be.deep.equal([false, '0']);
    expect(await this.manager.hasGroup(GROUPS.SOME_ADMIN, user).then(formatAccess)).to.be.deep.equal([false, '0']);
    expect(await this.manager.hasGroup(GROUPS.SOME, admin).then(formatAccess)).to.be.deep.equal([false, '0']);
    expect(await this.manager.hasGroup(GROUPS.SOME, manager).then(formatAccess)).to.be.deep.equal([false, '0']);
    expect(await this.manager.hasGroup(GROUPS.SOME, member).then(formatAccess)).to.be.deep.equal([true, '0']);
    expect(await this.manager.hasGroup(GROUPS.SOME, user).then(formatAccess)).to.be.deep.equal([false, '0']);
    expect(await this.manager.hasGroup(GROUPS.PUBLIC, admin).then(formatAccess)).to.be.deep.equal([true, '0']);
    expect(await this.manager.hasGroup(GROUPS.PUBLIC, manager).then(formatAccess)).to.be.deep.equal([true, '0']);
    expect(await this.manager.hasGroup(GROUPS.PUBLIC, member).then(formatAccess)).to.be.deep.equal([true, '0']);
    expect(await this.manager.hasGroup(GROUPS.PUBLIC, user).then(formatAccess)).to.be.deep.equal([true, '0']);
  });

  describe('Groups management', function () {
    describe('label group', function () {
      it('admin can emit a label event', async function () {
        expectEvent(await this.manager.labelGroup(GROUPS.SOME, 'Some label', { from: admin }), 'GroupLabel', {
          groupId: GROUPS.SOME,
          label: 'Some label',
        });
      });

      it('admin can re-emit a label event', async function () {
        await this.manager.labelGroup(GROUPS.SOME, 'Some label', { from: admin });

        expectEvent(await this.manager.labelGroup(GROUPS.SOME, 'Updated label', { from: admin }), 'GroupLabel', {
          groupId: GROUPS.SOME,
          label: 'Updated label',
        });
      });

      it('emitting a label is restricted', async function () {
        await expectRevertCustomError(
          this.manager.labelGroup(GROUPS.SOME, 'Invalid label', { from: other }),
          'AccessManagerUnauthorizedAccount',
          [other, GROUPS.ADMIN],
        );
      });
    });

    describe('grant group', function () {
      describe('without a grant delay', function () {
        it('without an execute delay', async function () {
          expect(await this.manager.hasGroup(GROUPS.SOME, user).then(formatAccess)).to.be.deep.equal([false, '0']);

          const { receipt } = await this.manager.grantGroup(GROUPS.SOME, user, 0, { from: manager });
          const timestamp = await clockFromReceipt.timestamp(receipt).then(web3.utils.toBN);
          expectEvent(receipt, 'GroupGranted', { groupId: GROUPS.SOME, account: user, since: timestamp, delay: '0' });

          expect(await this.manager.hasGroup(GROUPS.SOME, user).then(formatAccess)).to.be.deep.equal([true, '0']);

          const access = await this.manager.getAccess(GROUPS.SOME, user);
          expect(access[0]).to.be.bignumber.equal(timestamp); // inGroupSince
          expect(access[1]).to.be.bignumber.equal('0'); // currentDelay
          expect(access[2]).to.be.bignumber.equal('0'); // pendingDelay
          expect(access[3]).to.be.bignumber.equal('0'); // effect
        });

        it('with an execute delay', async function () {
          expect(await this.manager.hasGroup(GROUPS.SOME, user).then(formatAccess)).to.be.deep.equal([false, '0']);

          const { receipt } = await this.manager.grantGroup(GROUPS.SOME, user, executeDelay, { from: manager });
          const timestamp = await clockFromReceipt.timestamp(receipt).then(web3.utils.toBN);
          expectEvent(receipt, 'GroupGranted', {
            groupId: GROUPS.SOME,
            account: user,
            since: timestamp,
            delay: executeDelay,
          });

          expect(await this.manager.hasGroup(GROUPS.SOME, user).then(formatAccess)).to.be.deep.equal([
            true,
            executeDelay.toString(),
          ]);

          const access = await this.manager.getAccess(GROUPS.SOME, user);
          expect(access[0]).to.be.bignumber.equal(timestamp); // inGroupSince
          expect(access[1]).to.be.bignumber.equal(executeDelay); // currentDelay
          expect(access[2]).to.be.bignumber.equal('0'); // pendingDelay
          expect(access[3]).to.be.bignumber.equal('0'); // effect
        });

        it('to a user that is already in the group', async function () {
          expect(await this.manager.hasGroup(GROUPS.SOME, member).then(formatAccess)).to.be.deep.equal([true, '0']);
          await this.manager.grantGroup(GROUPS.SOME, member, 0, { from: manager });
          expect(await this.manager.hasGroup(GROUPS.SOME, member).then(formatAccess)).to.be.deep.equal([true, '0']);
        });

        it('to a user that is scheduled for joining the group', async function () {
          await this.manager.$_grantGroup(GROUPS.SOME, user, 10, 0); // grant delay 10
          expect(await this.manager.hasGroup(GROUPS.SOME, user).then(formatAccess)).to.be.deep.equal([false, '0']);
          await this.manager.grantGroup(GROUPS.SOME, user, 0, { from: manager });
          expect(await this.manager.hasGroup(GROUPS.SOME, user).then(formatAccess)).to.be.deep.equal([false, '0']);
        });

        it('grant group is restricted', async function () {
          await expectRevertCustomError(
            this.manager.grantGroup(GROUPS.SOME, user, 0, { from: other }),
            'AccessManagerUnauthorizedAccount',
            [other, GROUPS.SOME_ADMIN],
          );
        });
      });

      describe('with a grant delay', function () {
        beforeEach(async function () {
          await this.manager.$_setGrantDelay(GROUPS.SOME, grantDelay);
          await time.increase(MINSETBACK);
        });

        it('granted group is not active immediatly', async function () {
          const { receipt } = await this.manager.grantGroup(GROUPS.SOME, user, 0, { from: manager });
          const timestamp = await clockFromReceipt.timestamp(receipt).then(web3.utils.toBN);
          expectEvent(receipt, 'GroupGranted', {
            groupId: GROUPS.SOME,
            account: user,
            since: timestamp.add(grantDelay),
            delay: '0',
          });

          expect(await this.manager.hasGroup(GROUPS.SOME, user).then(formatAccess)).to.be.deep.equal([false, '0']);

          const access = await this.manager.getAccess(GROUPS.SOME, user);
          expect(access[0]).to.be.bignumber.equal(timestamp.add(grantDelay)); // inGroupSince
          expect(access[1]).to.be.bignumber.equal('0'); // currentDelay
          expect(access[2]).to.be.bignumber.equal('0'); // pendingDelay
          expect(access[3]).to.be.bignumber.equal('0'); // effect
        });

        it('granted group is active after the delay', async function () {
          const { receipt } = await this.manager.grantGroup(GROUPS.SOME, user, 0, { from: manager });
          const timestamp = await clockFromReceipt.timestamp(receipt).then(web3.utils.toBN);
          expectEvent(receipt, 'GroupGranted', {
            groupId: GROUPS.SOME,
            account: user,
            since: timestamp.add(grantDelay),
            delay: '0',
          });

          await time.increase(grantDelay);

          expect(await this.manager.hasGroup(GROUPS.SOME, user).then(formatAccess)).to.be.deep.equal([true, '0']);

          const access = await this.manager.getAccess(GROUPS.SOME, user);
          expect(access[0]).to.be.bignumber.equal(timestamp.add(grantDelay)); // inGroupSince
          expect(access[1]).to.be.bignumber.equal('0'); // currentDelay
          expect(access[2]).to.be.bignumber.equal('0'); // pendingDelay
          expect(access[3]).to.be.bignumber.equal('0'); // effect
        });
      });

      it('cannot grant public group', async function () {
        await expectRevertCustomError(
          this.manager.$_grantGroup(GROUPS.PUBLIC, other, 0, executeDelay, { from: manager }),
          'AccessManagerLockedGroup',
          [GROUPS.PUBLIC],
        );
      });
    });

    describe('revoke group', function () {
      it('from a user that is already in the group', async function () {
        expect(await this.manager.hasGroup(GROUPS.SOME, member).then(formatAccess)).to.be.deep.equal([true, '0']);

        const { receipt } = await this.manager.revokeGroup(GROUPS.SOME, member, { from: manager });
        expectEvent(receipt, 'GroupRevoked', { groupId: GROUPS.SOME, account: member });

        expect(await this.manager.hasGroup(GROUPS.SOME, member).then(formatAccess)).to.be.deep.equal([false, '0']);

        const access = await this.manager.getAccess(GROUPS.SOME, user);
        expect(access[0]).to.be.bignumber.equal('0'); // inGroupSince
        expect(access[1]).to.be.bignumber.equal('0'); // currentDelay
        expect(access[2]).to.be.bignumber.equal('0'); // pendingDelay
        expect(access[3]).to.be.bignumber.equal('0'); // effect
      });

      it('from a user that is scheduled for joining the group', async function () {
        await this.manager.$_grantGroup(GROUPS.SOME, user, 10, 0); // grant delay 10

        expect(await this.manager.hasGroup(GROUPS.SOME, user).then(formatAccess)).to.be.deep.equal([false, '0']);

        const { receipt } = await this.manager.revokeGroup(GROUPS.SOME, user, { from: manager });
        expectEvent(receipt, 'GroupRevoked', { groupId: GROUPS.SOME, account: user });

        expect(await this.manager.hasGroup(GROUPS.SOME, user).then(formatAccess)).to.be.deep.equal([false, '0']);

        const access = await this.manager.getAccess(GROUPS.SOME, user);
        expect(access[0]).to.be.bignumber.equal('0'); // inGroupSince
        expect(access[1]).to.be.bignumber.equal('0'); // currentDelay
        expect(access[2]).to.be.bignumber.equal('0'); // pendingDelay
        expect(access[3]).to.be.bignumber.equal('0'); // effect
      });

      it('from a user that is not in the group', async function () {
        expect(await this.manager.hasGroup(GROUPS.SOME, user).then(formatAccess)).to.be.deep.equal([false, '0']);
        await this.manager.revokeGroup(GROUPS.SOME, user, { from: manager });
        expect(await this.manager.hasGroup(GROUPS.SOME, user).then(formatAccess)).to.be.deep.equal([false, '0']);
      });

      it('revoke group is restricted', async function () {
        await expectRevertCustomError(
          this.manager.revokeGroup(GROUPS.SOME, member, { from: other }),
          'AccessManagerUnauthorizedAccount',
          [other, GROUPS.SOME_ADMIN],
        );
      });
    });

    describe('renounce group', function () {
      it('for a user that is already in the group', async function () {
        expect(await this.manager.hasGroup(GROUPS.SOME, member).then(formatAccess)).to.be.deep.equal([true, '0']);

        const { receipt } = await this.manager.renounceGroup(GROUPS.SOME, member, { from: member });
        expectEvent(receipt, 'GroupRevoked', { groupId: GROUPS.SOME, account: member });

        expect(await this.manager.hasGroup(GROUPS.SOME, member).then(formatAccess)).to.be.deep.equal([false, '0']);

        const access = await this.manager.getAccess(GROUPS.SOME, member);
        expect(access[0]).to.be.bignumber.equal('0'); // inGroupSince
        expect(access[1]).to.be.bignumber.equal('0'); // currentDelay
        expect(access[2]).to.be.bignumber.equal('0'); // pendingDelay
        expect(access[3]).to.be.bignumber.equal('0'); // effect
      });

      it('for a user that is schedule for joining the group', async function () {
        await this.manager.$_grantGroup(GROUPS.SOME, user, 10, 0); // grant delay 10

        expect(await this.manager.hasGroup(GROUPS.SOME, user).then(formatAccess)).to.be.deep.equal([false, '0']);

        const { receipt } = await this.manager.renounceGroup(GROUPS.SOME, user, { from: user });
        expectEvent(receipt, 'GroupRevoked', { groupId: GROUPS.SOME, account: user });

        expect(await this.manager.hasGroup(GROUPS.SOME, user).then(formatAccess)).to.be.deep.equal([false, '0']);

        const access = await this.manager.getAccess(GROUPS.SOME, user);
        expect(access[0]).to.be.bignumber.equal('0'); // inGroupSince
        expect(access[1]).to.be.bignumber.equal('0'); // currentDelay
        expect(access[2]).to.be.bignumber.equal('0'); // pendingDelay
        expect(access[3]).to.be.bignumber.equal('0'); // effect
      });

      it('for a user that is not in the group', async function () {
        await this.manager.renounceGroup(GROUPS.SOME, user, { from: user });
      });

      it('bad user confirmation', async function () {
        await expectRevertCustomError(
          this.manager.renounceGroup(GROUPS.SOME, member, { from: user }),
          'AccessManagerBadConfirmation',
          [],
        );
      });
    });

    describe('change group admin', function () {
      it("admin can set any group's admin", async function () {
        expect(await this.manager.getGroupAdmin(GROUPS.SOME)).to.be.bignumber.equal(GROUPS.SOME_ADMIN);

        const { receipt } = await this.manager.setGroupAdmin(GROUPS.SOME, GROUPS.ADMIN, { from: admin });
        expectEvent(receipt, 'GroupAdminChanged', { groupId: GROUPS.SOME, admin: GROUPS.ADMIN });

        expect(await this.manager.getGroupAdmin(GROUPS.SOME)).to.be.bignumber.equal(GROUPS.ADMIN);
      });

      it("setting a group's admin is restricted", async function () {
        await expectRevertCustomError(
          this.manager.setGroupAdmin(GROUPS.SOME, GROUPS.SOME, { from: manager }),
          'AccessManagerUnauthorizedAccount',
          [manager, GROUPS.ADMIN],
        );
      });
    });

    describe('change group guardian', function () {
      it("admin can set any group's admin", async function () {
        expect(await this.manager.getGroupGuardian(GROUPS.SOME)).to.be.bignumber.equal(GROUPS.SOME_ADMIN);

        const { receipt } = await this.manager.setGroupGuardian(GROUPS.SOME, GROUPS.ADMIN, { from: admin });
        expectEvent(receipt, 'GroupGuardianChanged', { groupId: GROUPS.SOME, guardian: GROUPS.ADMIN });

        expect(await this.manager.getGroupGuardian(GROUPS.SOME)).to.be.bignumber.equal(GROUPS.ADMIN);
      });

      it("setting a group's admin is restricted", async function () {
        await expectRevertCustomError(
          this.manager.setGroupGuardian(GROUPS.SOME, GROUPS.SOME, { from: other }),
          'AccessManagerUnauthorizedAccount',
          [other, GROUPS.ADMIN],
        );
      });
    });

    describe('change execution delay', function () {
      it('increasing the delay has immediate effect', async function () {
        const oldDelay = web3.utils.toBN(10);
        const newDelay = web3.utils.toBN(100);

        // group is already granted (with no delay) in the initial setup. this update takes time.
        await this.manager.$_grantGroup(GROUPS.SOME, member, 0, oldDelay);

        const accessBefore = await this.manager.getAccess(GROUPS.SOME, member);
        expect(accessBefore[1]).to.be.bignumber.equal(oldDelay); // currentDelay
        expect(accessBefore[2]).to.be.bignumber.equal('0'); // pendingDelay
        expect(accessBefore[3]).to.be.bignumber.equal('0'); // effect

        const { receipt } = await this.manager.grantGroup(GROUPS.SOME, member, newDelay, {
          from: manager,
        });
        const timestamp = await clockFromReceipt.timestamp(receipt).then(web3.utils.toBN);

        expectEvent(receipt, 'GroupGranted', {
          groupId: GROUPS.SOME,
          account: member,
          since: timestamp,
          delay: newDelay,
        });

        // immediate effect
        const accessAfter = await this.manager.getAccess(GROUPS.SOME, member);
        expect(accessAfter[1]).to.be.bignumber.equal(newDelay); // currentDelay
        expect(accessAfter[2]).to.be.bignumber.equal('0'); // pendingDelay
        expect(accessAfter[3]).to.be.bignumber.equal('0'); // effect
      });

      it('decreasing the delay takes time', async function () {
        const oldDelay = web3.utils.toBN(100);
        const newDelay = web3.utils.toBN(10);

        // group is already granted (with no delay) in the initial setup. this update takes time.
        await this.manager.$_grantGroup(GROUPS.SOME, member, 0, oldDelay);

        const accessBefore = await this.manager.getAccess(GROUPS.SOME, member);
        expect(accessBefore[1]).to.be.bignumber.equal(oldDelay); // currentDelay
        expect(accessBefore[2]).to.be.bignumber.equal('0'); // pendingDelay
        expect(accessBefore[3]).to.be.bignumber.equal('0'); // effect

        const { receipt } = await this.manager.grantGroup(GROUPS.SOME, member, newDelay, {
          from: manager,
        });
        const timestamp = await clockFromReceipt.timestamp(receipt).then(web3.utils.toBN);
        const setback = oldDelay.sub(newDelay);

        expectEvent(receipt, 'GroupGranted', {
          groupId: GROUPS.SOME,
          account: member,
          since: timestamp.add(setback),
          delay: newDelay,
        });

        // no immediate effect
        const accessAfter = await this.manager.getAccess(GROUPS.SOME, member);
        expect(accessAfter[1]).to.be.bignumber.equal(oldDelay); // currentDelay
        expect(accessAfter[2]).to.be.bignumber.equal(newDelay); // pendingDelay
        expect(accessAfter[3]).to.be.bignumber.equal(timestamp.add(setback)); // effect

        // delayed effect
        await time.increase(setback);
        const accessAfterSetback = await this.manager.getAccess(GROUPS.SOME, member);
        expect(accessAfterSetback[1]).to.be.bignumber.equal(newDelay); // currentDelay
        expect(accessAfterSetback[2]).to.be.bignumber.equal('0'); // pendingDelay
        expect(accessAfterSetback[3]).to.be.bignumber.equal('0'); // effect
      });

      it('can set a user execution delay during the grant delay', async function () {
        await this.manager.$_grantGroup(GROUPS.SOME, other, 10, 0);
        // here: "other" is pending to get the group, but doesn't yet have it.

        const { receipt } = await this.manager.grantGroup(GROUPS.SOME, other, executeDelay, { from: manager });
        const timestamp = await clockFromReceipt.timestamp(receipt).then(web3.utils.toBN);

        // increasing the execution delay from 0 to executeDelay is immediate
        expectEvent(receipt, 'GroupGranted', {
          groupId: GROUPS.SOME,
          account: other,
          since: timestamp,
          delay: executeDelay,
        });
      });
    });

    describe('change grant delay', function () {
      it('increasing the delay has immediate effect', async function () {
        const oldDelay = web3.utils.toBN(10);
        const newDelay = web3.utils.toBN(100);

        await this.manager.$_setGrantDelay(GROUPS.SOME, oldDelay);
        await time.increase(MINSETBACK);

        expect(await this.manager.getGroupGrantDelay(GROUPS.SOME)).to.be.bignumber.equal(oldDelay);

        const { receipt } = await this.manager.setGrantDelay(GROUPS.SOME, newDelay, { from: admin });
        const timestamp = await clockFromReceipt.timestamp(receipt).then(web3.utils.toBN);
        const setback = web3.utils.BN.max(MINSETBACK, oldDelay.sub(newDelay));

        expect(setback).to.be.bignumber.equal(MINSETBACK);
        expectEvent(receipt, 'GroupGrantDelayChanged', {
          groupId: GROUPS.SOME,
          delay: newDelay,
          since: timestamp.add(setback),
        });

        expect(await this.manager.getGroupGrantDelay(GROUPS.SOME)).to.be.bignumber.equal(oldDelay);
        await time.increase(setback);
        expect(await this.manager.getGroupGrantDelay(GROUPS.SOME)).to.be.bignumber.equal(newDelay);
      });

      it('increasing the delay has delay effect #1', async function () {
        const oldDelay = web3.utils.toBN(100);
        const newDelay = web3.utils.toBN(10);

        await this.manager.$_setGrantDelay(GROUPS.SOME, oldDelay);
        await time.increase(MINSETBACK);

        expect(await this.manager.getGroupGrantDelay(GROUPS.SOME)).to.be.bignumber.equal(oldDelay);

        const { receipt } = await this.manager.setGrantDelay(GROUPS.SOME, newDelay, { from: admin });
        const timestamp = await clockFromReceipt.timestamp(receipt).then(web3.utils.toBN);
        const setback = web3.utils.BN.max(MINSETBACK, oldDelay.sub(newDelay));

        expect(setback).to.be.bignumber.equal(MINSETBACK);
        expectEvent(receipt, 'GroupGrantDelayChanged', {
          groupId: GROUPS.SOME,
          delay: newDelay,
          since: timestamp.add(setback),
        });

        expect(await this.manager.getGroupGrantDelay(GROUPS.SOME)).to.be.bignumber.equal(oldDelay);
        await time.increase(setback);
        expect(await this.manager.getGroupGrantDelay(GROUPS.SOME)).to.be.bignumber.equal(newDelay);
      });

      it('increasing the delay has delay effect #2', async function () {
        const oldDelay = time.duration.days(30); // more than the minsetback
        const newDelay = web3.utils.toBN(10);

        await this.manager.$_setGrantDelay(GROUPS.SOME, oldDelay);
        await time.increase(MINSETBACK);

        expect(await this.manager.getGroupGrantDelay(GROUPS.SOME)).to.be.bignumber.equal(oldDelay);

        const { receipt } = await this.manager.setGrantDelay(GROUPS.SOME, newDelay, { from: admin });
        const timestamp = await clockFromReceipt.timestamp(receipt).then(web3.utils.toBN);
        const setback = web3.utils.BN.max(MINSETBACK, oldDelay.sub(newDelay));

        expect(setback).to.be.bignumber.gt(MINSETBACK);
        expectEvent(receipt, 'GroupGrantDelayChanged', {
          groupId: GROUPS.SOME,
          delay: newDelay,
          since: timestamp.add(setback),
        });

        expect(await this.manager.getGroupGrantDelay(GROUPS.SOME)).to.be.bignumber.equal(oldDelay);
        await time.increase(setback);
        expect(await this.manager.getGroupGrantDelay(GROUPS.SOME)).to.be.bignumber.equal(newDelay);
      });

      it('changing the grant delay is restricted', async function () {
        await expectRevertCustomError(
          this.manager.setGrantDelay(GROUPS.SOME, grantDelay, { from: other }),
          'AccessManagerUnauthorizedAccount',
          [GROUPS.ADMIN, other],
        );
      });
    });
  });

  describe('with AccessManaged target contract', function () {
    beforeEach('deploy target contract', async function () {
      this.target = await AccessManagedTarget.new(this.manager.address);
      // helpers for indirect calls
      this.callData = selector('fnRestricted()');
      this.call = [this.target.address, this.callData];
      this.opId = web3.utils.keccak256(
        web3.eth.abi.encodeParameters(['address', 'address', 'bytes'], [user, ...this.call]),
      );
      this.direct = (opts = {}) => this.target.fnRestricted({ from: user, ...opts });
      this.schedule = (opts = {}) => this.manager.schedule(...this.call, 0, { from: user, ...opts });
      this.relay = (opts = {}) => this.manager.relay(...this.call, { from: user, ...opts });
      this.cancel = (opts = {}) => this.manager.cancel(user, ...this.call, { from: user, ...opts });
    });

    describe('Change function permissions', function () {
      const sigs = ['someFunction()', 'someOtherFunction(uint256)', 'oneMoreFunction(address,uint8)'].map(selector);

      it('admin can set function group', async function () {
        for (const sig of sigs) {
          expect(await this.manager.getClassFunctionGroup(classId, sig)).to.be.bignumber.equal(GROUPS.ADMIN);
        }

        const { receipt: receipt1 } = await this.manager.setClassFunctionGroup(classId, sigs, GROUPS.SOME, {
          from: admin,
        });

        for (const sig of sigs) {
          expectEvent(receipt1, 'ClassFunctionGroupUpdated', {
            classId,
            selector: sig,
            groupId: GROUPS.SOME,
          });
          expect(await this.manager.getClassFunctionGroup(classId, sig)).to.be.bignumber.equal(GROUPS.SOME);
        }

        const { receipt: receipt2 } = await this.manager.setClassFunctionGroup(classId, [sigs[1]], GROUPS.SOME_ADMIN, {
          from: admin,
        });
        expectEvent(receipt2, 'ClassFunctionGroupUpdated', {
          classId,
          selector: sigs[1],
          groupId: GROUPS.SOME_ADMIN,
        });

        for (const sig of sigs) {
          expect(await this.manager.getClassFunctionGroup(classId, sig)).to.be.bignumber.equal(
            sig == sigs[1] ? GROUPS.SOME_ADMIN : GROUPS.SOME,
          );
        }
      });

      it('non-admin cannot set function group', async function () {
        await expectRevertCustomError(
          this.manager.setClassFunctionGroup(classId, sigs, GROUPS.SOME, { from: other }),
          'AccessManagerUnauthorizedAccount',
          [other, GROUPS.ADMIN],
        );
      });
    });

    // WIP
    describe('Calling restricted & unrestricted functions', function () {
      const product = (...arrays) => arrays.reduce((a, b) => a.flatMap(ai => b.map(bi => [...ai, bi])), [[]]);

      for (const [callerGroups, fnGroup, closed, delay] of product(
        [[], [GROUPS.SOME]],
        [undefined, GROUPS.ADMIN, GROUPS.SOME, GROUPS.PUBLIC],
        [false, true],
        [null, executeDelay],
      )) {
        // can we call with a delay ?
        const indirectSuccess = (fnGroup == GROUPS.PUBLIC || callerGroups.includes(fnGroup)) && !closed;

        // can we call without a delay ?
        const directSuccess = (fnGroup == GROUPS.PUBLIC || (callerGroups.includes(fnGroup) && !delay)) && !closed;

        const description = [
          'Caller in groups',
          '[' + (callerGroups ?? []).map(groupId => GROUPS[groupId]).join(', ') + ']',
          delay ? 'with a delay' : 'without a delay',
          '+',
          'functions open to groups',
          '[' + (GROUPS[fnGroup] ?? '') + ']',
          closed ? `(closed)` : '',
        ].join(' ');

        describe(description, function () {
          beforeEach(async function () {
            // setup
            await Promise.all([
              this.manager.$_setContractClosed(this.target.address, closed),
              this.manager.$_setContractClass(this.target.address, classId),
              fnGroup && this.manager.$_setClassFunctionGroup(classId, selector('fnRestricted()'), fnGroup),
              fnGroup && this.manager.$_setClassFunctionGroup(classId, selector('fnUnrestricted()'), fnGroup),
              ...callerGroups
                .filter(groupId => groupId != GROUPS.PUBLIC)
                .map(groupId => this.manager.$_grantGroup(groupId, user, 0, delay ?? 0)),
            ]);

            // post setup checks
            const result = await this.manager.getContractClass(this.target.address);
            expect(result[0]).to.be.bignumber.equal(classId);
            expect(result[1]).to.be.equal(closed);

            if (fnGroup) {
              expect(
                await this.manager.getClassFunctionGroup(classId, selector('fnRestricted()')),
              ).to.be.bignumber.equal(fnGroup);
              expect(
                await this.manager.getClassFunctionGroup(classId, selector('fnUnrestricted()')),
              ).to.be.bignumber.equal(fnGroup);
            }

            for (const groupId of callerGroups) {
              const access = await this.manager.getAccess(groupId, user);
              if (groupId == GROUPS.PUBLIC) {
                expect(access[0]).to.be.bignumber.equal('0'); // inGroupSince
                expect(access[1]).to.be.bignumber.equal('0'); // currentDelay
                expect(access[2]).to.be.bignumber.equal('0'); // pendingDelay
                expect(access[3]).to.be.bignumber.equal('0'); // effect
              } else {
                expect(access[0]).to.be.bignumber.gt('0'); // inGroupSince
                expect(access[1]).to.be.bignumber.eq(String(delay ?? 0)); // currentDelay
                expect(access[2]).to.be.bignumber.equal('0'); // pendingDelay
                expect(access[3]).to.be.bignumber.equal('0'); // effect
              }
            }
          });

          it('canCall', async function () {
            const result = await this.manager.canCall(user, this.target.address, selector('fnRestricted()'));
            expect(result[0]).to.be.equal(directSuccess);
            expect(result[1]).to.be.bignumber.equal(!directSuccess && indirectSuccess ? delay ?? '0' : '0');
          });

          it('Calling a non restricted function never revert', async function () {
            expectEvent(await this.target.fnUnrestricted({ from: user }), 'CalledUnrestricted', {
              caller: user,
            });
          });

          it(`Calling a restricted function directly should ${
            directSuccess ? 'succeed' : 'revert'
          }`, async function () {
            const promise = this.direct();

            if (directSuccess) {
              expectEvent(await promise, 'CalledRestricted', { caller: user });
            } else if (indirectSuccess) {
              await expectRevertCustomError(promise, 'AccessManagerNotScheduled', [this.opId]);
            } else {
              await expectRevertCustomError(promise, 'AccessManagedUnauthorized', [user]);
            }
          });

          it('Calling indirectly: only relay', async function () {
            // relay without schedule
            if (directSuccess) {
              const { receipt, tx } = await this.relay();
              expectEvent.notEmitted(receipt, 'OperationExecuted', { operationId: this.opId });
              await expectEvent.inTransaction(tx, this.target, 'CalledRestricted', { caller: this.manager.address });
            } else if (indirectSuccess) {
              await expectRevertCustomError(this.relay(), 'AccessManagerNotScheduled', [this.opId]);
            } else {
              await expectRevertCustomError(this.relay(), 'AccessManagerUnauthorizedCall', [user, ...this.call]);
            }
          });

          it('Calling indirectly: schedule and relay', async function () {
            if (directSuccess || indirectSuccess) {
              const { receipt } = await this.schedule();
              const timestamp = await clockFromReceipt.timestamp(receipt).then(web3.utils.toBN);

              expectEvent(receipt, 'OperationScheduled', {
                operationId: this.opId,
                caller: user,
                target: this.call[0],
                data: this.call[1],
              });

              // if can call directly, delay should be 0. Otherwise, the delay should be applied
              expect(await this.manager.getSchedule(this.opId)).to.be.bignumber.equal(
                timestamp.add(directSuccess ? web3.utils.toBN(0) : delay),
              );

              // execute without wait
              if (directSuccess) {
                const { receipt, tx } = await this.relay();
                await expectEvent.inTransaction(tx, this.target, 'CalledRestricted', { caller: this.manager.address });
                if (delay && fnGroup !== GROUPS.PUBLIC) {
                  expectEvent(receipt, 'OperationExecuted', { operationId: this.opId });
                  expect(await this.manager.getSchedule(this.opId)).to.be.bignumber.equal('0');
                }
              } else if (indirectSuccess) {
                await expectRevertCustomError(this.relay(), 'AccessManagerNotReady', [this.opId]);
              } else {
                await expectRevertCustomError(this.relay(), 'AccessManagerUnauthorizedCall', [user, ...this.call]);
              }
            } else {
              await expectRevertCustomError(this.schedule(), 'AccessManagerUnauthorizedCall', [user, ...this.call]);
            }
          });

          it('Calling indirectly: schedule wait and relay', async function () {
            if (directSuccess || indirectSuccess) {
              const { receipt } = await this.schedule();
              const timestamp = await clockFromReceipt.timestamp(receipt).then(web3.utils.toBN);

              expectEvent(receipt, 'OperationScheduled', {
                operationId: this.opId,
                caller: user,
                target: this.call[0],
                data: this.call[1],
              });

              // if can call directly, delay should be 0. Otherwise, the delay should be applied
              expect(await this.manager.getSchedule(this.opId)).to.be.bignumber.equal(
                timestamp.add(directSuccess ? web3.utils.toBN(0) : delay),
              );

              // wait
              await time.increase(delay ?? 0);

              // execute without wait
              if (directSuccess || indirectSuccess) {
                const { receipt, tx } = await this.relay();
                await expectEvent.inTransaction(tx, this.target, 'CalledRestricted', { caller: this.manager.address });
                if (delay && fnGroup !== GROUPS.PUBLIC) {
                  expectEvent(receipt, 'OperationExecuted', { operationId: this.opId });
                  expect(await this.manager.getSchedule(this.opId)).to.be.bignumber.equal('0');
                }
              } else {
                await expectRevertCustomError(this.relay(), 'AccessManagerUnauthorizedCall', [user, ...this.call]);
              }
            } else {
              await expectRevertCustomError(this.schedule(), 'AccessManagerUnauthorizedCall', [user, ...this.call]);
            }
          });

          it('Calling directly: schedule and call', async function () {
            if (directSuccess || indirectSuccess) {
              const { receipt } = await this.schedule();
              const timestamp = await clockFromReceipt.timestamp(receipt).then(web3.utils.toBN);

              expectEvent(receipt, 'OperationScheduled', {
                operationId: this.opId,
                caller: user,
                target: this.call[0],
                data: this.call[1],
              });

              // if can call directly, delay should be 0. Otherwise, the delay should be applied
              const schedule = timestamp.add(directSuccess ? web3.utils.toBN(0) : delay);
              expect(await this.manager.getSchedule(this.opId)).to.be.bignumber.equal(schedule);

              // execute without wait
              const promise = this.direct();
              if (directSuccess) {
                expectEvent(await promise, 'CalledRestricted', { caller: user });

                // schedule is not reset
                expect(await this.manager.getSchedule(this.opId)).to.be.bignumber.equal(schedule);
              } else if (indirectSuccess) {
                await expectRevertCustomError(promise, 'AccessManagerNotReady', [this.opId]);
              } else {
                await expectRevertCustomError(promise, 'AccessManagerUnauthorizedCall', [user, ...this.call]);
              }
            } else {
              await expectRevertCustomError(this.schedule(), 'AccessManagerUnauthorizedCall', [user, ...this.call]);
            }
          });

          it('Calling directly: schedule wait and call', async function () {
            if (directSuccess || indirectSuccess) {
              const { receipt } = await this.schedule();
              const timestamp = await clockFromReceipt.timestamp(receipt).then(web3.utils.toBN);

              expectEvent(receipt, 'OperationScheduled', {
                operationId: this.opId,
                caller: user,
                target: this.call[0],
                data: this.call[1],
              });

              // if can call directly, delay should be 0. Otherwise, the delay should be applied
              const schedule = timestamp.add(directSuccess ? web3.utils.toBN(0) : delay);
              expect(await this.manager.getSchedule(this.opId)).to.be.bignumber.equal(schedule);

              // wait
              await time.increase(delay ?? 0);

              // execute without wait
              const promise = await this.direct();
              if (directSuccess) {
                expectEvent(await promise, 'CalledRestricted', { caller: user });

                // schedule is not reset
                expect(await this.manager.getSchedule(this.opId)).to.be.bignumber.equal(schedule);
              } else if (indirectSuccess) {
                const receipt = await promise;

                expectEvent(receipt, 'CalledRestricted', { caller: user });
                await expectEvent.inTransaction(receipt.tx, this.manager, 'OperationExecuted', {
                  operationId: this.opId,
                });

                // schedule is reset
                expect(await this.manager.getSchedule(this.opId)).to.be.bignumber.equal('0');
              } else {
                await expectRevertCustomError(this.direct(), 'AccessManagerUnauthorizedCall', [user, ...this.call]);
              }
            } else {
              await expectRevertCustomError(this.schedule(), 'AccessManagerUnauthorizedCall', [user, ...this.call]);
            }
          });

          it('Scheduling for later than needed'); // TODO
        });
      }
    });

    describe('Indirect execution corner-cases', async function () {
      beforeEach(async function () {
        await this.manager.$_setContractClass(this.target.address, classId);
        await this.manager.$_setClassFunctionGroup(classId, this.callData, GROUPS.SOME);
        await this.manager.$_grantGroup(GROUPS.SOME, user, 0, executeDelay);
      });

      it('Checking canCall when caller is the manager depend on the _relayIdentifier', async function () {
        const result = await this.manager.canCall(this.manager.address, this.target.address, '0x00000000');
        expect(result[0]).to.be.false;
        expect(result[1]).to.be.bignumber.equal('0');
      });

      it('Cannot execute earlier', async function () {
        const { receipt } = await this.schedule();
        const timestamp = await clockFromReceipt.timestamp(receipt).then(web3.utils.toBN);

        expect(await this.manager.getSchedule(this.opId)).to.be.bignumber.equal(timestamp.add(executeDelay));

        // we need to set the clock 2 seconds before the value, because the increaseTo "consumes" the timestamp
        // and the next transaction will be one after that (see check below)
        await time.increaseTo(timestamp.add(executeDelay).subn(2));

        // too early
        await expectRevertCustomError(this.relay(), 'AccessManagerNotReady', [this.opId]);

        // the revert happened one second before the execution delay expired
        expect(await time.latest()).to.be.bignumber.equal(timestamp.add(executeDelay).subn(1));

        // ok
        await this.relay();

        // the success happened when the delay was reached (earliest possible)
        expect(await time.latest()).to.be.bignumber.equal(timestamp.add(executeDelay));
      });

      it('Cannot schedule an already scheduled operation', async function () {
        const { receipt } = await this.schedule();
        expectEvent(receipt, 'OperationScheduled', {
          operationId: this.opId,
          caller: user,
          target: this.call[0],
          data: this.call[1],
        });

        await expectRevertCustomError(this.schedule(), 'AccessManagerAlreadyScheduled', [this.opId]);
      });

      it('Cannot cancel an operation that is not scheduled', async function () {
        await expectRevertCustomError(this.cancel(), 'AccessManagerNotScheduled', [this.opId]);
      });

      it('Cannot cancel an operation that is not already relayed', async function () {
        await this.schedule();
        await time.increase(executeDelay);
        await this.relay();

        await expectRevertCustomError(this.cancel(), 'AccessManagerNotScheduled', [this.opId]);
      });

      it('Scheduler can cancel', async function () {
        await this.schedule();

        expect(await this.manager.getSchedule(this.opId)).to.not.be.bignumber.equal('0');

        expectEvent(await this.cancel({ from: manager }), 'OperationCanceled', { operationId: this.opId });

        expect(await this.manager.getSchedule(this.opId)).to.be.bignumber.equal('0');
      });

      it('Guardian can cancel', async function () {
        await this.schedule();

        expect(await this.manager.getSchedule(this.opId)).to.not.be.bignumber.equal('0');

        expectEvent(await this.cancel({ from: manager }), 'OperationCanceled', { operationId: this.opId });

        expect(await this.manager.getSchedule(this.opId)).to.be.bignumber.equal('0');
      });

      it('Cancel is restricted', async function () {
        await this.schedule();

        expect(await this.manager.getSchedule(this.opId)).to.not.be.bignumber.equal('0');

        await expectRevertCustomError(this.cancel({ from: other }), 'AccessManagerCannotCancel', [
          other,
          user,
          ...this.call,
        ]);

        expect(await this.manager.getSchedule(this.opId)).to.not.be.bignumber.equal('0');
      });

      it('Can re-schedule after execution', async function () {
        await this.schedule();
        await time.increase(executeDelay);
        await this.relay();

        // reschedule
        const { receipt } = await this.schedule();
        expectEvent(receipt, 'OperationScheduled', {
          operationId: this.opId,
          caller: user,
          target: this.call[0],
          data: this.call[1],
        });
      });

      it('Can re-schedule after cancel', async function () {
        await this.schedule();
        await this.cancel();

        // reschedule
        const { receipt } = await this.schedule();
        expectEvent(receipt, 'OperationScheduled', {
          operationId: this.opId,
          caller: user,
          target: this.call[0],
          data: this.call[1],
        });
      });
    });
  });

  describe('with Ownable target contract', function () {
    const groupId = web3.utils.toBN(1);

    beforeEach(async function () {
      this.ownable = await Ownable.new(this.manager.address);

      // add user to group
      await this.manager.$_grantGroup(groupId, user, 0, 0);
    });

    it('initial state', async function () {
      expect(await this.ownable.owner()).to.be.equal(this.manager.address);
    });

    describe('Contract is closed', function () {
      beforeEach(async function () {
        await this.manager.$_setContractClosed(this.ownable.address, true);
      });

      it('directly call: reverts', async function () {
        await expectRevertCustomError(this.ownable.$_checkOwner({ from: user }), 'OwnableUnauthorizedAccount', [user]);
      });

      it('relayed call (with group): reverts', async function () {
        await expectRevertCustomError(
          this.manager.relay(this.ownable.address, selector('$_checkOwner()'), { from: user }),
          'AccessManagerUnauthorizedCall',
          [user, this.ownable.address, selector('$_checkOwner()')],
        );
      });

      it('relayed call (without group): reverts', async function () {
        await expectRevertCustomError(
          this.manager.relay(this.ownable.address, selector('$_checkOwner()'), { from: other }),
          'AccessManagerUnauthorizedCall',
          [other, this.ownable.address, selector('$_checkOwner()')],
        );
      });
    });

    describe('Contract is managed', function () {
      beforeEach('add contract to class', async function () {
        await this.manager.$_setContractClass(this.ownable.address, classId);
      });

      describe('function is open to specific group', function () {
        beforeEach(async function () {
          await this.manager.$_setClassFunctionGroup(classId, selector('$_checkOwner()'), groupId);
        });

        it('directly call: reverts', async function () {
          await expectRevertCustomError(this.ownable.$_checkOwner({ from: user }), 'OwnableUnauthorizedAccount', [
            user,
          ]);
        });

        it('relayed call (with group): success', async function () {
          await this.manager.relay(this.ownable.address, selector('$_checkOwner()'), { from: user });
        });

        it('relayed call (without group): reverts', async function () {
          await expectRevertCustomError(
            this.manager.relay(this.ownable.address, selector('$_checkOwner()'), { from: other }),
            'AccessManagerUnauthorizedCall',
            [other, this.ownable.address, selector('$_checkOwner()')],
          );
        });
      });

      describe('function is open to public group', function () {
        beforeEach(async function () {
          await this.manager.$_setClassFunctionGroup(classId, selector('$_checkOwner()'), GROUPS.PUBLIC);
        });

        it('directly call: reverts', async function () {
          await expectRevertCustomError(this.ownable.$_checkOwner({ from: user }), 'OwnableUnauthorizedAccount', [
            user,
          ]);
        });

        it('relayed call (with group): success', async function () {
          await this.manager.relay(this.ownable.address, selector('$_checkOwner()'), { from: user });
        });

        it('relayed call (without group): success', async function () {
          await this.manager.relay(this.ownable.address, selector('$_checkOwner()'), { from: other });
        });
      });
    });
  });

  describe('authority update', function () {
    beforeEach(async function () {
      this.newManager = await AccessManager.new(admin);
      this.target = await AccessManagedTarget.new(this.manager.address);
    });

    it('admin can change authority', async function () {
      expect(await this.target.authority()).to.be.equal(this.manager.address);

      const { tx } = await this.manager.updateAuthority(this.target.address, this.newManager.address, { from: admin });
      await expectEvent.inTransaction(tx, this.target, 'AuthorityUpdated', { authority: this.newManager.address });

      expect(await this.target.authority()).to.be.equal(this.newManager.address);
    });

    it('cannot set an address without code as the authority', async function () {
      await expectRevertCustomError(
        this.manager.updateAuthority(this.target.address, user, { from: admin }),
        'AccessManagedInvalidAuthority',
        [user],
      );
    });

    it('updateAuthority is restricted on manager', async function () {
      await expectRevertCustomError(
        this.manager.updateAuthority(this.target.address, this.newManager.address, { from: other }),
        'AccessManagerUnauthorizedAccount',
        [other, GROUPS.ADMIN],
      );
    });

    it('setAuthority is restricted on AccessManaged', async function () {
      await expectRevertCustomError(
        this.target.setAuthority(this.newManager.address, { from: admin }),
        'AccessManagedUnauthorized',
        [admin],
      );
    });
  });

  // TODO: test all admin functions
  describe('class delays', function () {
    const otherClassId = web3.utils.toBN(2);
    const delay = web3.utils.toBN(1000);

    beforeEach('set contract class', async function () {
      this.target = await AccessManagedTarget.new(this.manager.address);
      await this.manager.setContractClass(this.target.address, classId, { from: admin });

      this.call = () => this.manager.setContractClass(this.target.address, otherClassId, { from: admin });
      this.data = this.manager.contract.methods.setContractClass(this.target.address, otherClassId).encodeABI();
    });

    it('without delay: succeeds', async function () {
      await this.call();
    });

    // TODO: here we need to check increase and decrease. Both should have be affected by the minsetback.
    describe('with delay', function () {
      beforeEach('set admin delay', async function () {
        this.tx = await this.manager.setClassAdminDelay(classId, delay, { from: admin });
        this.opId = web3.utils.keccak256(
          web3.eth.abi.encodeParameters(['address', 'address', 'bytes'], [admin, this.manager.address, this.data]),
        );
      });

      it('emits event and sets delay', async function () {
        const timepoint = await clockFromReceipt.timestamp(this.tx.receipt).then(web3.utils.toBN);

        expectEvent(this.tx.receipt, 'ClassAdminDelayUpdated', { classId, delay, since: timepoint.add(MINSETBACK) });

        // wait for delay to become active
        expect(await this.manager.getClassAdminDelay(classId)).to.be.bignumber.equal('0');
        await time.increase(MINSETBACK);
        expect(await this.manager.getClassAdminDelay(classId)).to.be.bignumber.equal(delay);
      });

      describe('after setback', function () {
        beforeEach('wait', async function () {
          await time.increase(MINSETBACK);
        });

        it('without prior scheduling: reverts', async function () {
          await expectRevertCustomError(this.call(), 'AccessManagerNotScheduled', [this.opId]);
        });

        describe('with prior scheduling', async function () {
          beforeEach('schedule', async function () {
            await this.manager.schedule(this.manager.address, this.data, 0, { from: admin });
          });

          it('without delay: reverts', async function () {
            await expectRevertCustomError(this.call(), 'AccessManagerNotReady', [this.opId]);
          });

          it('with delay: succeeds', async function () {
            await time.increase(delay);
            await this.call();
          });
        });
      });
    });
  });
});<|MERGE_RESOLUTION|>--- conflicted
+++ resolved
@@ -39,15 +39,14 @@
     await this.manager.$_grantGroup(GROUPS.SOME, member, 0, 0);
   });
 
-<<<<<<< HEAD
   it('rejects zero address for initialAdmin', async function () {
     await expectRevertCustomError(AccessManager.new(constants.ZERO_ADDRESS), 'AccessManagerInvalidInitialAdmin', [
       constants.ZERO_ADDRESS,
     ]);
-=======
+  });
+
   it('default minsetback is 1 day', async function () {
     expect(await this.manager.minSetback()).to.be.bignumber.equal(MINSETBACK);
->>>>>>> f154bc31
   });
 
   it('groups are correctly initialized', async function () {
