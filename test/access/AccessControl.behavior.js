const { ethers } = require('hardhat');
const { expect } = require('chai');

<<<<<<< HEAD
const time = require('../helpers/time');
=======
const { bigint: time } = require('../helpers/time');
>>>>>>> 015ef692

const { shouldSupportInterfaces } = require('../utils/introspection/SupportsInterface.behavior');

const DEFAULT_ADMIN_ROLE = ethers.ZeroHash;
const ROLE = ethers.id('ROLE');
const OTHER_ROLE = ethers.id('OTHER_ROLE');

function shouldBehaveLikeAccessControl() {
  beforeEach(async function () {
    [this.authorized, this.other, this.otherAdmin] = this.accounts;
  });

  shouldSupportInterfaces(['AccessControl']);

  describe('default admin', function () {
    it('deployer has default admin role', async function () {
      expect(await this.mock.hasRole(DEFAULT_ADMIN_ROLE, this.defaultAdmin)).to.equal(true);
    });

    it("other roles's admin is the default admin role", async function () {
      expect(await this.mock.getRoleAdmin(ROLE)).to.equal(DEFAULT_ADMIN_ROLE);
    });

    it("default admin role's admin is itself", async function () {
      expect(await this.mock.getRoleAdmin(DEFAULT_ADMIN_ROLE)).to.equal(DEFAULT_ADMIN_ROLE);
    });
  });

  describe('granting', function () {
    beforeEach(async function () {
      await this.mock.connect(this.defaultAdmin).grantRole(ROLE, this.authorized);
    });

    it('non-admin cannot grant role to other accounts', async function () {
      await expect(this.mock.connect(this.other).grantRole(ROLE, this.authorized))
        .to.be.revertedWithCustomError(this.mock, 'AccessControlUnauthorizedAccount')
        .withArgs(this.other.address, DEFAULT_ADMIN_ROLE);
    });

    it('accounts can be granted a role multiple times', async function () {
      await this.mock.connect(this.defaultAdmin).grantRole(ROLE, this.authorized);
      expect(this.mock.connect(this.defaultAdmin).grantRole(ROLE, this.authorized)).to.not.emit(
        this.mock,
        'RoleGranted',
      );
    });
  });

  describe('revoking', function () {
    it('roles that are not had can be revoked', async function () {
      expect(await this.mock.hasRole(ROLE, this.authorized)).to.equal(false);

      await expect(this.mock.connect(this.defaultAdmin).revokeRole(ROLE, this.authorized)).to.not.emit(
        this.mock,
        'RoleRevoked',
      );
    });

    context('with granted role', function () {
      beforeEach(async function () {
        await this.mock.connect(this.defaultAdmin).grantRole(ROLE, this.authorized);
      });

      it('admin can revoke role', async function () {
        await expect(this.mock.connect(this.defaultAdmin).revokeRole(ROLE, this.authorized))
          .to.emit(this.mock, 'RoleRevoked')
          .withArgs(ROLE, this.authorized.address, this.defaultAdmin.address);

        expect(await this.mock.hasRole(ROLE, this.authorized)).to.equal(false);
      });

      it('non-admin cannot revoke role', async function () {
        await expect(this.mock.connect(this.other).revokeRole(ROLE, this.authorized))
          .to.be.revertedWithCustomError(this.mock, 'AccessControlUnauthorizedAccount')
          .withArgs(this.other.address, DEFAULT_ADMIN_ROLE);
      });

      it('a role can be revoked multiple times', async function () {
        await this.mock.connect(this.defaultAdmin).revokeRole(ROLE, this.authorized);

        expect(this.mock.connect(this.defaultAdmin).revokeRole(ROLE, this.authorized)).to.not.emit(
          this.mock,
          'RoleRevoked',
        );
      });
    });
  });

  describe('renouncing', function () {
    it('roles that are not had can be renounced', async function () {
      await expect(this.mock.connect(this.authorized).renounceRole(ROLE, this.authorized)).to.not.emit(
        this.mock,
        'RoleRevoked',
      );
    });

    context('with granted role', function () {
      beforeEach(async function () {
        await this.mock.connect(this.defaultAdmin).grantRole(ROLE, this.authorized);
      });

      it('bearer can renounce role', async function () {
        await expect(this.mock.connect(this.authorized).renounceRole(ROLE, this.authorized))
          .to.emit(this.mock, 'RoleRevoked')
          .withArgs(ROLE, this.authorized.address, this.authorized.address);

        expect(await this.mock.hasRole(ROLE, this.authorized)).to.equal(false);
      });

      it('only the sender can renounce their roles', async function () {
        expect(this.mock.connect(this.defaultAdmin).renounceRole(ROLE, this.authorized)).to.be.revertedWithCustomError(
          this.mock,
          'AccessControlBadConfirmation',
        );
      });

      it('a role can be renounced multiple times', async function () {
        await this.mock.connect(this.authorized).renounceRole(ROLE, this.authorized);

        await expect(this.mock.connect(this.authorized).renounceRole(ROLE, this.authorized)).not.to.emit(
          this.mock,
          'RoleRevoked',
        );
      });
    });
  });

  describe('setting role admin', function () {
    beforeEach(async function () {
      await expect(this.mock.$_setRoleAdmin(ROLE, OTHER_ROLE))
        .to.emit(this.mock, 'RoleAdminChanged')
        .withArgs(ROLE, DEFAULT_ADMIN_ROLE, OTHER_ROLE);

      await this.mock.connect(this.defaultAdmin).grantRole(OTHER_ROLE, this.otherAdmin);
    });

    it("a role's admin role can be changed", async function () {
      expect(await this.mock.getRoleAdmin(ROLE)).to.equal(OTHER_ROLE);
    });

    it('the new admin can grant roles', async function () {
      await expect(this.mock.connect(this.otherAdmin).grantRole(ROLE, this.authorized))
        .to.emit(this.mock, 'RoleGranted')
        .withArgs(ROLE, this.authorized.address, this.otherAdmin.address);
    });

    it('the new admin can revoke roles', async function () {
      await this.mock.connect(this.otherAdmin).grantRole(ROLE, this.authorized);
      await expect(this.mock.connect(this.otherAdmin).revokeRole(ROLE, this.authorized))
        .to.emit(this.mock, 'RoleRevoked')
        .withArgs(ROLE, this.authorized.address, this.otherAdmin.address);
    });

    it("a role's previous admins no longer grant roles", async function () {
      await expect(this.mock.connect(this.defaultAdmin).grantRole(ROLE, this.authorized))
        .to.be.revertedWithCustomError(this.mock, 'AccessControlUnauthorizedAccount')
        .withArgs(this.defaultAdmin.address, OTHER_ROLE);
    });

    it("a role's previous admins no longer revoke roles", async function () {
      await expect(this.mock.connect(this.defaultAdmin).revokeRole(ROLE, this.authorized))
        .to.be.revertedWithCustomError(this.mock, 'AccessControlUnauthorizedAccount')
        .withArgs(this.defaultAdmin.address, OTHER_ROLE);
    });
  });

  describe('onlyRole modifier', function () {
    beforeEach(async function () {
      await this.mock.connect(this.defaultAdmin).grantRole(ROLE, this.authorized);
    });

    it('do not revert if sender has role', async function () {
      await this.mock.connect(this.authorized).$_checkRole(ROLE);
    });

    it("revert if sender doesn't have role #1", async function () {
      await expect(this.mock.connect(this.other).$_checkRole(ROLE))
        .to.be.revertedWithCustomError(this.mock, 'AccessControlUnauthorizedAccount')
        .withArgs(this.other.address, ROLE);
    });

    it("revert if sender doesn't have role #2", async function () {
      await expect(this.mock.connect(this.authorized).$_checkRole(OTHER_ROLE))
        .to.be.revertedWithCustomError(this.mock, 'AccessControlUnauthorizedAccount')
        .withArgs(this.authorized.address, OTHER_ROLE);
    });
  });

  describe('internal functions', function () {
    describe('_grantRole', function () {
      it('return true if the account does not have the role', async function () {
        await expect(this.mock.$_grantRole(ROLE, this.authorized))
          .to.emit(this.mock, 'return$_grantRole')
          .withArgs(true);
      });

      it('return false if the account has the role', async function () {
        await this.mock.$_grantRole(ROLE, this.authorized);

        await expect(this.mock.$_grantRole(ROLE, this.authorized))
          .to.emit(this.mock, 'return$_grantRole')
          .withArgs(false);
      });
    });

    describe('_revokeRole', function () {
      it('return true if the account has the role', async function () {
        await this.mock.$_grantRole(ROLE, this.authorized);

        await expect(this.mock.$_revokeRole(ROLE, this.authorized))
          .to.emit(this.mock, 'return$_revokeRole')
          .withArgs(true);
      });

      it('return false if the account does not have the role', async function () {
        await expect(this.mock.$_revokeRole(ROLE, this.authorized))
          .to.emit(this.mock, 'return$_revokeRole')
          .withArgs(false);
      });
    });
  });
}

function shouldBehaveLikeAccessControlEnumerable() {
  beforeEach(async function () {
    [this.authorized, this.other, this.otherAdmin, this.otherAuthorized] = this.accounts;
  });

  shouldSupportInterfaces(['AccessControlEnumerable']);

  describe('enumerating', function () {
    it('role bearers can be enumerated', async function () {
      await this.mock.connect(this.defaultAdmin).grantRole(ROLE, this.authorized);
      await this.mock.connect(this.defaultAdmin).grantRole(ROLE, this.other);
      await this.mock.connect(this.defaultAdmin).grantRole(ROLE, this.otherAuthorized);
      await this.mock.connect(this.defaultAdmin).revokeRole(ROLE, this.other);

      const memberCount = await this.mock.getRoleMemberCount(ROLE);
      expect(memberCount).to.equal(2);

      const bearers = [];
      for (let i = 0; i < memberCount; ++i) {
        bearers.push(await this.mock.getRoleMember(ROLE, i));
      }

      expect(bearers).to.have.members([this.authorized.address, this.otherAuthorized.address]);
    });

    it('role enumeration should be in sync after renounceRole call', async function () {
      expect(await this.mock.getRoleMemberCount(ROLE)).to.equal(0);
      await this.mock.connect(this.defaultAdmin).grantRole(ROLE, this.defaultAdmin);
      expect(await this.mock.getRoleMemberCount(ROLE)).to.equal(1);
      await this.mock.connect(this.defaultAdmin).renounceRole(ROLE, this.defaultAdmin);
      expect(await this.mock.getRoleMemberCount(ROLE)).to.equal(0);
    });
  });
}

function shouldBehaveLikeAccessControlDefaultAdminRules() {
  shouldSupportInterfaces(['AccessControlDefaultAdminRules']);

  beforeEach(async function () {
    [this.newDefaultAdmin, this.other] = this.accounts;
  });

  for (const getter of ['owner', 'defaultAdmin']) {
    describe(`${getter}()`, function () {
      it('has a default set to the initial default admin', async function () {
        const value = await this.mock[getter]();
        expect(value).to.equal(this.defaultAdmin.address);
        expect(await this.mock.hasRole(DEFAULT_ADMIN_ROLE, value)).to.be.true;
      });

      it('changes if the default admin changes', async function () {
        // Starts an admin transfer
        await this.mock.connect(this.defaultAdmin).beginDefaultAdminTransfer(this.newDefaultAdmin);

        // Wait for acceptance
        await time.increaseBy.timestamp(this.delay + 1n, false);
        await this.mock.connect(this.newDefaultAdmin).acceptDefaultAdminTransfer();

        const value = await this.mock[getter]();
        expect(value).to.equal(this.newDefaultAdmin.address);
      });
    });
  }

  describe('pendingDefaultAdmin()', function () {
    it('returns 0 if no pending default admin transfer', async function () {
      const { newAdmin, schedule } = await this.mock.pendingDefaultAdmin();
      expect(newAdmin).to.equal(ethers.ZeroAddress);
      expect(schedule).to.equal(0);
    });

    describe('when there is a scheduled default admin transfer', function () {
      beforeEach('begins admin transfer', async function () {
        await this.mock.connect(this.defaultAdmin).beginDefaultAdminTransfer(this.newDefaultAdmin);
      });

      for (const [fromSchedule, tag] of [
        [-1n, 'before'],
        [0n, 'exactly when'],
        [1n, 'after'],
      ]) {
        it(`returns pending admin and schedule ${tag} it passes if not accepted`, async function () {
          // Wait until schedule + fromSchedule
          const { schedule: firstSchedule } = await this.mock.pendingDefaultAdmin();
          await time.increaseTo.timestamp(firstSchedule + fromSchedule);

          const { newAdmin, schedule } = await this.mock.pendingDefaultAdmin();
          expect(newAdmin).to.equal(this.newDefaultAdmin.address);
          expect(schedule).to.equal(firstSchedule);
        });
      }

      it('returns 0 after schedule passes and the transfer was accepted', async function () {
        // Wait after schedule
        const { schedule: firstSchedule } = await this.mock.pendingDefaultAdmin();
        await time.increaseTo.timestamp(firstSchedule + 1n, false);

        // Accepts
        await this.mock.connect(this.newDefaultAdmin).acceptDefaultAdminTransfer();

        const { newAdmin, schedule } = await this.mock.pendingDefaultAdmin();
        expect(newAdmin).to.equal(ethers.ZeroAddress);
        expect(schedule).to.equal(0);
      });
    });
  });

  describe('defaultAdminDelay()', function () {
    it('returns the current delay', async function () {
      expect(await this.mock.defaultAdminDelay()).to.equal(this.delay);
    });

    describe('when there is a scheduled delay change', function () {
      const newDelay = 0x1337n; // Any change

      beforeEach('begins delay change', async function () {
        await this.mock.connect(this.defaultAdmin).changeDefaultAdminDelay(newDelay);
      });

      for (const [fromSchedule, tag, expectNew, delayTag] of [
        [-1n, 'before', false, 'old'],
        [0n, 'exactly when', false, 'old'],
        [1n, 'after', true, 'new'],
      ]) {
        it(`returns ${delayTag} delay ${tag} delay schedule passes`, async function () {
          // Wait until schedule + fromSchedule
          const { schedule } = await this.mock.pendingDefaultAdminDelay();
          await time.increaseTo.timestamp(schedule + fromSchedule);

          const currentDelay = await this.mock.defaultAdminDelay();
          expect(currentDelay).to.equal(expectNew ? newDelay : this.delay);
        });
      }
    });
  });

  describe('pendingDefaultAdminDelay()', function () {
    it('returns 0 if not set', async function () {
      const { newDelay, schedule } = await this.mock.pendingDefaultAdminDelay();
      expect(newDelay).to.equal(0);
      expect(schedule).to.equal(0);
    });

    describe('when there is a scheduled delay change', function () {
      const newDelay = 0x1337n; // Any change

      beforeEach('begins admin transfer', async function () {
        await this.mock.connect(this.defaultAdmin).changeDefaultAdminDelay(newDelay);
      });

      for (const [fromSchedule, tag, expectedDelay, delayTag, expectZeroSchedule] of [
        [-1n, 'before', newDelay, 'new'],
        [0n, 'exactly when', newDelay, 'new'],
        [1n, 'after', 0, 'zero', true],
      ]) {
        it(`returns ${delayTag} delay ${tag} delay schedule passes`, async function () {
          // Wait until schedule + fromSchedule
          const { schedule: firstSchedule } = await this.mock.pendingDefaultAdminDelay();
          await time.increaseTo.timestamp(firstSchedule + fromSchedule);

          const { newDelay, schedule } = await this.mock.pendingDefaultAdminDelay();
          expect(newDelay).to.equal(expectedDelay);
          expect(schedule).to.equal(expectZeroSchedule ? 0 : firstSchedule);
        });
      }
    });
  });

  describe('defaultAdminDelayIncreaseWait()', function () {
    it('should return 5 days (default)', async function () {
      expect(await this.mock.defaultAdminDelayIncreaseWait()).to.equal(time.duration.days(5));
    });
  });

  it('should revert if granting default admin role', async function () {
    await expect(
      this.mock.connect(this.defaultAdmin).grantRole(DEFAULT_ADMIN_ROLE, this.defaultAdmin),
    ).to.be.revertedWithCustomError(this.mock, 'AccessControlEnforcedDefaultAdminRules');
  });

  it('should revert if revoking default admin role', async function () {
    await expect(
      this.mock.connect(this.defaultAdmin).revokeRole(DEFAULT_ADMIN_ROLE, this.defaultAdmin),
    ).to.be.revertedWithCustomError(this.mock, 'AccessControlEnforcedDefaultAdminRules');
  });

  it("should revert if defaultAdmin's admin is changed", async function () {
    await expect(this.mock.$_setRoleAdmin(DEFAULT_ADMIN_ROLE, OTHER_ROLE)).to.be.revertedWithCustomError(
      this.mock,
      'AccessControlEnforcedDefaultAdminRules',
    );
  });

  it('should not grant the default admin role twice', async function () {
    await expect(this.mock.$_grantRole(DEFAULT_ADMIN_ROLE, this.defaultAdmin)).to.be.revertedWithCustomError(
      this.mock,
      'AccessControlEnforcedDefaultAdminRules',
    );
  });

  describe('begins a default admin transfer', function () {
    it('reverts if called by non default admin accounts', async function () {
      await expect(this.mock.connect(this.other).beginDefaultAdminTransfer(this.newDefaultAdmin))
        .to.be.revertedWithCustomError(this.mock, 'AccessControlUnauthorizedAccount')
        .withArgs(this.other.address, DEFAULT_ADMIN_ROLE);
    });

    describe('when there is no pending delay nor pending admin transfer', function () {
      it('should set pending default admin and schedule', async function () {
        const nextBlockTimestamp = (await time.clock.timestamp()) + 1n;
        const acceptSchedule = nextBlockTimestamp + this.delay;

        await time.increaseTo.timestamp(nextBlockTimestamp, false); // set timestamp but don't mine the block yet
        await expect(this.mock.connect(this.defaultAdmin).beginDefaultAdminTransfer(this.newDefaultAdmin))
          .to.emit(this.mock, 'DefaultAdminTransferScheduled')
          .withArgs(this.newDefaultAdmin.address, acceptSchedule);

        const { newAdmin, schedule } = await this.mock.pendingDefaultAdmin();
        expect(newAdmin).to.equal(this.newDefaultAdmin.address);
        expect(schedule).to.equal(acceptSchedule);
      });
    });

    describe('when there is a pending admin transfer', function () {
      beforeEach('sets a pending default admin transfer', async function () {
        await this.mock.connect(this.defaultAdmin).beginDefaultAdminTransfer(this.newDefaultAdmin);
        this.acceptSchedule = (await time.clock.timestamp()) + this.delay;
      });

      for (const [fromSchedule, tag] of [
        [-1n, 'before'],
        [0n, 'exactly when'],
        [1n, 'after'],
      ]) {
        it(`should be able to begin a transfer again ${tag} acceptSchedule passes`, async function () {
          // Wait until schedule + fromSchedule
          await time.increaseTo.timestamp(this.acceptSchedule + fromSchedule, false);

          // defaultAdmin changes its mind and begin again to another address
          await expect(this.mock.connect(this.defaultAdmin).beginDefaultAdminTransfer(this.other)).to.emit(
            this.mock,
            'DefaultAdminTransferCanceled', // Cancellation is always emitted since it was never accepted
          );
          const newSchedule = (await time.clock.timestamp()) + this.delay;
          const { newAdmin, schedule } = await this.mock.pendingDefaultAdmin();
          expect(newAdmin).to.equal(this.other.address);
          expect(schedule).to.equal(newSchedule);
        });
      }

      it('should not emit a cancellation event if the new default admin accepted', async function () {
        // Wait until the acceptSchedule has passed
        await time.increaseTo.timestamp(this.acceptSchedule + 1n, false);

        // Accept and restart
        await this.mock.connect(this.newDefaultAdmin).acceptDefaultAdminTransfer();
        await expect(this.mock.connect(this.newDefaultAdmin).beginDefaultAdminTransfer(this.other)).to.not.emit(
          this.mock,
          'DefaultAdminTransferCanceled',
        );
      });
    });

    describe('when there is a pending delay', function () {
      const newDelay = time.duration.hours(3);

      beforeEach('schedule a delay change', async function () {
        await this.mock.connect(this.defaultAdmin).changeDefaultAdminDelay(newDelay);
        ({ schedule: this.effectSchedule } = await this.mock.pendingDefaultAdminDelay());
      });

      for (const [fromSchedule, schedulePassed, expectNewDelay] of [
        [-1n, 'before', false],
        [0n, 'exactly when', false],
        [1n, 'after', true],
      ]) {
        it(`should set the ${
          expectNewDelay ? 'new' : 'old'
        } delay and apply it to next default admin transfer schedule ${schedulePassed} effectSchedule passed`, async function () {
          // Wait until the expected fromSchedule time
          const nextBlockTimestamp = this.effectSchedule + fromSchedule;
          await time.increaseTo.timestamp(nextBlockTimestamp, false);

          // Start the new default admin transfer and get its schedule
          const expectedDelay = expectNewDelay ? newDelay : this.delay;
          const expectedAcceptSchedule = nextBlockTimestamp + expectedDelay;
          await expect(this.mock.connect(this.defaultAdmin).beginDefaultAdminTransfer(this.newDefaultAdmin))
            .to.emit(this.mock, 'DefaultAdminTransferScheduled')
            .withArgs(this.newDefaultAdmin.address, expectedAcceptSchedule);

          // Check that the schedule corresponds with the new delay
          const { newAdmin, schedule: transferSchedule } = await this.mock.pendingDefaultAdmin();
          expect(newAdmin).to.equal(this.newDefaultAdmin.address);
          expect(transferSchedule).to.equal(expectedAcceptSchedule);
        });
      }
    });
  });

  describe('accepts transfer admin', function () {
    beforeEach(async function () {
      await this.mock.connect(this.defaultAdmin).beginDefaultAdminTransfer(this.newDefaultAdmin);
      this.acceptSchedule = (await time.clock.timestamp()) + this.delay;
    });

    it('should revert if caller is not pending default admin', async function () {
      await time.increaseTo.timestamp(this.acceptSchedule + 1n, false);
      await expect(this.mock.connect(this.other).acceptDefaultAdminTransfer())
        .to.be.revertedWithCustomError(this.mock, 'AccessControlInvalidDefaultAdmin')
        .withArgs(this.other.address);
    });

    describe('when caller is pending default admin and delay has passed', function () {
      beforeEach(async function () {
        await time.increaseTo.timestamp(this.acceptSchedule + 1n, false);
      });

      it('accepts a transfer and changes default admin', async function () {
        // Emit events
        await expect(this.mock.connect(this.newDefaultAdmin).acceptDefaultAdminTransfer())
          .to.emit(this.mock, 'RoleRevoked')
          .withArgs(DEFAULT_ADMIN_ROLE, this.defaultAdmin.address, this.newDefaultAdmin.address)
          .to.emit(this.mock, 'RoleGranted')
          .withArgs(DEFAULT_ADMIN_ROLE, this.newDefaultAdmin.address, this.newDefaultAdmin.address);

        // Storage changes
        expect(await this.mock.hasRole(DEFAULT_ADMIN_ROLE, this.defaultAdmin)).to.be.false;
        expect(await this.mock.hasRole(DEFAULT_ADMIN_ROLE, this.newDefaultAdmin)).to.be.true;
        expect(await this.mock.owner()).to.equal(this.newDefaultAdmin.address);

        // Resets pending default admin and schedule
        const { newAdmin, schedule } = await this.mock.pendingDefaultAdmin();
        expect(newAdmin).to.equal(ethers.ZeroAddress);
        expect(schedule).to.equal(0);
      });
    });

    describe('schedule not passed', function () {
      for (const [fromSchedule, tag] of [
        [-1n, 'less'],
        [0n, 'equal'],
      ]) {
        it(`should revert if block.timestamp is ${tag} to schedule`, async function () {
          await time.increaseTo.timestamp(this.acceptSchedule + fromSchedule, false);
          expect(this.mock.connect(this.newDefaultAdmin).acceptDefaultAdminTransfer())
            .to.be.revertedWithCustomError(this.mock, 'AccessControlEnforcedDefaultAdminDelay')
            .withArgs(this.acceptSchedule);
        });
      }
    });
  });

  describe('cancels a default admin transfer', function () {
    it('reverts if called by non default admin accounts', async function () {
      await expect(this.mock.connect(this.other).cancelDefaultAdminTransfer())
        .to.be.revertedWithCustomError(this.mock, 'AccessControlUnauthorizedAccount')
        .withArgs(this.other.address, DEFAULT_ADMIN_ROLE);
    });

    describe('when there is a pending default admin transfer', function () {
      beforeEach(async function () {
        await this.mock.connect(this.defaultAdmin).beginDefaultAdminTransfer(this.newDefaultAdmin);
        this.acceptSchedule = (await time.clock.timestamp()) + this.delay;
      });

      for (const [fromSchedule, tag] of [
        [-1n, 'before'],
        [0n, 'exactly when'],
        [1n, 'after'],
      ]) {
        it(`resets pending default admin and schedule ${tag} transfer schedule passes`, async function () {
          // Advance until passed delay
          await time.increaseTo.timestamp(this.acceptSchedule + fromSchedule, false);

          await expect(this.mock.connect(this.defaultAdmin).cancelDefaultAdminTransfer()).to.emit(
            this.mock,
            'DefaultAdminTransferCanceled',
          );

          const { newAdmin, schedule } = await this.mock.pendingDefaultAdmin();
          expect(newAdmin).to.equal(ethers.ZeroAddress);
          expect(schedule).to.equal(0);
        });
      }

      it('should revert if the previous default admin tries to accept', async function () {
        await this.mock.connect(this.defaultAdmin).cancelDefaultAdminTransfer();

        // Advance until passed delay
        await time.increaseTo.timestamp(this.acceptSchedule + 1n, false);

        // Previous pending default admin should not be able to accept after cancellation.
        await expect(this.mock.connect(this.newDefaultAdmin).acceptDefaultAdminTransfer())
          .to.be.revertedWithCustomError(this.mock, 'AccessControlInvalidDefaultAdmin')
          .withArgs(this.newDefaultAdmin.address);
      });
    });

    describe('when there is no pending default admin transfer', async function () {
      it('should succeed without changes', async function () {
        await expect(this.mock.connect(this.defaultAdmin).cancelDefaultAdminTransfer()).to.not.emit(
          this.mock,
          'DefaultAdminTransferCanceled',
        );

        const { newAdmin, schedule } = await this.mock.pendingDefaultAdmin();
        expect(newAdmin).to.equal(ethers.ZeroAddress);
        expect(schedule).to.equal(0);
      });
    });
  });

  describe('renounces admin', function () {
    beforeEach(async function () {
      await this.mock.connect(this.defaultAdmin).beginDefaultAdminTransfer(ethers.ZeroAddress);
      this.expectedSchedule = (await time.clock.timestamp()) + this.delay;
    });

    it('reverts if caller is not default admin', async function () {
<<<<<<< HEAD
      await time.increaseTo.timestamp(this.delayPassed, false);
=======
      await time.increaseBy.timestamp(this.delay + 1n, false);
>>>>>>> 015ef692
      await expect(
        this.mock.connect(this.defaultAdmin).renounceRole(DEFAULT_ADMIN_ROLE, this.other),
      ).to.be.revertedWithCustomError(this.mock, 'AccessControlBadConfirmation');
    });

    it("renouncing the admin role when not an admin doesn't affect the schedule", async function () {
<<<<<<< HEAD
      await time.increaseTo.timestamp(this.delayPassed, false);
=======
      await time.increaseBy.timestamp(this.delay + 1n, false);
>>>>>>> 015ef692
      await this.mock.connect(this.other).renounceRole(DEFAULT_ADMIN_ROLE, this.other);

      const { newAdmin, schedule } = await this.mock.pendingDefaultAdmin();
      expect(newAdmin).to.equal(ethers.ZeroAddress);
      expect(schedule).to.equal(this.expectedSchedule);
    });

    it('keeps defaultAdmin consistent with hasRole if another non-defaultAdmin user renounces the DEFAULT_ADMIN_ROLE', async function () {
<<<<<<< HEAD
      await time.increaseTo.timestamp(this.delayPassed, false);
=======
      await time.increaseBy.timestamp(this.delay + 1n, false);
>>>>>>> 015ef692

      // This passes because it's a noop
      await this.mock.connect(this.other).renounceRole(DEFAULT_ADMIN_ROLE, this.other);

      expect(await this.mock.hasRole(DEFAULT_ADMIN_ROLE, this.defaultAdmin)).to.be.true;
      expect(await this.mock.defaultAdmin()).to.be.equal(this.defaultAdmin.address);
    });

    it('renounces role', async function () {
<<<<<<< HEAD
      await time.increaseTo.timestamp(this.delayPassed, false);
=======
      await time.increaseBy.timestamp(this.delay + 1n, false);
>>>>>>> 015ef692
      await expect(this.mock.connect(this.defaultAdmin).renounceRole(DEFAULT_ADMIN_ROLE, this.defaultAdmin))
        .to.emit(this.mock, 'RoleRevoked')
        .withArgs(DEFAULT_ADMIN_ROLE, this.defaultAdmin.address, this.defaultAdmin.address);

      expect(await this.mock.hasRole(DEFAULT_ADMIN_ROLE, this.defaultAdmin)).to.be.false;
      expect(await this.mock.defaultAdmin()).to.be.equal(ethers.ZeroAddress);
      expect(await this.mock.owner()).to.equal(ethers.ZeroAddress);

      const { newAdmin, schedule } = await this.mock.pendingDefaultAdmin();
      expect(newAdmin).to.equal(ethers.ZeroAddress);
      expect(schedule).to.equal(0);
    });

    it('allows to recover access using the internal _grantRole', async function () {
<<<<<<< HEAD
      await time.increaseTo.timestamp(this.delayPassed, false);
=======
      await time.increaseBy.timestamp(this.delay + 1n, false);
>>>>>>> 015ef692
      await this.mock.connect(this.defaultAdmin).renounceRole(DEFAULT_ADMIN_ROLE, this.defaultAdmin);

      await expect(this.mock.connect(this.defaultAdmin).$_grantRole(DEFAULT_ADMIN_ROLE, this.other))
        .to.emit(this.mock, 'RoleGranted')
        .withArgs(DEFAULT_ADMIN_ROLE, this.other.address, this.defaultAdmin.address);
    });

    describe('schedule not passed', function () {
      for (const [fromSchedule, tag] of [
        [-1n, 'less'],
        [0n, 'equal'],
      ]) {
        it(`reverts if block.timestamp is ${tag} to schedule`, async function () {
<<<<<<< HEAD
          await time.increaseTo.timestamp(this.delayNotPassed + fromSchedule, false);
=======
          await time.increaseBy.timestamp(this.delay + fromSchedule, false);
>>>>>>> 015ef692
          await expect(this.mock.connect(this.defaultAdmin).renounceRole(DEFAULT_ADMIN_ROLE, this.defaultAdmin))
            .to.be.revertedWithCustomError(this.mock, 'AccessControlEnforcedDefaultAdminDelay')
            .withArgs(this.expectedSchedule);
        });
      }
    });
  });

  describe('changes delay', function () {
    it('reverts if called by non default admin accounts', async function () {
      await expect(this.mock.connect(this.other).changeDefaultAdminDelay(time.duration.hours(4)))
        .to.be.revertedWithCustomError(this.mock, 'AccessControlUnauthorizedAccount')
        .withArgs(this.other.address, DEFAULT_ADMIN_ROLE);
    });

    for (const [delayDifference, delayChangeType] of [
      [time.duration.hours(-1), 'decreased'],
      [time.duration.hours(1), 'increased'],
      [time.duration.days(5), 'increased to more than 5 days'],
    ]) {
      describe(`when the delay is ${delayChangeType}`, function () {
        beforeEach(function () {
          this.newDefaultAdminDelay = this.delay + delayDifference;
        });

        it('begins the delay change to the new delay', async function () {
          // Calculate expected values
          const capWait = await this.mock.defaultAdminDelayIncreaseWait();
          const minWait = capWait < this.newDefaultAdminDelay ? capWait : this.newDefaultAdminDelay;
          const changeDelay =
            this.newDefaultAdminDelay <= this.delay ? this.delay - this.newDefaultAdminDelay : minWait;
          const nextBlockTimestamp = (await time.clock.timestamp()) + 1n;
          const effectSchedule = nextBlockTimestamp + changeDelay;

          await time.increaseTo.timestamp(nextBlockTimestamp, false);

          // Begins the change
          await expect(this.mock.connect(this.defaultAdmin).changeDefaultAdminDelay(this.newDefaultAdminDelay))
            .to.emit(this.mock, 'DefaultAdminDelayChangeScheduled')
            .withArgs(this.newDefaultAdminDelay, effectSchedule);

          // Assert
          const { newDelay, schedule } = await this.mock.pendingDefaultAdminDelay();
          expect(newDelay).to.equal(this.newDefaultAdminDelay);
          expect(schedule).to.equal(effectSchedule);
        });

        describe('scheduling again', function () {
          beforeEach('schedule once', async function () {
            await this.mock.connect(this.defaultAdmin).changeDefaultAdminDelay(this.newDefaultAdminDelay);
          });

          for (const [fromSchedule, tag] of [
            [-1n, 'before'],
            [0n, 'exactly when'],
            [1n, 'after'],
          ]) {
            const passed = fromSchedule > 0;

            it(`succeeds ${tag} the delay schedule passes`, async function () {
              // Wait until schedule + fromSchedule
              const { schedule: firstSchedule } = await this.mock.pendingDefaultAdminDelay();
              const nextBlockTimestamp = firstSchedule + fromSchedule;
              await time.increaseTo.timestamp(nextBlockTimestamp, false);

              // Calculate expected values
              const anotherNewDefaultAdminDelay = this.newDefaultAdminDelay + time.duration.hours(2);
              const capWait = await this.mock.defaultAdminDelayIncreaseWait();
              const minWait = capWait < anotherNewDefaultAdminDelay ? capWait : anotherNewDefaultAdminDelay;
              const effectSchedule = nextBlockTimestamp + minWait;

              // Default admin changes its mind and begins another delay change
              await expect(this.mock.connect(this.defaultAdmin).changeDefaultAdminDelay(anotherNewDefaultAdminDelay))
                .to.emit(this.mock, 'DefaultAdminDelayChangeScheduled')
                .withArgs(anotherNewDefaultAdminDelay, effectSchedule);

              // Assert
              const { newDelay, schedule } = await this.mock.pendingDefaultAdminDelay();
              expect(newDelay).to.equal(anotherNewDefaultAdminDelay);
              expect(schedule).to.equal(effectSchedule);
            });

            const emit = passed ? 'not emit' : 'emit';
            it(`should ${emit} a cancellation event ${tag} the delay schedule passes`, async function () {
              // Wait until schedule + fromSchedule
              const { schedule: firstSchedule } = await this.mock.pendingDefaultAdminDelay();
              await time.increaseTo.timestamp(firstSchedule + fromSchedule, false);

              // Default admin changes its mind and begins another delay change
              const anotherNewDefaultAdminDelay = this.newDefaultAdminDelay + time.duration.hours(2);

              const expected = expect(
                this.mock.connect(this.defaultAdmin).changeDefaultAdminDelay(anotherNewDefaultAdminDelay),
              );
              if (passed) {
                await expected.to.not.emit(this.mock, 'DefaultAdminDelayChangeCanceled');
              } else {
                await expected.to.emit(this.mock, 'DefaultAdminDelayChangeCanceled');
              }
            });
          }
        });
      });
    }
  });

  describe('rollbacks a delay change', function () {
    it('reverts if called by non default admin accounts', async function () {
      await expect(this.mock.connect(this.other).rollbackDefaultAdminDelay())
        .to.be.revertedWithCustomError(this.mock, 'AccessControlUnauthorizedAccount')
        .withArgs(this.other.address, DEFAULT_ADMIN_ROLE);
    });

    describe('when there is a pending delay', function () {
      beforeEach('set pending delay', async function () {
        await this.mock.connect(this.defaultAdmin).changeDefaultAdminDelay(time.duration.hours(12));
      });

      for (const [fromSchedule, tag] of [
        [-1n, 'before'],
        [0n, 'exactly when'],
        [1n, 'after'],
      ]) {
        const passed = fromSchedule > 0;

        it(`resets pending delay and schedule ${tag} delay change schedule passes`, async function () {
          // Wait until schedule + fromSchedule
          const { schedule: firstSchedule } = await this.mock.pendingDefaultAdminDelay();
          await time.increaseTo.timestamp(firstSchedule + fromSchedule, false);

          await this.mock.connect(this.defaultAdmin).rollbackDefaultAdminDelay();

          const { newDelay, schedule } = await this.mock.pendingDefaultAdminDelay();
          expect(newDelay).to.equal(0);
          expect(schedule).to.equal(0);
        });

        const emit = passed ? 'not emit' : 'emit';
        it(`should ${emit} a cancellation event ${tag} the delay schedule passes`, async function () {
          // Wait until schedule + fromSchedule
          const { schedule: firstSchedule } = await this.mock.pendingDefaultAdminDelay();
          await time.increaseTo.timestamp(firstSchedule + fromSchedule, false);

          const expected = expect(this.mock.connect(this.defaultAdmin).rollbackDefaultAdminDelay());
          if (passed) {
            await expected.to.not.emit(this.mock, 'DefaultAdminDelayChangeCanceled');
          } else {
            await expected.to.emit(this.mock, 'DefaultAdminDelayChangeCanceled');
          }
        });
      }
    });

    describe('when there is no pending delay', function () {
      it('succeeds without changes', async function () {
        await this.mock.connect(this.defaultAdmin).rollbackDefaultAdminDelay();

        const { newDelay, schedule } = await this.mock.pendingDefaultAdminDelay();
        expect(newDelay).to.equal(0);
        expect(schedule).to.equal(0);
      });
    });
  });
}

module.exports = {
  DEFAULT_ADMIN_ROLE,
  shouldBehaveLikeAccessControl,
  shouldBehaveLikeAccessControlEnumerable,
  shouldBehaveLikeAccessControlDefaultAdminRules,
};<|MERGE_RESOLUTION|>--- conflicted
+++ resolved
@@ -1,11 +1,7 @@
 const { ethers } = require('hardhat');
 const { expect } = require('chai');
 
-<<<<<<< HEAD
 const time = require('../helpers/time');
-=======
-const { bigint: time } = require('../helpers/time');
->>>>>>> 015ef692
 
 const { shouldSupportInterfaces } = require('../utils/introspection/SupportsInterface.behavior');
 
@@ -648,22 +644,14 @@
     });
 
     it('reverts if caller is not default admin', async function () {
-<<<<<<< HEAD
       await time.increaseTo.timestamp(this.delayPassed, false);
-=======
-      await time.increaseBy.timestamp(this.delay + 1n, false);
->>>>>>> 015ef692
       await expect(
         this.mock.connect(this.defaultAdmin).renounceRole(DEFAULT_ADMIN_ROLE, this.other),
       ).to.be.revertedWithCustomError(this.mock, 'AccessControlBadConfirmation');
     });
 
     it("renouncing the admin role when not an admin doesn't affect the schedule", async function () {
-<<<<<<< HEAD
       await time.increaseTo.timestamp(this.delayPassed, false);
-=======
-      await time.increaseBy.timestamp(this.delay + 1n, false);
->>>>>>> 015ef692
       await this.mock.connect(this.other).renounceRole(DEFAULT_ADMIN_ROLE, this.other);
 
       const { newAdmin, schedule } = await this.mock.pendingDefaultAdmin();
@@ -672,11 +660,7 @@
     });
 
     it('keeps defaultAdmin consistent with hasRole if another non-defaultAdmin user renounces the DEFAULT_ADMIN_ROLE', async function () {
-<<<<<<< HEAD
       await time.increaseTo.timestamp(this.delayPassed, false);
-=======
-      await time.increaseBy.timestamp(this.delay + 1n, false);
->>>>>>> 015ef692
 
       // This passes because it's a noop
       await this.mock.connect(this.other).renounceRole(DEFAULT_ADMIN_ROLE, this.other);
@@ -686,11 +670,7 @@
     });
 
     it('renounces role', async function () {
-<<<<<<< HEAD
       await time.increaseTo.timestamp(this.delayPassed, false);
-=======
-      await time.increaseBy.timestamp(this.delay + 1n, false);
->>>>>>> 015ef692
       await expect(this.mock.connect(this.defaultAdmin).renounceRole(DEFAULT_ADMIN_ROLE, this.defaultAdmin))
         .to.emit(this.mock, 'RoleRevoked')
         .withArgs(DEFAULT_ADMIN_ROLE, this.defaultAdmin.address, this.defaultAdmin.address);
@@ -705,11 +685,7 @@
     });
 
     it('allows to recover access using the internal _grantRole', async function () {
-<<<<<<< HEAD
       await time.increaseTo.timestamp(this.delayPassed, false);
-=======
-      await time.increaseBy.timestamp(this.delay + 1n, false);
->>>>>>> 015ef692
       await this.mock.connect(this.defaultAdmin).renounceRole(DEFAULT_ADMIN_ROLE, this.defaultAdmin);
 
       await expect(this.mock.connect(this.defaultAdmin).$_grantRole(DEFAULT_ADMIN_ROLE, this.other))
@@ -723,11 +699,7 @@
         [0n, 'equal'],
       ]) {
         it(`reverts if block.timestamp is ${tag} to schedule`, async function () {
-<<<<<<< HEAD
           await time.increaseTo.timestamp(this.delayNotPassed + fromSchedule, false);
-=======
-          await time.increaseBy.timestamp(this.delay + fromSchedule, false);
->>>>>>> 015ef692
           await expect(this.mock.connect(this.defaultAdmin).renounceRole(DEFAULT_ADMIN_ROLE, this.defaultAdmin))
             .to.be.revertedWithCustomError(this.mock, 'AccessControlEnforcedDefaultAdminDelay')
             .withArgs(this.expectedSchedule);
