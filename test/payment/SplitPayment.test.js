const { ethGetBalance } = require('../helpers/web3');
const { sendEther } = require('./../helpers/sendTransaction');

const BigNumber = web3.BigNumber;

require('chai')
  .use(require('chai-bignumber')(BigNumber))
  .should();

const shouldFail = require('../helpers/shouldFail');
const SplitPayment = artifacts.require('SplitPayment');

contract('SplitPayment', function ([_, owner, payee1, payee2, payee3, nonpayee1, payer1]) {
  const amount = web3.toWei(1.0, 'ether');
  const ZERO_ADDRESS = '0x0000000000000000000000000000000000000000';

  it('rejects an empty set of payees', async function () {
    await shouldFail.reverting(SplitPayment.new([], []));
  });

  it('rejects more payees than shares', async function () {
    await shouldFail.reverting(SplitPayment.new([payee1, payee2, payee3], [20, 30]));
  });

  it('rejects more shares than payees', async function () {
    await shouldFail.reverting(SplitPayment.new([payee1, payee2], [20, 30, 40]));
  });

  it('rejects null payees', async function () {
    await shouldFail.reverting(SplitPayment.new([payee1, ZERO_ADDRESS], [20, 30]));
  });

  it('rejects zero-valued shares', async function () {
    await shouldFail.reverting(SplitPayment.new([payee1, payee2], [20, 0]));
  });

  it('rejects repeated payees', async function () {
    await shouldFail.reverting(SplitPayment.new([payee1, payee1], [20, 30]));
  });

  context('once deployed', function () {
    beforeEach(async function () {
      this.payees = [payee1, payee2, payee3];
      this.shares = [20, 10, 70];

      this.contract = await SplitPayment.new(this.payees, this.shares);
    });

    it('should have total shares', async function () {
      (await this.contract.totalShares()).should.be.bignumber.equal(20 + 10 + 70);
    });

    it('should have payees', async function () {
      await Promise.all(this.payees.map(async (payee, index) => {
        (await this.contract.payee(index)).should.be.equal(payee);
        (await this.contract.released(payee)).should.be.bignumber.equal(0);
      }));
    });

    it('should accept payments', async function () {
      await sendEther(owner, this.contract.address, amount);

      (await ethGetBalance(this.contract.address)).should.be.bignumber.equal(amount);
    });

    it('should store shares if address is payee', async function () {
      (await this.contract.shares(payee1)).should.be.bignumber.not.equal(0);
    });

    it('should not store shares if address is not payee', async function () {
      (await this.contract.shares(nonpayee1)).should.be.bignumber.equal(0);
    });

    it('should throw if no funds to claim', async function () {
      await shouldFail.reverting(this.contract.release(payee1));
    });

    it('should throw if non-payee want to claim', async function () {
<<<<<<< HEAD
      await ethSendTransaction({ from: payer1, to: this.contract.address, value: amount });
      await shouldFail.reverting(this.contract.release(nonpayee1));
=======
      await sendEther(payer1, this.contract.address, amount);
      await expectThrow(this.contract.release(nonpayee1), EVMRevert);
>>>>>>> 43ebb4fc
    });

    it('should distribute funds to payees', async function () {
      await sendEther(payer1, this.contract.address, amount);

      // receive funds
      const initBalance = await ethGetBalance(this.contract.address);
      initBalance.should.be.bignumber.equal(amount);

      // distribute to payees
      const initAmount1 = await ethGetBalance(payee1);
      await this.contract.release(payee1);
      const profit1 = (await ethGetBalance(payee1)).sub(initAmount1);
      profit1.sub(web3.toWei(0.20, 'ether')).abs().should.be.bignumber.lt(1e16);

      const initAmount2 = await ethGetBalance(payee2);
      await this.contract.release(payee2);
      const profit2 = (await ethGetBalance(payee2)).sub(initAmount2);
      profit2.sub(web3.toWei(0.10, 'ether')).abs().should.be.bignumber.lt(1e16);

      const initAmount3 = await ethGetBalance(payee3);
      await this.contract.release(payee3);
      const profit3 = (await ethGetBalance(payee3)).sub(initAmount3);
      profit3.sub(web3.toWei(0.70, 'ether')).abs().should.be.bignumber.lt(1e16);

      // end balance should be zero
      (await ethGetBalance(this.contract.address)).should.be.bignumber.equal(0);

      // check correct funds released accounting
      (await this.contract.totalReleased()).should.be.bignumber.equal(initBalance);
    });
  });
});<|MERGE_RESOLUTION|>--- conflicted
+++ resolved
@@ -76,13 +76,8 @@
     });
 
     it('should throw if non-payee want to claim', async function () {
-<<<<<<< HEAD
-      await ethSendTransaction({ from: payer1, to: this.contract.address, value: amount });
+      await sendEther(payer1, this.contract.address, amount);
       await shouldFail.reverting(this.contract.release(nonpayee1));
-=======
-      await sendEther(payer1, this.contract.address, amount);
-      await expectThrow(this.contract.release(nonpayee1), EVMRevert);
->>>>>>> 43ebb4fc
     });
 
     it('should distribute funds to payees', async function () {
