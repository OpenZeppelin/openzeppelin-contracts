--- conflicted
+++ resolved
@@ -1,17 +1,13 @@
 const { assertRevert } = require('../helpers/assertRevert');
 const PausableMock = artifacts.require('PausableMock');
 
-<<<<<<< HEAD
 const BigNumber = web3.BigNumber;
 
 require('chai')
   .use(require('chai-bignumber')(BigNumber))
   .should();
 
-contract('Pausable', function (accounts) {
-=======
 contract('Pausable', function () {
->>>>>>> eca5bf91
   beforeEach(async function () {
     this.Pausable = await PausableMock.new();
   });
