<<<<<<< HEAD
var Destructible = artifacts.require('Destructible');
=======
import { ethGetBalance } from '../helpers/web3';

const Destructible = artifacts.require('Destructible');
require('../helpers/transactionMined.js');
>>>>>>> 40b5594f

contract('Destructible', function (accounts) {
  it('should send balance to owner after destruction', async function () {
    let destructible = await Destructible.new({ from: accounts[0], value: web3.toWei('10', 'ether') });
    let owner = await destructible.owner();
    let initBalance = await ethGetBalance(owner);
    await destructible.destroy({ from: owner });
    let newBalance = await ethGetBalance(owner);
    assert.isTrue(newBalance > initBalance);
  });

  it('should send balance to recepient after destruction', async function () {
    let destructible = await Destructible.new({ from: accounts[0], value: web3.toWei('10', 'ether') });
    let owner = await destructible.owner();
    let initBalance = await ethGetBalance(accounts[1]);
    await destructible.destroyAndSend(accounts[1], { from: owner });
    let newBalance = await ethGetBalance(accounts[1]);
    assert.isTrue(newBalance.greaterThan(initBalance));
  });
});<|MERGE_RESOLUTION|>--- conflicted
+++ resolved
@@ -1,11 +1,5 @@
-<<<<<<< HEAD
 var Destructible = artifacts.require('Destructible');
-=======
-import { ethGetBalance } from '../helpers/web3';
-
-const Destructible = artifacts.require('Destructible');
-require('../helpers/transactionMined.js');
->>>>>>> 40b5594f
+const { ethGetBalance } = require('../helpers/web3');
 
 contract('Destructible', function (accounts) {
   it('should send balance to owner after destruction', async function () {
