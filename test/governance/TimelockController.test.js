--- conflicted
+++ resolved
@@ -174,13 +174,8 @@
             .to.be.bignumber.equal(web3.utils.toBN(block.timestamp).add(MINDELAY));
         });
 
-<<<<<<< HEAD
-        it('prevent overwritting active operation', async function () {
+        it('prevent overwriting active operation', async function () {
           await this.mock.schedule(
-=======
-        it('prevent overwriting active operation', async function () {
-          await this.timelock.schedule(
->>>>>>> 74c9130a
             this.operation.target,
             this.operation.value,
             this.operation.data,
@@ -386,13 +381,8 @@
             .to.be.bignumber.equal(web3.utils.toBN(block.timestamp).add(MINDELAY));
         });
 
-<<<<<<< HEAD
-        it('prevent overwritting active operation', async function () {
+        it('prevent overwriting active operation', async function () {
           await this.mock.scheduleBatch(
-=======
-        it('prevent overwriting active operation', async function () {
-          await this.timelock.scheduleBatch(
->>>>>>> 74c9130a
             this.operation.targets,
             this.operation.values,
             this.operation.payloads,
