const { constants, expectEvent, time } = require('@openzeppelin/test-helpers');

const { MAX_UINT256, ZERO_ADDRESS } = constants;

const { fromRpcSig } = require('ethereumjs-util');
const ethSigUtil = require('eth-sig-util');
const Wallet = require('ethereumjs-wallet').default;

<<<<<<< HEAD
const { shouldBehaveLikeERC6372 } = require('./ERC6372.behavior');
const { getDomain, domainType } = require('../../helpers/eip712');
=======
const { shouldBehaveLikeEIP6372 } = require('./EIP6372.behavior');
const {
  getDomain,
  domainType,
  types: { Delegation },
} = require('../../helpers/eip712');
>>>>>>> 6a56b3b0
const { clockFromReceipt } = require('../../helpers/time');
const { expectRevertCustomError } = require('../../helpers/customError');

const buildAndSignDelegation = (contract, message, pk) =>
  getDomain(contract)
    .then(domain => ({
      primaryType: 'Delegation',
      types: { EIP712Domain: domainType(domain), Delegation },
      domain,
      message,
    }))
    .then(data => fromRpcSig(ethSigUtil.signTypedMessage(pk, { data })));

function shouldBehaveLikeVotes(accounts, tokens, { mode = 'blocknumber', fungible = true }) {
  shouldBehaveLikeERC6372(mode);

  const getWeight = token => web3.utils.toBN(fungible ? token : 1);

  describe('run votes workflow', function () {
    it('initial nonce is 0', async function () {
      expect(await this.votes.nonces(accounts[0])).to.be.bignumber.equal('0');
    });

    describe('delegation with signature', function () {
      const token = tokens[0];

      it('delegation without tokens', async function () {
        expect(await this.votes.delegates(accounts[1])).to.be.equal(ZERO_ADDRESS);

        const { receipt } = await this.votes.delegate(accounts[1], { from: accounts[1] });
        expectEvent(receipt, 'DelegateChanged', {
          delegator: accounts[1],
          fromDelegate: ZERO_ADDRESS,
          toDelegate: accounts[1],
        });
        expectEvent.notEmitted(receipt, 'DelegateVotesChanged');

        expect(await this.votes.delegates(accounts[1])).to.be.equal(accounts[1]);
      });

      it('delegation with tokens', async function () {
        await this.votes.$_mint(accounts[1], token);
        const weight = getWeight(token);

        expect(await this.votes.delegates(accounts[1])).to.be.equal(ZERO_ADDRESS);

        const { receipt } = await this.votes.delegate(accounts[1], { from: accounts[1] });
        const timepoint = await clockFromReceipt[mode](receipt);

        expectEvent(receipt, 'DelegateChanged', {
          delegator: accounts[1],
          fromDelegate: ZERO_ADDRESS,
          toDelegate: accounts[1],
        });
        expectEvent(receipt, 'DelegateVotesChanged', {
          delegate: accounts[1],
          previousVotes: '0',
          newVotes: weight,
        });

        expect(await this.votes.delegates(accounts[1])).to.be.equal(accounts[1]);
        expect(await this.votes.getVotes(accounts[1])).to.be.bignumber.equal(weight);
        expect(await this.votes.getPastVotes(accounts[1], timepoint - 1)).to.be.bignumber.equal('0');
        await time.advanceBlock();
        expect(await this.votes.getPastVotes(accounts[1], timepoint)).to.be.bignumber.equal(weight);
      });

      it('delegation update', async function () {
        await this.votes.delegate(accounts[1], { from: accounts[1] });
        await this.votes.$_mint(accounts[1], token);
        const weight = getWeight(token);

        expect(await this.votes.delegates(accounts[1])).to.be.equal(accounts[1]);
        expect(await this.votes.getVotes(accounts[1])).to.be.bignumber.equal(weight);
        expect(await this.votes.getVotes(accounts[2])).to.be.bignumber.equal('0');

        const { receipt } = await this.votes.delegate(accounts[2], { from: accounts[1] });
        const timepoint = await clockFromReceipt[mode](receipt);

        expectEvent(receipt, 'DelegateChanged', {
          delegator: accounts[1],
          fromDelegate: accounts[1],
          toDelegate: accounts[2],
        });
        expectEvent(receipt, 'DelegateVotesChanged', {
          delegate: accounts[1],
          previousVotes: weight,
          newVotes: '0',
        });
        expectEvent(receipt, 'DelegateVotesChanged', {
          delegate: accounts[2],
          previousVotes: '0',
          newVotes: weight,
        });

        expect(await this.votes.delegates(accounts[1])).to.be.equal(accounts[2]);
        expect(await this.votes.getVotes(accounts[1])).to.be.bignumber.equal('0');
        expect(await this.votes.getVotes(accounts[2])).to.be.bignumber.equal(weight);

        expect(await this.votes.getPastVotes(accounts[1], timepoint - 1)).to.be.bignumber.equal(weight);
        expect(await this.votes.getPastVotes(accounts[2], timepoint - 1)).to.be.bignumber.equal('0');
        await time.advanceBlock();
        expect(await this.votes.getPastVotes(accounts[1], timepoint)).to.be.bignumber.equal('0');
        expect(await this.votes.getPastVotes(accounts[2], timepoint)).to.be.bignumber.equal(weight);
      });

      describe('with signature', function () {
        const delegator = Wallet.generate();
        const [delegatee, other] = accounts;
        const nonce = 0;
        delegator.address = web3.utils.toChecksumAddress(delegator.getAddressString());

        it('accept signed delegation', async function () {
          await this.votes.$_mint(delegator.address, token);
          const weight = getWeight(token);

          const { v, r, s } = await buildAndSignDelegation(
            this.votes,
            {
              delegatee,
              nonce,
              expiry: MAX_UINT256,
            },
            delegator.getPrivateKey(),
          );

          expect(await this.votes.delegates(delegator.address)).to.be.equal(ZERO_ADDRESS);

          const { receipt } = await this.votes.delegateBySig(delegatee, nonce, MAX_UINT256, v, r, s);
          const timepoint = await clockFromReceipt[mode](receipt);

          expectEvent(receipt, 'DelegateChanged', {
            delegator: delegator.address,
            fromDelegate: ZERO_ADDRESS,
            toDelegate: delegatee,
          });
          expectEvent(receipt, 'DelegateVotesChanged', {
            delegate: delegatee,
            previousVotes: '0',
            newVotes: weight,
          });

          expect(await this.votes.delegates(delegator.address)).to.be.equal(delegatee);
          expect(await this.votes.getVotes(delegator.address)).to.be.bignumber.equal('0');
          expect(await this.votes.getVotes(delegatee)).to.be.bignumber.equal(weight);
          expect(await this.votes.getPastVotes(delegatee, timepoint - 1)).to.be.bignumber.equal('0');
          await time.advanceBlock();
          expect(await this.votes.getPastVotes(delegatee, timepoint)).to.be.bignumber.equal(weight);
        });

        it('rejects reused signature', async function () {
          const { v, r, s } = await buildAndSignDelegation(
            this.votes,
            {
              delegatee,
              nonce,
              expiry: MAX_UINT256,
            },
            delegator.getPrivateKey(),
          );

          await this.votes.delegateBySig(delegatee, nonce, MAX_UINT256, v, r, s);

          await expectRevertCustomError(
            this.votes.delegateBySig(delegatee, nonce, MAX_UINT256, v, r, s),
            'InvalidAccountNonce',
            [delegator.address, nonce + 1],
          );
        });

        it('rejects bad delegatee', async function () {
          const { v, r, s } = await buildAndSignDelegation(
            this.votes,
            {
              delegatee,
              nonce,
              expiry: MAX_UINT256,
            },
            delegator.getPrivateKey(),
          );

          const receipt = await this.votes.delegateBySig(other, nonce, MAX_UINT256, v, r, s);
          const { args } = receipt.logs.find(({ event }) => event === 'DelegateChanged');
          expect(args.delegator).to.not.be.equal(delegator.address);
          expect(args.fromDelegate).to.be.equal(ZERO_ADDRESS);
          expect(args.toDelegate).to.be.equal(other);
        });

        it('rejects bad nonce', async function () {
          const { v, r, s } = await buildAndSignDelegation(
            this.votes,
            {
              delegatee,
              nonce: nonce + 1,
              expiry: MAX_UINT256,
            },
            delegator.getPrivateKey(),
          );

          await expectRevertCustomError(
            this.votes.delegateBySig(delegatee, nonce + 1, MAX_UINT256, v, r, s),
            'InvalidAccountNonce',
            [delegator.address, 0],
          );
        });

        it('rejects expired permit', async function () {
          const expiry = (await time.latest()) - time.duration.weeks(1);
          const { v, r, s } = await buildAndSignDelegation(
            this.votes,
            {
              delegatee,
              nonce,
              expiry,
            },
            delegator.getPrivateKey(),
          );

          await expectRevertCustomError(
            this.votes.delegateBySig(delegatee, nonce, expiry, v, r, s),
            'VotesExpiredSignature',
            [expiry],
          );
        });
      });
    });

    describe('getPastTotalSupply', function () {
      beforeEach(async function () {
        await this.votes.delegate(accounts[1], { from: accounts[1] });
      });

      it('reverts if block number >= current block', async function () {
        const timepoint = 5e10;
        const clock = await this.votes.clock();
        await expectRevertCustomError(this.votes.getPastTotalSupply(timepoint), 'ERC5805FutureLookup', [
          timepoint,
          clock,
        ]);
      });

      it('returns 0 if there are no checkpoints', async function () {
        expect(await this.votes.getPastTotalSupply(0)).to.be.bignumber.equal('0');
      });

      it('returns the correct checkpointed total supply', async function () {
        const weight = tokens.map(token => getWeight(token));

        // t0 = mint #0
        const t0 = await this.votes.$_mint(accounts[1], tokens[0]);
        await time.advanceBlock();
        // t1 = mint #1
        const t1 = await this.votes.$_mint(accounts[1], tokens[1]);
        await time.advanceBlock();
        // t2 = burn #1
        const t2 = await this.votes.$_burn(...(fungible ? [accounts[1]] : []), tokens[1]);
        await time.advanceBlock();
        // t3 = mint #2
        const t3 = await this.votes.$_mint(accounts[1], tokens[2]);
        await time.advanceBlock();
        // t4 = burn #0
        const t4 = await this.votes.$_burn(...(fungible ? [accounts[1]] : []), tokens[0]);
        await time.advanceBlock();
        // t5 = burn #2
        const t5 = await this.votes.$_burn(...(fungible ? [accounts[1]] : []), tokens[2]);
        await time.advanceBlock();

        t0.timepoint = await clockFromReceipt[mode](t0.receipt);
        t1.timepoint = await clockFromReceipt[mode](t1.receipt);
        t2.timepoint = await clockFromReceipt[mode](t2.receipt);
        t3.timepoint = await clockFromReceipt[mode](t3.receipt);
        t4.timepoint = await clockFromReceipt[mode](t4.receipt);
        t5.timepoint = await clockFromReceipt[mode](t5.receipt);

        expect(await this.votes.getPastTotalSupply(t0.timepoint - 1)).to.be.bignumber.equal('0');
        expect(await this.votes.getPastTotalSupply(t0.timepoint)).to.be.bignumber.equal(weight[0]);
        expect(await this.votes.getPastTotalSupply(t0.timepoint + 1)).to.be.bignumber.equal(weight[0]);
        expect(await this.votes.getPastTotalSupply(t1.timepoint)).to.be.bignumber.equal(weight[0].add(weight[1]));
        expect(await this.votes.getPastTotalSupply(t1.timepoint + 1)).to.be.bignumber.equal(weight[0].add(weight[1]));
        expect(await this.votes.getPastTotalSupply(t2.timepoint)).to.be.bignumber.equal(weight[0]);
        expect(await this.votes.getPastTotalSupply(t2.timepoint + 1)).to.be.bignumber.equal(weight[0]);
        expect(await this.votes.getPastTotalSupply(t3.timepoint)).to.be.bignumber.equal(weight[0].add(weight[2]));
        expect(await this.votes.getPastTotalSupply(t3.timepoint + 1)).to.be.bignumber.equal(weight[0].add(weight[2]));
        expect(await this.votes.getPastTotalSupply(t4.timepoint)).to.be.bignumber.equal(weight[2]);
        expect(await this.votes.getPastTotalSupply(t4.timepoint + 1)).to.be.bignumber.equal(weight[2]);
        expect(await this.votes.getPastTotalSupply(t5.timepoint)).to.be.bignumber.equal('0');
        await expectRevertCustomError(this.votes.getPastTotalSupply(t5.timepoint + 1), 'ERC5805FutureLookup', [
          t5.timepoint + 1, // timepoint
          t5.timepoint + 1, // clock
        ]);
      });
    });

    // The following tests are an adaptation of
    // https://github.com/compound-finance/compound-protocol/blob/master/tests/Governance/CompTest.js.
    describe('Compound test suite', function () {
      beforeEach(async function () {
        await this.votes.$_mint(accounts[1], tokens[0]);
        await this.votes.$_mint(accounts[1], tokens[1]);
        await this.votes.$_mint(accounts[1], tokens[2]);
      });

      describe('getPastVotes', function () {
        it('reverts if block number >= current block', async function () {
          const clock = await this.votes.clock();
          const timepoint = 5e10; // far in the future
          await expectRevertCustomError(this.votes.getPastVotes(accounts[2], timepoint), 'ERC5805FutureLookup', [
            timepoint,
            clock,
          ]);
        });

        it('returns 0 if there are no checkpoints', async function () {
          expect(await this.votes.getPastVotes(accounts[2], 0)).to.be.bignumber.equal('0');
        });

        it('returns the latest block if >= last checkpoint block', async function () {
          const { receipt } = await this.votes.delegate(accounts[2], { from: accounts[1] });
          const timepoint = await clockFromReceipt[mode](receipt);
          await time.advanceBlock();
          await time.advanceBlock();

          const latest = await this.votes.getVotes(accounts[2]);
          expect(await this.votes.getPastVotes(accounts[2], timepoint)).to.be.bignumber.equal(latest);
          expect(await this.votes.getPastVotes(accounts[2], timepoint + 1)).to.be.bignumber.equal(latest);
        });

        it('returns zero if < first checkpoint block', async function () {
          await time.advanceBlock();
          const { receipt } = await this.votes.delegate(accounts[2], { from: accounts[1] });
          const timepoint = await clockFromReceipt[mode](receipt);
          await time.advanceBlock();
          await time.advanceBlock();

          expect(await this.votes.getPastVotes(accounts[2], timepoint - 1)).to.be.bignumber.equal('0');
        });
      });
    });
  });
}

module.exports = {
  shouldBehaveLikeVotes,
};<|MERGE_RESOLUTION|>--- conflicted
+++ resolved
@@ -6,17 +6,12 @@
 const ethSigUtil = require('eth-sig-util');
 const Wallet = require('ethereumjs-wallet').default;
 
-<<<<<<< HEAD
 const { shouldBehaveLikeERC6372 } = require('./ERC6372.behavior');
-const { getDomain, domainType } = require('../../helpers/eip712');
-=======
-const { shouldBehaveLikeEIP6372 } = require('./EIP6372.behavior');
 const {
   getDomain,
   domainType,
   types: { Delegation },
 } = require('../../helpers/eip712');
->>>>>>> 6a56b3b0
 const { clockFromReceipt } = require('../../helpers/time');
 const { expectRevertCustomError } = require('../../helpers/customError');
 
