const { ethers } = require('hardhat');
const { expect } = require('chai');
const { mine } = require('@nomicfoundation/hardhat-network-helpers');

const { bigint: time } = require('../../helpers/time');
const { types, getDomain } = require('../../helpers/eip712');

const { shouldBehaveLikeERC6372 } = require('./ERC6372.behavior');
<<<<<<< HEAD

function shouldBehaveLikeVotes(tokens, { mode = 'blocknumber', fungible = true }) {
  beforeEach(async function () {
    this.domain = await getDomain(this.votes);
    [this.alice, this.bob] = this.accounts;
  });

=======
const { getDomain, domainType, Delegation } = require('../../helpers/eip712');
const { clockFromReceipt } = require('../../helpers/time');
const { expectRevertCustomError } = require('../../helpers/customError');

const buildAndSignDelegation = (contract, message, pk) =>
  getDomain(contract)
    .then(domain => ({
      primaryType: 'Delegation',
      types: { EIP712Domain: domainType(domain), Delegation },
      domain,
      message,
    }))
    .then(data => fromRpcSig(ethSigUtil.signTypedMessage(pk, { data })));

function shouldBehaveLikeVotes(accounts, tokens, { mode = 'blocknumber', fungible = true }) {
>>>>>>> 88211e8f
  shouldBehaveLikeERC6372(mode);

  const getWeight = token => (fungible ? token : 1n);

  describe('run votes workflow', function () {
    it('initial nonce is 0', async function () {
      expect(await this.votes.nonces(this.alice)).to.equal(0n);
    });

    describe('delegation with signature', function () {
      const token = tokens[0];

      it('delegation without tokens', async function () {
        expect(await this.votes.delegates(this.alice)).to.equal(ethers.ZeroAddress);

        await expect(this.votes.connect(this.alice).delegate(this.alice))
          .to.emit(this.votes, 'DelegateChanged')
          .withArgs(this.alice.address, ethers.ZeroAddress, this.alice.address)
          .to.not.emit(this.votes, 'DelegateVotesChanged');

        expect(await this.votes.delegates(this.alice)).to.equal(this.alice.address);
      });

      it('delegation with tokens', async function () {
        await this.votes.$_mint(this.alice, token);
        const weight = getWeight(token);

        expect(await this.votes.delegates(this.alice)).to.equal(ethers.ZeroAddress);

        const tx = await this.votes.connect(this.alice).delegate(this.alice);
        const timepoint = await time.clockFromReceipt[mode](tx);

        await expect(tx)
          .to.emit(this.votes, 'DelegateChanged')
          .withArgs(this.alice.address, ethers.ZeroAddress, this.alice.address)
          .to.emit(this.votes, 'DelegateVotesChanged')
          .withArgs(this.alice.address, 0n, weight);

        expect(await this.votes.delegates(this.alice)).to.equal(this.alice.address);
        expect(await this.votes.getVotes(this.alice)).to.equal(weight);
        expect(await this.votes.getPastVotes(this.alice, timepoint - 1n)).to.equal(0n);
        await mine();
        expect(await this.votes.getPastVotes(this.alice, timepoint)).to.equal(weight);
      });

      it('delegation update', async function () {
        await this.votes.connect(this.alice).delegate(this.alice);
        await this.votes.$_mint(this.alice, token);
        const weight = getWeight(token);

        expect(await this.votes.delegates(this.alice)).to.equal(this.alice.address);
        expect(await this.votes.getVotes(this.alice)).to.equal(weight);
        expect(await this.votes.getVotes(this.bob)).to.equal(0);

        const tx = await this.votes.connect(this.alice).delegate(this.bob);
        const timepoint = await time.clockFromReceipt[mode](tx);

        await expect(tx)
          .to.emit(this.votes, 'DelegateChanged')
          .withArgs(this.alice.address, this.alice.address, this.bob.address)
          .to.emit(this.votes, 'DelegateVotesChanged')
          .withArgs(this.alice.address, weight, 0)
          .to.emit(this.votes, 'DelegateVotesChanged')
          .withArgs(this.bob.address, 0, weight);

        expect(await this.votes.delegates(this.alice)).to.equal(this.bob.address);
        expect(await this.votes.getVotes(this.alice)).to.equal(0n);
        expect(await this.votes.getVotes(this.bob)).to.equal(weight);

        expect(await this.votes.getPastVotes(this.alice, timepoint - 1n)).to.equal(weight);
        expect(await this.votes.getPastVotes(this.bob, timepoint - 1n)).to.equal(0n);
        await mine();
        expect(await this.votes.getPastVotes(this.alice, timepoint)).to.equal(0n);
        expect(await this.votes.getPastVotes(this.bob, timepoint)).to.equal(weight);
      });

      describe('with signature', function () {
        beforeEach(function () {
          [this.delegatee, this.other] = this.accounts;
        });
        const nonce = 0n;

        it('accept signed delegation', async function () {
          await this.votes.$_mint(this.delegator.address, token);
          const weight = getWeight(token);

          const { r, s, v } = await this.delegator
            .signTypedData(
              this.domain,
              { Delegation: types.Delegation },
              {
                delegatee: this.delegatee.address,
                nonce,
                expiry: ethers.MaxUint256,
              },
            )
            .then(ethers.Signature.from);

          expect(await this.votes.delegates(this.delegator.address)).to.equal(ethers.ZeroAddress);

          const tx = await this.votes.delegateBySig(this.delegatee, nonce, ethers.MaxUint256, v, r, s);
          const timepoint = await time.clockFromReceipt[mode](tx);

          await expect(tx)
            .to.emit(this.votes, 'DelegateChanged')
            .withArgs(this.delegator.address, ethers.ZeroAddress, this.delegatee.address)
            .to.emit(this.votes, 'DelegateVotesChanged')
            .withArgs(this.delegatee.address, 0, weight);

          expect(await this.votes.delegates(this.delegator.address)).to.equal(this.delegatee.address);
          expect(await this.votes.getVotes(this.delegator.address)).to.equal(0n);
          expect(await this.votes.getVotes(this.delegatee)).to.equal(weight);
          expect(await this.votes.getPastVotes(this.delegatee, timepoint - 1n)).to.equal(0n);
          await mine();
          expect(await this.votes.getPastVotes(this.delegatee, timepoint)).to.equal(weight);
        });

        it('rejects reused signature', async function () {
          const { r, s, v } = await this.delegator
            .signTypedData(
              this.domain,
              { Delegation: types.Delegation },
              {
                delegatee: this.delegatee.address,
                nonce,
                expiry: ethers.MaxUint256,
              },
            )
            .then(ethers.Signature.from);

          await this.votes.delegateBySig(this.delegatee, nonce, ethers.MaxUint256, v, r, s);

          await expect(this.votes.delegateBySig(this.delegatee, nonce, ethers.MaxUint256, v, r, s))
            .to.be.revertedWithCustomError(this.votes, 'InvalidAccountNonce')
            .withArgs(this.delegator.address, nonce + 1n);
        });

        it('rejects bad delegatee', async function () {
          const { r, s, v } = await this.delegator
            .signTypedData(
              this.domain,
              { Delegation: types.Delegation },
              {
                delegatee: this.delegatee.address,
                nonce,
                expiry: ethers.MaxUint256,
              },
            )
            .then(ethers.Signature.from);

          const tx = await this.votes.delegateBySig(this.other, nonce, ethers.MaxUint256, v, r, s);
          const receipt = await tx.wait();

          const [delegateChanged] = receipt.logs.filter(
            log => this.votes.interface.parseLog(log)?.name === 'DelegateChanged',
          );
          const { args } = this.votes.interface.parseLog(delegateChanged);
          expect(args.delegator).to.not.be.equal(this.delegator.address);
          expect(args.fromDelegate).to.equal(ethers.ZeroAddress);
          expect(args.toDelegate).to.equal(this.other.address);
        });

        it('rejects bad nonce', async function () {
          const { r, s, v } = await this.delegator
            .signTypedData(
              this.domain,
              { Delegation: types.Delegation },
              {
                delegatee: this.delegatee.address,
                nonce: nonce + 1n,
                expiry: ethers.MaxUint256,
              },
            )
            .then(ethers.Signature.from);

          await expect(this.votes.delegateBySig(this.delegatee, nonce + 1n, ethers.MaxUint256, v, r, s))
            .to.be.revertedWithCustomError(this.votes, 'InvalidAccountNonce')
            .withArgs(this.delegator.address, 0);
        });

        it('rejects expired permit', async function () {
          const expiry = (await time.clock.timestamp()) - 1n;
          const { r, s, v } = await this.delegator
            .signTypedData(
              this.domain,
              { Delegation: types.Delegation },
              {
                delegatee: this.delegatee.address,
                nonce,
                expiry,
              },
            )
            .then(ethers.Signature.from);

          await expect(this.votes.delegateBySig(this.delegatee, nonce, expiry, v, r, s))
            .to.be.revertedWithCustomError(this.votes, 'VotesExpiredSignature')
            .withArgs(expiry);
        });
      });
    });

    describe('getPastTotalSupply', function () {
      beforeEach(async function () {
        await this.votes.connect(this.alice).delegate(this.alice);
      });

      it('reverts if block number >= current block', async function () {
        const timepoint = 5e10;
        const clock = await this.votes.clock();
        await expect(this.votes.getPastTotalSupply(timepoint))
          .to.be.revertedWithCustomError(this.votes, 'ERC5805FutureLookup')
          .withArgs(timepoint, clock);
      });

      it('returns 0 if there are no checkpoints', async function () {
        expect(await this.votes.getPastTotalSupply(0n)).to.equal(0n);
      });

      it('returns the correct checkpointed total supply', async function () {
        const weight = tokens.map(token => getWeight(token));

        // t0 = mint #0
        const t0 = await this.votes.$_mint(this.alice, tokens[0]);
        await mine();
        // t1 = mint #1
        const t1 = await this.votes.$_mint(this.alice, tokens[1]);
        await mine();
        // t2 = burn #1
        const t2 = await this.votes.$_burn(...(fungible ? [this.alice] : []), tokens[1]);
        await mine();
        // t3 = mint #2
        const t3 = await this.votes.$_mint(this.alice, tokens[2]);
        await mine();
        // t4 = burn #0
        const t4 = await this.votes.$_burn(...(fungible ? [this.alice] : []), tokens[0]);
        await mine();
        // t5 = burn #2
        const t5 = await this.votes.$_burn(...(fungible ? [this.alice] : []), tokens[2]);
        await mine();

        t0.timepoint = await time.clockFromReceipt[mode](t0);
        t1.timepoint = await time.clockFromReceipt[mode](t1);
        t2.timepoint = await time.clockFromReceipt[mode](t2);
        t3.timepoint = await time.clockFromReceipt[mode](t3);
        t4.timepoint = await time.clockFromReceipt[mode](t4);
        t5.timepoint = await time.clockFromReceipt[mode](t5);

        expect(await this.votes.getPastTotalSupply(t0.timepoint - 1n)).to.equal(0);
        expect(await this.votes.getPastTotalSupply(t0.timepoint)).to.equal(weight[0]);
        expect(await this.votes.getPastTotalSupply(t0.timepoint + 1n)).to.equal(weight[0]);
        expect(await this.votes.getPastTotalSupply(t1.timepoint)).to.equal(weight[0] + weight[1]);
        expect(await this.votes.getPastTotalSupply(t1.timepoint + 1n)).to.equal(weight[0] + weight[1]);
        expect(await this.votes.getPastTotalSupply(t2.timepoint)).to.equal(weight[0]);
        expect(await this.votes.getPastTotalSupply(t2.timepoint + 1n)).to.equal(weight[0]);
        expect(await this.votes.getPastTotalSupply(t3.timepoint)).to.equal(weight[0] + weight[2]);
        expect(await this.votes.getPastTotalSupply(t3.timepoint + 1n)).to.equal(weight[0] + weight[2]);
        expect(await this.votes.getPastTotalSupply(t4.timepoint)).to.equal(weight[2]);
        expect(await this.votes.getPastTotalSupply(t4.timepoint + 1n)).to.equal(weight[2]);
        expect(await this.votes.getPastTotalSupply(t5.timepoint)).to.equal(0);
        await expect(this.votes.getPastTotalSupply(t5.timepoint + 1n))
          .to.be.revertedWithCustomError(this.votes, 'ERC5805FutureLookup')
          .withArgs(t5.timepoint + 1n, t5.timepoint + 1n);
      });
    });

    // The following tests are an adaptation of
    // https://github.com/compound-finance/compound-protocol/blob/master/tests/Governance/CompTest.js.
    describe('Compound test suite', function () {
      beforeEach(async function () {
        await this.votes.$_mint(this.alice, tokens[0]);
        await this.votes.$_mint(this.alice, tokens[1]);
        await this.votes.$_mint(this.alice, tokens[2]);
      });

      describe('getPastVotes', function () {
        it('reverts if block number >= current block', async function () {
          const clock = await this.votes.clock();
          const timepoint = 5e10; // far in the future
          await expect(this.votes.getPastVotes(this.bob, timepoint))
            .to.be.revertedWithCustomError(this.votes, 'ERC5805FutureLookup')
            .withArgs(timepoint, clock);
        });

        it('returns 0 if there are no checkpoints', async function () {
          expect(await this.votes.getPastVotes(this.bob, 0n)).to.equal(0n);
        });

        it('returns the latest block if >= last checkpoint block', async function () {
          const delegate = await this.votes.connect(this.alice).delegate(this.bob);
          const timepoint = await time.clockFromReceipt[mode](delegate);
          await mine();
          await mine();

          const latest = await this.votes.getVotes(this.bob);
          expect(await this.votes.getPastVotes(this.bob, timepoint)).to.equal(latest);
          expect(await this.votes.getPastVotes(this.bob, timepoint + 1n)).to.equal(latest);
        });

        it('returns zero if < first checkpoint block', async function () {
          await mine();
          const delegate = await this.votes.connect(this.alice).delegate(this.bob);
          const timepoint = await time.clockFromReceipt[mode](delegate);
          await mine();
          await mine();

          expect(await this.votes.getPastVotes(this.bob, timepoint - 1n)).to.equal(0n);
        });
      });
    });
  });
}

module.exports = {
  shouldBehaveLikeVotes,
};<|MERGE_RESOLUTION|>--- conflicted
+++ resolved
@@ -3,10 +3,9 @@
 const { mine } = require('@nomicfoundation/hardhat-network-helpers');
 
 const { bigint: time } = require('../../helpers/time');
-const { types, getDomain } = require('../../helpers/eip712');
+const { getDomain, Delegation } = require('../../helpers/eip712');
 
 const { shouldBehaveLikeERC6372 } = require('./ERC6372.behavior');
-<<<<<<< HEAD
 
 function shouldBehaveLikeVotes(tokens, { mode = 'blocknumber', fungible = true }) {
   beforeEach(async function () {
@@ -14,23 +13,6 @@
     [this.alice, this.bob] = this.accounts;
   });
 
-=======
-const { getDomain, domainType, Delegation } = require('../../helpers/eip712');
-const { clockFromReceipt } = require('../../helpers/time');
-const { expectRevertCustomError } = require('../../helpers/customError');
-
-const buildAndSignDelegation = (contract, message, pk) =>
-  getDomain(contract)
-    .then(domain => ({
-      primaryType: 'Delegation',
-      types: { EIP712Domain: domainType(domain), Delegation },
-      domain,
-      message,
-    }))
-    .then(data => fromRpcSig(ethSigUtil.signTypedMessage(pk, { data })));
-
-function shouldBehaveLikeVotes(accounts, tokens, { mode = 'blocknumber', fungible = true }) {
->>>>>>> 88211e8f
   shouldBehaveLikeERC6372(mode);
 
   const getWeight = token => (fungible ? token : 1n);
@@ -120,7 +102,7 @@
           const { r, s, v } = await this.delegator
             .signTypedData(
               this.domain,
-              { Delegation: types.Delegation },
+              { Delegation },
               {
                 delegatee: this.delegatee.address,
                 nonce,
@@ -152,7 +134,7 @@
           const { r, s, v } = await this.delegator
             .signTypedData(
               this.domain,
-              { Delegation: types.Delegation },
+              { Delegation },
               {
                 delegatee: this.delegatee.address,
                 nonce,
@@ -172,7 +154,7 @@
           const { r, s, v } = await this.delegator
             .signTypedData(
               this.domain,
-              { Delegation: types.Delegation },
+              { Delegation },
               {
                 delegatee: this.delegatee.address,
                 nonce,
@@ -197,7 +179,7 @@
           const { r, s, v } = await this.delegator
             .signTypedData(
               this.domain,
-              { Delegation: types.Delegation },
+              { Delegation },
               {
                 delegatee: this.delegatee.address,
                 nonce: nonce + 1n,
@@ -216,7 +198,7 @@
           const { r, s, v } = await this.delegator
             .signTypedData(
               this.domain,
-              { Delegation: types.Delegation },
+              { Delegation },
               {
                 delegatee: this.delegatee.address,
                 nonce,
