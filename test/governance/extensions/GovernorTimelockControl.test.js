--- conflicted
+++ resolved
@@ -373,11 +373,7 @@
 
             await this.timelock.connect(this.owner).schedule(...call, delay);
 
-<<<<<<< HEAD
-            await time.advance.timestamp(delay);
-=======
             await time.increaseBy.timestamp(delay);
->>>>>>> 345163b4
 
             // Error bubbled up from Governor
             await expect(this.timelock.connect(this.owner).execute(...call)).to.be.revertedWithCustomError(
