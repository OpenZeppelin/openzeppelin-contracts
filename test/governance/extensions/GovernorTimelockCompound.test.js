--- conflicted
+++ resolved
@@ -110,40 +110,15 @@
         const txQueue = await this.helper.queue();
         const eta = await this.mock.proposalEta(this.proposal.id);
         await this.helper.waitForEta();
-<<<<<<< HEAD
         const txExecute = await this.helper.execute();
-=======
-        await this.helper.execute();
-        await expectRevert(this.helper.execute(), 'Governor: proposal not successful');
-      });
-    });
-  });
-
-  describe('cancel', function () {
-    it('cancel before queue prevents scheduling', async function () {
-      await this.helper.propose();
-      await this.helper.waitForSnapshot();
-      await this.helper.vote({ support: Enums.VoteType.For }, { from: voter1 });
-      await this.helper.waitForDeadline();
-
-      expectEvent(await this.helper.cancel('internal'), 'ProposalCanceled', { proposalId: this.proposal.id });
-
-      expect(await this.mock.state(this.proposal.id)).to.be.bignumber.equal(Enums.ProposalState.Canceled);
-      await expectRevert(this.helper.queue(), 'Governor: proposal not successful');
-    });
->>>>>>> 5e28952c
 
         expectEvent(txQueue, 'ProposalQueued', { proposalId: this.proposal.id });
         await expectEvent.inTransaction(txQueue.tx, this.timelock, 'QueueTransaction', { eta });
 
-<<<<<<< HEAD
         expectEvent(txExecute, 'ProposalExecuted', { proposalId: this.proposal.id });
         await expectEvent.inTransaction(txExecute.tx, this.timelock, 'ExecuteTransaction', { eta });
         await expectEvent.inTransaction(txExecute.tx, this.receiver, 'MockFunctionCalled');
       });
-=======
-      expectEvent(await this.helper.cancel('internal'), 'ProposalCanceled', { proposalId: this.proposal.id });
->>>>>>> 5e28952c
 
       describe('should revert', function () {
         describe('on queue', function () {
@@ -235,7 +210,7 @@
           await this.helper.vote({ support: Enums.VoteType.For }, { from: voter1 });
           await this.helper.waitForDeadline();
 
-          expectEvent(await this.helper.cancel(), 'ProposalCanceled', { proposalId: this.proposal.id });
+          expectEvent(await this.helper.cancel('internal'), 'ProposalCanceled', { proposalId: this.proposal.id });
 
           expect(await this.mock.state(this.proposal.id)).to.be.bignumber.equal(Enums.ProposalState.Canceled);
           await expectRevert(this.helper.queue(), 'Governor: proposal not successful');
@@ -248,7 +223,7 @@
           await this.helper.waitForDeadline();
           await this.helper.queue();
 
-          expectEvent(await this.helper.cancel(), 'ProposalCanceled', { proposalId: this.proposal.id });
+          expectEvent(await this.helper.cancel('internal'), 'ProposalCanceled', { proposalId: this.proposal.id });
 
           expect(await this.mock.state(this.proposal.id)).to.be.bignumber.equal(Enums.ProposalState.Canceled);
           await expectRevert(this.helper.execute(), 'Governor: proposal not successful');
