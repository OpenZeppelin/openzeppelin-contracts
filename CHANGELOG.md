# Changelog

## Unreleased

 * `ERC20Votes`: add a new extension of the `ERC20` token with support for voting snapshots and delegation. This extension is compatible with Compound's `Comp` token interface. ([#2632](https://github.com/OpenZeppelin/openzeppelin-contracts/pull/2632))
 * Enumerables: Improve gas cost of removal in `EnumerableSet` and `EnumerableMap`.
 * Enumerables: Improve gas cost of lookup in `EnumerableSet` and `EnumerableMap`.
 * `Counter`: add a reset method. ([#2678](https://github.com/OpenZeppelin/openzeppelin-contracts/pull/2678))
<<<<<<< HEAD
 * `Math`: Add a `ceilDiv` method for performing ceiling division.
=======
 * Tokens: Wrap definitely safe subtractions in `unchecked` blocks. 
>>>>>>> 5f7eda1f

## 4.1.0 (2021-04-29)

 * `IERC20Metadata`: add a new extended interface that includes the optional `name()`, `symbol()` and `decimals()` functions. ([#2561](https://github.com/OpenZeppelin/openzeppelin-contracts/pull/2561))
 * `ERC777`: make reception acquirement optional in `_mint`. ([#2552](https://github.com/OpenZeppelin/openzeppelin-contracts/pull/2552))
 * `ERC20Permit`: add a `_useNonce` to enable further usage of ERC712 signatures. ([#2565](https://github.com/OpenZeppelin/openzeppelin-contracts/pull/2565))
 * `ERC20FlashMint`: add an implementation of the ERC3156 extension for flash-minting ERC20 tokens. ([#2543](https://github.com/OpenZeppelin/openzeppelin-contracts/pull/2543))
 * `SignatureChecker`: add a signature verification library that supports both EOA and ERC1271 compliant contracts as signers. ([#2532](https://github.com/OpenZeppelin/openzeppelin-contracts/pull/2532))
 * `Multicall`: add abstract contract with `multicall(bytes[] calldata data)` function to bundle multiple calls together ([#2608](https://github.com/OpenZeppelin/openzeppelin-contracts/pull/2608))
 * `ECDSA`: add support for ERC2098 short-signatures. ([#2582](https://github.com/OpenZeppelin/openzeppelin-contracts/pull/2582))
 * `AccessControl`: add a `onlyRole` modifier to restrict specific function to callers bearing a specific role. ([#2609](https://github.com/OpenZeppelin/openzeppelin-contracts/pull/2609))
 * `StorageSlot`: add a library for reading and writing primitive types to specific storage slots. ([#2542](https://github.com/OpenZeppelin/openzeppelin-contracts/pull/2542))
 * UUPS Proxies: add `UUPSUpgradeable` to implement the UUPS proxy pattern together with `EIP1967Proxy`. ([#2542](https://github.com/OpenZeppelin/openzeppelin-contracts/pull/2542))

### Breaking changes

This release includes two small breaking changes in `TimelockController`.

1. The `onlyRole` modifier in this contract was designed to let anyone through if the role was granted to `address(0)`,
   allowing the possibility to to make a role "open", which can be used for `EXECUTOR_ROLE`. This modifier is now
   replaced by `AccessControl.onlyRole`, which does not have this ability. The previous behavior was moved to the
   modifier `TimelockController.onlyRoleOrOpenRole`.
2. It was possible to make `PROPOSER_ROLE` an open role (as described in the previous item) if it was granted to
   `address(0)`. This would affect the `schedule`, `scheduleBatch`, and `cancel` operations in `TimelockController`.
   This ability was removed as it does not make sense to open up the `PROPOSER_ROLE` in the same way that it does for
   `EXECUTOR_ROLE`.

## 4.0.0 (2021-03-23)

 * Now targeting the 0.8.x line of Solidity compilers. For 0.6.x (resp 0.7.x) support, use version 3.4.0 (resp 3.4.0-solc-0.7) of OpenZeppelin.
 * `Context`: making `_msgData` return `bytes calldata` instead of `bytes memory` ([#2492](https://github.com/OpenZeppelin/openzeppelin-contracts/pull/2492))
 * `ERC20`: removed the `_setDecimals` function and the storage slot associated to decimals. ([#2502](https://github.com/OpenZeppelin/openzeppelin-contracts/pull/2502))
 * `Strings`: addition of a `toHexString` function.  ([#2504](https://github.com/OpenZeppelin/openzeppelin-contracts/pull/2504))
 * `EnumerableMap`: change implementation to optimize for `key → value` lookups instead of enumeration. ([#2518](https://github.com/OpenZeppelin/openzeppelin-contracts/pull/2518))
 * `GSN`: deprecate GSNv1 support in favor of upcoming support for GSNv2. ([#2521](https://github.com/OpenZeppelin/openzeppelin-contracts/pull/2521))
 * `ERC165`: remove uses of storage in the base ERC165 implementation. ERC165 based contracts now use storage-less virtual functions. Old behavior remains available in the `ERC165Storage` extension. ([#2505](https://github.com/OpenZeppelin/openzeppelin-contracts/pull/2505))
 * `Initializable`: make initializer check stricter during construction. ([#2531](https://github.com/OpenZeppelin/openzeppelin-contracts/pull/2531))
 * `ERC721`: remove enumerability of tokens from the base implementation. This feature is now provided separately through the `ERC721Enumerable` extension. ([#2511](https://github.com/OpenZeppelin/openzeppelin-contracts/pull/2511))
 * `AccessControl`: removed enumerability by default for a more lightweight contract. It is now opt-in through `AccessControlEnumerable`. ([#2512](https://github.com/OpenZeppelin/openzeppelin-contracts/pull/2512))
 * Meta Transactions: add `ERC2771Context` and a `MinimalForwarder` for meta-transactions. ([#2508](https://github.com/OpenZeppelin/openzeppelin-contracts/pull/2508))
 * Overall reorganization of the contract folder to improve clarity and discoverability. ([#2503](https://github.com/OpenZeppelin/openzeppelin-contracts/pull/2503))
 * `ERC20Capped`: optimize gas usage by enforcing the check directly in `_mint`. ([#2524](https://github.com/OpenZeppelin/openzeppelin-contracts/pull/2524))
 * Rename `UpgradeableProxy` to `ERC1967Proxy`. ([#2547](https://github.com/OpenZeppelin/openzeppelin-contracts/pull/2547))
 * `ERC777`: optimize the gas costs of the constructor. ([#2551](https://github.com/OpenZeppelin/openzeppelin-contracts/pull/2551))
 * `ERC721URIStorage`: add a new extension that implements the `_setTokenURI` behavior as it was available in 3.4.0. ([#2555](https://github.com/OpenZeppelin/openzeppelin-contracts/pull/2555))
 * `AccessControl`: added ERC165 interface detection. ([#2562](https://github.com/OpenZeppelin/openzeppelin-contracts/pull/2562))
 * `ERC1155`: make `uri` public so overloading function can call it using super. ([#2576](https://github.com/OpenZeppelin/openzeppelin-contracts/pull/2576))

### Bug fixes for beta releases

 * `AccessControlEnumerable`: Fixed `renounceRole` not updating enumerable set of addresses for a role. ([#2572](https://github.com/OpenZeppelin/openzeppelin-contracts/pull/2572))

### How to upgrade from 3.x

Since this version has moved a few contracts to different directories, users upgrading from a previous version will need to adjust their import statements. To make this easier, the package includes a script that will migrate import statements automatically. After upgrading to the latest version of the package, run:

```
npx openzeppelin-contracts-migrate-imports
```

Make sure you're using git or another version control system to be able to recover from any potential error in our script.

### How to upgrade from 4.0-beta.x

Some further changes have been done between the different beta iterations. Transitions made during this period are configured in the `migrate-imports` script. Consequently, you can upgrade from any previous 4.0-beta.x version using the same script as described in the *How to upgrade from 3.x* section.

## 3.4.0 (2021-02-02)

 * `BeaconProxy`: added new kind of proxy that allows simultaneous atomic upgrades. ([#2411](https://github.com/OpenZeppelin/openzeppelin-contracts/pull/2411))
 * `EIP712`: added helpers to verify EIP712 typed data signatures on chain. ([#2418](https://github.com/OpenZeppelin/openzeppelin-contracts/pull/2418))
 * `ERC20Permit`: added an implementation of the ERC20 permit extension for gasless token approvals. ([#2237](https://github.com/OpenZeppelin/openzeppelin-contracts/pull/2237))
 * Presets: added token presets with preminted fixed supply `ERC20PresetFixedSupply` and `ERC777PresetFixedSupply`. ([#2399](https://github.com/OpenZeppelin/openzeppelin-contracts/pull/2399))
 * `Address`: added `functionDelegateCall`, similar to the existing `functionCall`. ([#2333](https://github.com/OpenZeppelin/openzeppelin-contracts/pull/2333))
 * `Clones`: added a library for deploying EIP 1167 minimal proxies. ([#2449](https://github.com/OpenZeppelin/openzeppelin-contracts/pull/2449))
 * `Context`: moved from `contracts/GSN` to `contracts/utils`. ([#2453](https://github.com/OpenZeppelin/openzeppelin-contracts/pull/2453))
 * `PaymentSplitter`: replace usage of `.transfer()` with `Address.sendValue` for improved compatibility with smart wallets. ([#2455](https://github.com/OpenZeppelin/openzeppelin-contracts/pull/2455))
 * `UpgradeableProxy`: bubble revert reasons from initialization calls. ([#2454](https://github.com/OpenZeppelin/openzeppelin-contracts/pull/2454))
 * `SafeMath`: fix a memory allocation issue by adding new `SafeMath.tryOp(uint,uint)→(bool,uint)` functions. `SafeMath.op(uint,uint,string)→uint` are now deprecated. ([#2462](https://github.com/OpenZeppelin/openzeppelin-contracts/pull/2462))
 * `EnumerableMap`: fix a memory allocation issue by adding new `EnumerableMap.tryGet(uint)→(bool,address)` functions. `EnumerableMap.get(uint)→string` is now deprecated. ([#2462](https://github.com/OpenZeppelin/openzeppelin-contracts/pull/2462))
 * `ERC165Checker`: added batch `getSupportedInterfaces`. ([#2469](https://github.com/OpenZeppelin/openzeppelin-contracts/pull/2469))
 * `RefundEscrow`: `beneficiaryWithdraw` will forward all available gas to the beneficiary. ([#2480](https://github.com/OpenZeppelin/openzeppelin-contracts/pull/2480))
 * Many view and pure functions have been made virtual to customize them via overrides. In many cases this will not imply that other functions in the contract will automatically adapt to the overridden definitions. People who wish to override should consult the source code to understand the impact and if they need to override any additional functions to achieve the desired behavior.

### Security Fixes

 * `ERC777`: fix potential reentrancy issues for custom extensions to `ERC777`. ([#2483](https://github.com/OpenZeppelin/openzeppelin-contracts/pull/2483))

If you're using our implementation of ERC777 from version 3.3.0 or earlier, and you define a custom `_beforeTokenTransfer` function that writes to a storage variable, you may be vulnerable to a reentrancy attack. If you're affected and would like assistance please write to security@openzeppelin.com. [Read more in the pull request.](https://github.com/OpenZeppelin/openzeppelin-contracts/pull/2483)

## 3.3.0 (2020-11-26)

 * Now supports both Solidity 0.6 and 0.7. Compiling with solc 0.7 will result in warnings. Install the `solc-0.7` tag to compile without warnings.
 * `Address`: added `functionStaticCall`, similar to the existing `functionCall`. ([#2333](https://github.com/OpenZeppelin/openzeppelin-contracts/pull/2333))
 * `TimelockController`: added a contract to augment access control schemes with a delay. ([#2354](https://github.com/OpenZeppelin/openzeppelin-contracts/pull/2354))
 * `EnumerableSet`: added `Bytes32Set`, for sets of `bytes32`. ([#2395](https://github.com/OpenZeppelin/openzeppelin-contracts/pull/2395))

## 3.2.2-solc-0.7 (2020-10-28)
 * Resolve warnings introduced by Solidity 0.7.4. ([#2396](https://github.com/OpenZeppelin/openzeppelin-contracts/pull/2396))

## 3.2.1-solc-0.7 (2020-09-15)
 * `ERC777`: Remove a warning about function state visibility in Solidity 0.7. ([#2327](https://github.com/OpenZeppelin/openzeppelin-contracts/pull/2327))

## 3.2.0 (2020-09-10)

### New features
 * Proxies: added the proxy contracts from OpenZeppelin SDK. ([#2335](https://github.com/OpenZeppelin/openzeppelin-contracts/pull/2335))

#### Proxy changes with respect to OpenZeppelin SDK

Aside from upgrading them from Solidity 0.5 to 0.6, we've changed a few minor things from the proxy contracts as they were found in OpenZeppelin SDK.

- `UpgradeabilityProxy` was renamed to `UpgradeableProxy`.
- `AdminUpgradeabilityProxy` was renamed to `TransparentUpgradeableProxy`.
- `Proxy._willFallback` was renamed to `Proxy._beforeFallback`.
- `UpgradeabilityProxy._setImplementation` and `AdminUpgradeabilityProxy._setAdmin` were made private.

### Improvements
 * `Address.isContract`: switched from `extcodehash` to `extcodesize` for less gas usage. ([#2311](https://github.com/OpenZeppelin/openzeppelin-contracts/pull/2311))

### Breaking changes
 * `ERC20Snapshot`: switched to using `_beforeTokenTransfer` hook instead of overriding ERC20 operations. ([#2312](https://github.com/OpenZeppelin/openzeppelin-contracts/pull/2312))

This small change in the way we implemented `ERC20Snapshot` may affect users who are combining this contract with
other ERC20 flavors, since it no longer overrides `_transfer`, `_mint`, and `_burn`. This can result in having to remove Solidity `override(...)` specifiers in derived contracts for these functions, and to instead have to add it for `_beforeTokenTransfer`. See [Using Hooks](https://docs.openzeppelin.com/contracts/3.x/extending-contracts#using-hooks) in the documentation.

## 3.1.0 (2020-06-23)

### New features
 * `SafeCast`: added functions to downcast signed integers (e.g. `toInt32`), improving usability of `SignedSafeMath`. ([#2243](https://github.com/OpenZeppelin/openzeppelin-contracts/pull/2243))
 * `functionCall`: new helpers that replicate Solidity's function call semantics, reducing the need to rely on `call`. ([#2264](https://github.com/OpenZeppelin/openzeppelin-contracts/pull/2264))
 * `ERC1155`: added support for a base implementation, non-standard extensions and a preset contract. ([#2014](https://github.com/OpenZeppelin/openzeppelin-contracts/pull/2014), [#2230](https://github.com/OpenZeppelin/openzeppelin-contracts/issues/2230))

### Improvements
 * `ReentrancyGuard`: reduced overhead of using the `nonReentrant` modifier. ([#2171](https://github.com/OpenZeppelin/openzeppelin-contracts/pull/2171))
 * `AccessControl`: added a `RoleAdminChanged` event to `_setAdminRole`. ([#2214](https://github.com/OpenZeppelin/openzeppelin-contracts/pull/2214))
 * Made all `public` functions in the token preset contracts `virtual`. ([#2257](https://github.com/OpenZeppelin/openzeppelin-contracts/pull/2257))

### Deprecations
 * `SafeERC20`: deprecated `safeApprove`. ([#2268](https://github.com/OpenZeppelin/openzeppelin-contracts/pull/2268))

## 3.0.2 (2020-06-08)

### Improvements
 * Added SPX license identifier to all contracts. ([#2235](https://github.com/OpenZeppelin/openzeppelin-contracts/pull/2235))

## 3.0.1 (2020-04-27)

### Bugfixes
 * `ERC777`: fixed the `_approve` internal function not validating some of their arguments for non-zero addresses. ([#2213](https://github.com/OpenZeppelin/openzeppelin-contracts/pull/2213))

## 3.0.0 (2020-04-20)

### New features
 * `AccessControl`: new contract for managing permissions in a system, replacement for `Ownable` and `Roles`. ([#2112](https://github.com/OpenZeppelin/openzeppelin-contracts/pull/2112))
 * `SafeCast`: new functions to convert to and from signed and unsigned values: `toUint256` and `toInt256`. ([#2123](https://github.com/OpenZeppelin/openzeppelin-contracts/pull/2123))
 * `EnumerableMap`: a new data structure for key-value pairs (like `mapping`) that can be iterated over. ([#2160](https://github.com/OpenZeppelin/openzeppelin-contracts/pull/2160))

### Breaking changes
 * `ERC721`: `burn(owner, tokenId)` was removed, use `burn(tokenId)` instead. ([#2125](https://github.com/OpenZeppelin/openzeppelin-contracts/pull/2125))
 * `ERC721`: `_checkOnERC721Received` was removed. ([#2125](https://github.com/OpenZeppelin/openzeppelin-contracts/pull/2125))
 * `ERC721`: `_transferFrom` and `_safeTransferFrom` were renamed to `_transfer` and `_safeTransfer`. ([#2162](https://github.com/OpenZeppelin/openzeppelin-contracts/pull/2162))
 * `Ownable`: removed `_transferOwnership`. ([#2162](https://github.com/OpenZeppelin/openzeppelin-contracts/pull/2162))
 * `PullPayment`, `Escrow`: `withdrawWithGas` was removed. The old `withdraw` function now forwards all gas. ([#2125](https://github.com/OpenZeppelin/openzeppelin-contracts/pull/2125))
 * `Roles` was removed, use `AccessControl` as a replacement. ([#2112](https://github.com/OpenZeppelin/openzeppelin-contracts/pull/2112))
 * `ECDSA`: when receiving an invalid signature, `recover` now reverts instead of returning the zero address. ([#2114](https://github.com/OpenZeppelin/openzeppelin-contracts/pull/2114))
 * `Create2`: added an `amount` argument to `deploy` for contracts with `payable` constructors. ([#2117](https://github.com/OpenZeppelin/openzeppelin-contracts/pull/2117))
 * `Pausable`: moved to the `utils` directory. ([#2122](https://github.com/OpenZeppelin/openzeppelin-contracts/pull/2122))
 * `Strings`: moved to the `utils` directory. ([#2122](https://github.com/OpenZeppelin/openzeppelin-contracts/pull/2122))
 * `Counters`: moved to the `utils` directory. ([#2122](https://github.com/OpenZeppelin/openzeppelin-contracts/pull/2122))
 * `SignedSafeMath`: moved to the `math` directory. ([#2122](https://github.com/OpenZeppelin/openzeppelin-contracts/pull/2122))
 * `ERC20Snapshot`: moved to the `token/ERC20` directory. `snapshot` was changed into an `internal` function. ([#2122](https://github.com/OpenZeppelin/openzeppelin-contracts/pull/2122))
 * `Ownable`: moved to the `access` directory. ([#2120](https://github.com/OpenZeppelin/openzeppelin-contracts/pull/2120))
 * `Ownable`: removed `isOwner`. ([#2120](https://github.com/OpenZeppelin/openzeppelin-contracts/pull/2120))
 * `Secondary`: removed from the library, use `Ownable` instead. ([#2120](https://github.com/OpenZeppelin/openzeppelin-contracts/pull/2120))
 * `Escrow`, `ConditionalEscrow`, `RefundEscrow`: these now use `Ownable` instead of `Secondary`, their external API changed accordingly. ([#2120](https://github.com/OpenZeppelin/openzeppelin-contracts/pull/2120))
 * `ERC20`: removed `_burnFrom`. ([#2119](https://github.com/OpenZeppelin/openzeppelin-contracts/pull/2119))
 * `Address`: removed `toPayable`, use `payable(address)` instead. ([#2133](https://github.com/OpenZeppelin/openzeppelin-contracts/pull/2133))
 * `ERC777`: `_send`, `_mint` and `_burn` now use the caller as the operator. ([#2134](https://github.com/OpenZeppelin/openzeppelin-contracts/pull/2134))
 * `ERC777`: removed `_callsTokensToSend` and `_callTokensReceived`. ([#2134](https://github.com/OpenZeppelin/openzeppelin-contracts/pull/2134))
 * `EnumerableSet`: renamed `get` to `at`. ([#2151](https://github.com/OpenZeppelin/openzeppelin-contracts/pull/2151))
 * `ERC165Checker`: functions no longer have a leading underscore. ([#2150](https://github.com/OpenZeppelin/openzeppelin-contracts/pull/2150))
 * `ERC721Metadata`, `ERC721Enumerable`: these contracts were removed, and their functionality merged into `ERC721`. ([#2160](https://github.com/OpenZeppelin/openzeppelin-contracts/pull/2160))
 * `ERC721`: added a constructor for `name` and `symbol`. ([#2160](https://github.com/OpenZeppelin/openzeppelin-contracts/pull/2160))
 * `ERC20Detailed`: this contract was removed and its functionality merged into `ERC20`. ([#2161](https://github.com/OpenZeppelin/openzeppelin-contracts/pull/2161))
 * `ERC20`: added a constructor for `name` and `symbol`. `decimals` now defaults to 18. ([#2161](https://github.com/OpenZeppelin/openzeppelin-contracts/pull/2161))
 * `Strings`: renamed `fromUint256` to `toString` ([#2188](https://github.com/OpenZeppelin/openzeppelin-contracts/pull/2188))

## 2.5.1 (2020-04-24)

### Bugfixes
 * `ERC777`: fixed the `_send` and `_approve` internal functions not validating some of their arguments for non-zero addresses. ([#2212](https://github.com/OpenZeppelin/openzeppelin-contracts/pull/2212))

## 2.5.0 (2020-02-04)

### New features
 * `SafeCast.toUintXX`: new library for integer downcasting, which allows for safe operation on smaller types (e.g. `uint32`) when combined with `SafeMath`. ([#1926](https://github.com/OpenZeppelin/openzeppelin-solidity/pull/1926))
 * `ERC721Metadata`: added `baseURI`, which can be used for dramatic gas savings when all token URIs share a prefix (e.g. `http://api.myapp.com/tokens/<id>`). ([#1970](https://github.com/OpenZeppelin/openzeppelin-solidity/pull/1970))
 * `EnumerableSet`: new library for storing enumerable sets of values. Only `AddressSet` is supported in this release. ([#2061](https://github.com/OpenZeppelin/openzeppelin-solidity/pull/2061))
 * `Create2`: simple library to make usage of the `CREATE2` opcode easier. ([#1744](https://github.com/OpenZeppelin/openzeppelin-contracts/pull/1744))

### Improvements
 * `ERC777`: `_burn` is now internal, providing more flexibility and making it easier to create tokens that deflate. ([#1908](https://github.com/OpenZeppelin/openzeppelin-contracts/pull/1908))
 * `ReentrancyGuard`: greatly improved gas efficiency by using the net gas metering mechanism introduced in the Istanbul hardfork. ([#1992](https://github.com/OpenZeppelin/openzeppelin-contracts/pull/1992), [#1996](https://github.com/OpenZeppelin/openzeppelin-contracts/pull/1996))
 * `ERC777`: improve extensibility by making `_send` and related functions `internal`. ([#2027](https://github.com/OpenZeppelin/openzeppelin-contracts/pull/2027))
 * `ERC721`: improved revert reason when transferring tokens to a non-recipient contract. ([#2018](https://github.com/OpenZeppelin/openzeppelin-contracts/pull/2018))

### Breaking changes
 * `ERC165Checker` now requires a minimum Solidity compiler version of 0.5.10. ([#1829](https://github.com/OpenZeppelin/openzeppelin-solidity/pull/1829))

## 2.4.0 (2019-10-29)

### New features
 * `Address.toPayable`: added a helper to convert between address types without having to resort to low-level casting. ([#1773](https://github.com/OpenZeppelin/openzeppelin-solidity/pull/1773))
 * Facilities to make metatransaction-enabled contracts through the Gas Station Network. ([#1844](https://github.com/OpenZeppelin/openzeppelin-contracts/pull/1844))
 * `Address.sendValue`: added a replacement to Solidity's `transfer`, removing the fixed gas stipend. ([#1962](https://github.com/OpenZeppelin/openzeppelin-solidity/pull/1962))
 * Added replacement for functions that don't forward all gas (which have been deprecated): ([#1976](https://github.com/OpenZeppelin/openzeppelin-solidity/pull/1976))
   * `PullPayment.withdrawPaymentsWithGas(address payable payee)`
   * `Escrow.withdrawWithGas(address payable payee)`
 * `SafeMath`: added support for custom error messages to `sub`, `div` and `mod` functions. ([#1828](https://github.com/OpenZeppelin/openzeppelin-contracts/pull/1828))

### Improvements
 * `Address.isContract`: switched from `extcodesize` to `extcodehash` for less gas usage. ([#1802](https://github.com/OpenZeppelin/openzeppelin-solidity/pull/1802))
 * `ERC20` and `ERC777` updated to throw custom errors on subtraction overflows. ([#1828](https://github.com/OpenZeppelin/openzeppelin-contracts/pull/1828))

### Deprecations
 * Deprecated functions that don't forward all gas: ([#1976](https://github.com/OpenZeppelin/openzeppelin-solidity/pull/1976))
   * `PullPayment.withdrawPayments(address payable payee)`
   * `Escrow.withdraw(address payable payee)`

### Breaking changes
 * `Address` now requires a minimum Solidity compiler version of 0.5.5. ([#1802](https://github.com/OpenZeppelin/openzeppelin-solidity/pull/1802))
 * `SignatureBouncer` has been removed from drafts, both to avoid confusions with the GSN and `GSNRecipientSignature` (previously called `GSNBouncerSignature`) and because the API was not very clear. ([#1879](https://github.com/OpenZeppelin/openzeppelin-contracts/pull/1879))

### How to upgrade from 2.4.0-beta

The final 2.4.0 release includes a refactor of the GSN contracts that will be a breaking change for 2.4.0-beta users.

 * The default empty implementations of `_preRelayedCall` and `_postRelayedCall` were removed and must now be explicitly implemented always in custom recipients. If your custom recipient didn't include an implementation, you can provide an empty one.
 * `GSNRecipient`, `GSNBouncerBase`, and `GSNContext` were all merged into `GSNRecipient`.
 * `GSNBouncerSignature` and `GSNBouncerERC20Fee` were renamed to `GSNRecipientSignature` and `GSNRecipientERC20Fee`.
 * It is no longer necessary to inherit from `GSNRecipient` when using `GSNRecipientSignature` and `GSNRecipientERC20Fee`.

For example, a contract using `GSNBouncerSignature` would have to be changed in the following way.

```diff
-contract MyDapp is GSNRecipient, GSNBouncerSignature {
+contract MyDapp is GSNRecipientSignature {
```

Refer to the table below to adjust your inheritance list.

| 2.4.0-beta                         | 2.4.0                        |
| ---------------------------------- | ---------------------------- |
| `GSNRecipient, GSNBouncerSignature`| `GSNRecipientSignature`      |
| `GSNRecipient, GSNBouncerERC20Fee` | `GSNRecipientERC20Fee`       |
| `GSNBouncerBase`                   | `GSNRecipient`               |

## 2.3.0 (2019-05-27)

### New features
 * `ERC1820`: added support for interacting with the [ERC1820](https://eips.ethereum.org/EIPS/eip-1820) registry contract (`IERC1820Registry`), as well as base contracts that can be registered as implementers there. ([#1677](https://github.com/OpenZeppelin/openzeppelin-solidity/pull/1677))
 * `ERC777`: support for the [ERC777 token](https://eips.ethereum.org/EIPS/eip-777), which has multiple improvements over `ERC20` (but is backwards compatible with it) such as built-in burning, a more  straightforward permission system, and optional sender and receiver hooks on transfer (mandatory for contracts!). ([#1684](https://github.com/OpenZeppelin/openzeppelin-solidity/pull/1684))
 * All contracts now have revert reason strings, which give insight into error conditions, and help debug failing transactions. ([#1704](https://github.com/OpenZeppelin/openzeppelin-solidity/pull/1704))

### Improvements
 * Reverted the Solidity version bump done in v2.2.0, setting the minimum compiler version to v0.5.0, to prevent unexpected build breakage. Users are encouraged however to stay on top of new compiler releases, which usually include bugfixes. ([#1729](https://github.com/OpenZeppelin/openzeppelin-solidity/pull/1729))

### Bugfixes
 * `PostDeliveryCrowdsale`: some validations where skipped when paired with other crowdsale flavors, such as `AllowanceCrowdsale`, or `MintableCrowdsale` and `ERC20Capped`, which could cause buyers to not be able to claim their purchased tokens. ([#1721](https://github.com/OpenZeppelin/openzeppelin-solidity/pull/1721))
 * `ERC20._transfer`: the `from` argument was allowed to be the zero address, so it was possible to internally trigger a transfer of 0 tokens from the zero address. This address is not a valid destinatary of transfers, nor can it give or receive allowance, so this behavior was inconsistent. It now reverts. ([#1752](https://github.com/OpenZeppelin/openzeppelin-solidity/pull/1752))

## 2.2.0 (2019-03-14)

### New features
 * `ERC20Snapshot`: create snapshots on demand of the token balances and total supply, to later retrieve and e.g. calculate dividends at a past time. ([#1617](https://github.com/OpenZeppelin/openzeppelin-solidity/pull/1617))
 * `SafeERC20`: `ERC20` contracts with no return value (i.e. that revert on failure) are now supported. ([#1655](https://github.com/OpenZeppelin/openzeppelin-solidity/pull/1655))
 * `ERC20`: added internal `_approve(address owner, address spender, uint256 value)`, allowing derived contracts to set the allowance of arbitrary accounts. ([#1609](https://github.com/OpenZeppelin/openzeppelin-solidity/pull/1609))
 * `ERC20Metadata`: added internal `_setTokenURI(string memory tokenURI)`. ([#1618](https://github.com/OpenZeppelin/openzeppelin-solidity/pull/1618))
 * `TimedCrowdsale`: added internal `_extendTime(uint256 newClosingTime)` as well as `TimedCrowdsaleExtended(uint256 prevClosingTime, uint256 newClosingTime)` event allowing to extend the crowdsale, as long as it hasn't already closed.

### Improvements
 * Upgraded the minimum compiler version to v0.5.2: this removes many Solidity warnings that were false positives. ([#1606](https://github.com/OpenZeppelin/openzeppelin-solidity/pull/1606))
 * `ECDSA`: `recover` no longer accepts malleable signatures (those using upper-range values for `s`, or 0/1 for `v`). ([#1622](https://github.com/OpenZeppelin/openzeppelin-solidity/pull/1622))
 * ``ERC721``'s transfers are now more gas efficient due to removal of unnecessary `SafeMath` calls. ([#1610](https://github.com/OpenZeppelin/openzeppelin-solidity/pull/1610))
 * Fixed variable shadowing issues. ([#1606](https://github.com/OpenZeppelin/openzeppelin-solidity/pull/1606))

### Bugfixes
 * (minor) `SafeERC20`: `safeApprove` wasn't properly checking for a zero allowance when attempting to set a non-zero allowance. ([#1647](https://github.com/OpenZeppelin/openzeppelin-solidity/pull/1647))

### Breaking changes in drafts
 * `TokenMetadata` has been renamed to `ERC20Metadata`. ([#1618](https://github.com/OpenZeppelin/openzeppelin-solidity/pull/1618))
 * The library `Counter` has been renamed to `Counters` and its API has been improved. See an example in `ERC721`, lines [17](https://github.com/OpenZeppelin/openzeppelin-solidity/blob/3cb4a00fce1da76196ac0ac3a0ae9702b99642b5/contracts/token/ERC721/ERC721.sol#L17) and [204](https://github.com/OpenZeppelin/openzeppelin-solidity/blob/3cb4a00fce1da76196ac0ac3a0ae9702b99642b5/contracts/token/ERC721/ERC721.sol#L204). ([#1610](https://github.com/OpenZeppelin/openzeppelin-solidity/pull/1610))

## 2.1.3 (2019-02-26)
 * Backported `SafeERC20.safeApprove` bugfix. ([#1647](https://github.com/OpenZeppelin/openzeppelin-solidity/pull/1647))

## 2.1.2 (2019-01-17)
 * Removed most of the test suite from the npm package, except `PublicRole.behavior.js`, which may be useful to users testing their own `Roles`.

## 2.1.1 (2019-01-04)
 * Version bump to avoid conflict in the npm registry.

## 2.1.0 (2019-01-04)

### New features
 * Now targeting the 0.5.x line of Solidity compilers. For 0.4.24 support, use version 2.0 of OpenZeppelin.
 * `WhitelistCrowdsale`: a crowdsale where only whitelisted accounts (`WhitelistedRole`) can purchase tokens. Adding or removing accounts from the whitelist is done by whitelist admins (`WhitelistAdminRole`). Similar to the pre-2.0 `WhitelistedCrowdsale`. ([#1525](https://github.com/OpenZeppelin/openzeppelin-solidity/pull/1525), [#1589](https://github.com/OpenZeppelin/openzeppelin-solidity/pull/1589))
 * `RefundablePostDeliveryCrowdsale`: replacement for `RefundableCrowdsale` (deprecated, see below) where tokens are only granted once the crowdsale ends (if it meets its goal). ([#1543](https://github.com/OpenZeppelin/openzeppelin-solidity/pull/1543))
 * `PausableCrowdsale`: allows for pausers (`PauserRole`) to pause token purchases. Other crowdsale operations (e.g. withdrawals and refunds, if applicable) are not affected. ([#832](https://github.com/OpenZeppelin/openzeppelin-solidity/pull/832))
 * `ERC20`: `transferFrom` and `_burnFrom ` now emit `Approval` events, to represent the token's state comprehensively through events. ([#1524](https://github.com/OpenZeppelin/openzeppelin-solidity/pull/1524))
 * `ERC721`: added `_burn(uint256 tokenId)`, replacing the similar deprecated function (see below). ([#1550](https://github.com/OpenZeppelin/openzeppelin-solidity/pull/1550))
 * `ERC721`: added `_tokensOfOwner(address owner)`, allowing to internally retrieve the array of an account's owned tokens. ([#1522](https://github.com/OpenZeppelin/openzeppelin-solidity/pull/1522))
 * Crowdsales: all constructors are now `public`, meaning it is not necessary to extend these contracts in order to deploy them. The exception is `FinalizableCrowdsale`, since it is meaningless unless extended. ([#1564](https://github.com/OpenZeppelin/openzeppelin-solidity/pull/1564))
 * `SignedSafeMath`: added overflow-safe operations for signed integers (`int256`). ([#1559](https://github.com/OpenZeppelin/openzeppelin-solidity/pull/1559), [#1588](https://github.com/OpenZeppelin/openzeppelin-solidity/pull/1588))

### Improvements
 * The compiler version required by `Array` was behind the rest of the libray so it was updated to `v0.4.24`. ([#1553](https://github.com/OpenZeppelin/openzeppelin-solidity/pull/1553))
 * Now conforming to a 4-space indentation code style. ([1508](https://github.com/OpenZeppelin/openzeppelin-solidity/pull/1508))
 * `ERC20`: more gas efficient due to removed redundant `require`s. ([#1409](https://github.com/OpenZeppelin/openzeppelin-solidity/pull/1409))
 * `ERC721`: fixed a bug that prevented internal data structures from being properly cleaned, missing potential gas refunds. ([#1539](https://github.com/OpenZeppelin/openzeppelin-solidity/pull/1539) and [#1549](https://github.com/OpenZeppelin/openzeppelin-solidity/pull/1549))
 * `ERC721`: general gas savings on `transferFrom`, `_mint` and `_burn`, due to redudant `require`s and `SSTORE`s. ([#1549](https://github.com/OpenZeppelin/openzeppelin-solidity/pull/1549))

### Bugfixes

### Breaking changes

### Deprecations
 * `ERC721._burn(address owner, uint256 tokenId)`: due to the `owner` parameter being unnecessary. ([#1550](https://github.com/OpenZeppelin/openzeppelin-solidity/pull/1550))
 * `RefundableCrowdsale`: due to trading abuse potential on crowdsales that miss their goal. ([#1543](https://github.com/OpenZeppelin/openzeppelin-solidity/pull/1543))<|MERGE_RESOLUTION|>--- conflicted
+++ resolved
@@ -6,11 +6,8 @@
  * Enumerables: Improve gas cost of removal in `EnumerableSet` and `EnumerableMap`.
  * Enumerables: Improve gas cost of lookup in `EnumerableSet` and `EnumerableMap`.
  * `Counter`: add a reset method. ([#2678](https://github.com/OpenZeppelin/openzeppelin-contracts/pull/2678))
-<<<<<<< HEAD
+ * Tokens: Wrap definitely safe subtractions in `unchecked` blocks. 
  * `Math`: Add a `ceilDiv` method for performing ceiling division.
-=======
- * Tokens: Wrap definitely safe subtractions in `unchecked` blocks. 
->>>>>>> 5f7eda1f
 
 ## 4.1.0 (2021-04-29)
 
