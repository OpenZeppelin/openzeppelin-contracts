--- conflicted
+++ resolved
@@ -1,13 +1,11 @@
 # Changelog
 
+## Unreleased
+
+* Now targeting the 0.8.x line of Solidity compilers. For 0.6.x (resp 0.7.x) support, use version 3.4.0 (resp 3.4.0-solc-0.7) of OpenZeppelin.
+* `Context`: making `_msgData` return `bytes calldata` instead of `bytes memory` ([#2492](https://github.com/OpenZeppelin/openzeppelin-contracts/pull/2492))
+
 ## 3.4.0 (2021-02-02)
-<<<<<<< HEAD
-=======
-
-* `Context`: making `_msgData` return `bytes calldata` instead of `bytes memory` ([#2492](https://github.com/OpenZeppelin/openzeppelin-contracts/pull/2492))
-
-## Unreleased
->>>>>>> 93438eca
 
  * `BeaconProxy`: added new kind of proxy that allows simultaneous atomic upgrades. ([#2411](https://github.com/OpenZeppelin/openzeppelin-contracts/pull/2411))
  * `EIP712`: added helpers to verify EIP712 typed data signatures on chain. ([#2418](https://github.com/OpenZeppelin/openzeppelin-contracts/pull/2418))
