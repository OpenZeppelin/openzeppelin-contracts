# Changelog

## 4.0.0 (2021-03-23)

 * `IERC20Metadata`: add a new extended interface that includes the optional `name()`, `symbol()` and `decimals()` functions. ([#2561](https://github.com/OpenZeppelin/openzeppelin-contracts/pull/2561))
 * `ERC777`: make reception acquirement optional in `_mint`. ([#2552](https://github.com/OpenZeppelin/openzeppelin-contracts/pull/2552))
 * `ERC20Permit`: add a `_useNonce` to enable further usage of ERC712 signatures. ([#2565](https://github.com/OpenZeppelin/openzeppelin-contracts/pull/2565))

## Unreleased

 * Now targeting the 0.8.x line of Solidity compilers. For 0.6.x (resp 0.7.x) support, use version 3.4.0 (resp 3.4.0-solc-0.7) of OpenZeppelin.
 * `Context`: making `_msgData` return `bytes calldata` instead of `bytes memory` ([#2492](https://github.com/OpenZeppelin/openzeppelin-contracts/pull/2492))
 * `ERC20`: removed the `_setDecimals` function and the storage slot associated to decimals. ([#2502](https://github.com/OpenZeppelin/openzeppelin-contracts/pull/2502))
 * `Strings`: addition of a `toHexString` function.  ([#2504](https://github.com/OpenZeppelin/openzeppelin-contracts/pull/2504))
 * `EnumerableMap`: change implementation to optimize for `key → value` lookups instead of enumeration. ([#2518](https://github.com/OpenZeppelin/openzeppelin-contracts/pull/2518))
 * `GSN`: deprecate GSNv1 support in favor of upcoming support for GSNv2. ([#2521](https://github.com/OpenZeppelin/openzeppelin-contracts/pull/2521))
 * `ERC165`: remove uses of storage in the base ERC165 implementation. ERC165 based contracts now use storage-less virtual functions. Old behavior remains available in the `ERC165Storage` extension. ([#2505](https://github.com/OpenZeppelin/openzeppelin-contracts/pull/2505))
 * `Initializable`: make initializer check stricter during construction. ([#2531](https://github.com/OpenZeppelin/openzeppelin-contracts/pull/2531))
 * `ERC721`: remove enumerability of tokens from the base implementation. This feature is now provided separately through the `ERC721Enumerable` extension. ([#2511](https://github.com/OpenZeppelin/openzeppelin-contracts/pull/2511))
 * `AccessControl`: removed enumerability by default for a more lightweight contract. It is now opt-in through `AccessControlEnumerable`. ([#2512](https://github.com/OpenZeppelin/openzeppelin-contracts/pull/2512))
 * Meta Transactions: add `ERC2771Context` and a `MinimalForwarder` for meta-transactions. ([#2508](https://github.com/OpenZeppelin/openzeppelin-contracts/pull/2508))
 * Overall reorganization of the contract folder to improve clarity and discoverability. ([#2503](https://github.com/OpenZeppelin/openzeppelin-contracts/pull/2503))
 * `ERC20Capped`: optimize gas usage by enforcing the check directly in `_mint`. ([#2524](https://github.com/OpenZeppelin/openzeppelin-contracts/pull/2524))
 * Rename `UpgradeableProxy` to `ERC1967Proxy`. ([#2547](https://github.com/OpenZeppelin/openzeppelin-contracts/pull/2547))
 * `ERC777`: optimize the gas costs of the constructor. ([#2551](https://github.com/OpenZeppelin/openzeppelin-contracts/pull/2551))
 * `ERC721URIStorage`: add a new extension that implements the `_setTokenURI` behavior as it was available in 3.4.0. ([#2555](https://github.com/OpenZeppelin/openzeppelin-contracts/pull/2555))
 * `AccessControl`: added ERC165 interface detection. ([#2562](https://github.com/OpenZeppelin/openzeppelin-contracts/pull/2562))
 * `ERC1155`: make `uri` public so overloading function can call it using super. ([#2576](https://github.com/OpenZeppelin/openzeppelin-contracts/pull/2576))

### Bug fixes for beta releases

 * `AccessControlEnumerable`: Fixed `renounceRole` not updating enumerable set of addresses for a role. ([#2572](https://github.com/OpenZeppelin/openzeppelin-contracts/pull/2572))
<<<<<<< HEAD

=======
>>>>>>> a673994d

### How to upgrade from 3.x

Since this version has moved a few contracts to different directories, users upgrading from a previous version will need to adjust their import statements. To make this easier, the package includes a script that will migrate import statements automatically. After upgrading to the latest version of the package, run:

```
npx openzeppelin-contracts-migrate-imports
```

Make sure you're using git or another version control system to be able to recover from any potential error in our script.

### How to upgrade from 4.0-beta.x

Some further changes have been done between the different beta iterations. Transitions made during this period are configured in the `migrate-imports` script. Consequently, you can upgrade from any previous 4.0-beta.x version using the same script as described in the *How to upgrade from 3.x* section.

## 3.4.0 (2021-02-02)

 * `BeaconProxy`: added new kind of proxy that allows simultaneous atomic upgrades. ([#2411](https://github.com/OpenZeppelin/openzeppelin-contracts/pull/2411))
 * `EIP712`: added helpers to verify EIP712 typed data signatures on chain. ([#2418](https://github.com/OpenZeppelin/openzeppelin-contracts/pull/2418))
 * `ERC20Permit`: added an implementation of the ERC20 permit extension for gasless token approvals. ([#2237](https://github.com/OpenZeppelin/openzeppelin-contracts/pull/2237))
 * Presets: added token presets with preminted fixed supply `ERC20PresetFixedSupply` and `ERC777PresetFixedSupply`. ([#2399](https://github.com/OpenZeppelin/openzeppelin-contracts/pull/2399))
 * `Address`: added `functionDelegateCall`, similar to the existing `functionCall`. ([#2333](https://github.com/OpenZeppelin/openzeppelin-contracts/pull/2333))
 * `Clones`: added a library for deploying EIP 1167 minimal proxies. ([#2449](https://github.com/OpenZeppelin/openzeppelin-contracts/pull/2449))
 * `Context`: moved from `contracts/GSN` to `contracts/utils`. ([#2453](https://github.com/OpenZeppelin/openzeppelin-contracts/pull/2453))
 * `PaymentSplitter`: replace usage of `.transfer()` with `Address.sendValue` for improved compatibility with smart wallets. ([#2455](https://github.com/OpenZeppelin/openzeppelin-contracts/pull/2455))
 * `UpgradeableProxy`: bubble revert reasons from initialization calls. ([#2454](https://github.com/OpenZeppelin/openzeppelin-contracts/pull/2454))
 * `SafeMath`: fix a memory allocation issue by adding new `SafeMath.tryOp(uint,uint)→(bool,uint)` functions. `SafeMath.op(uint,uint,string)→uint` are now deprecated. ([#2462](https://github.com/OpenZeppelin/openzeppelin-contracts/pull/2462))
 * `EnumerableMap`: fix a memory allocation issue by adding new `EnumerableMap.tryGet(uint)→(bool,address)` functions. `EnumerableMap.get(uint)→string` is now deprecated. ([#2462](https://github.com/OpenZeppelin/openzeppelin-contracts/pull/2462))
 * `ERC165Checker`: added batch `getSupportedInterfaces`. ([#2469](https://github.com/OpenZeppelin/openzeppelin-contracts/pull/2469))
 * `RefundEscrow`: `beneficiaryWithdraw` will forward all available gas to the beneficiary. ([#2480](https://github.com/OpenZeppelin/openzeppelin-contracts/pull/2480))
 * Many view and pure functions have been made virtual to customize them via overrides. In many cases this will not imply that other functions in the contract will automatically adapt to the overridden definitions. People who wish to override should consult the source code to understand the impact and if they need to override any additional functions to achieve the desired behavior.

### Security Fixes

 * `ERC777`: fix potential reentrancy issues for custom extensions to `ERC777`. ([#2483](https://github.com/OpenZeppelin/openzeppelin-contracts/pull/2483))

If you're using our implementation of ERC777 from version 3.3.0 or earlier, and you define a custom `_beforeTokenTransfer` function that writes to a storage variable, you may be vulnerable to a reentrancy attack. If you're affected and would like assistance please write to security@openzeppelin.com. [Read more in the pull request.](https://github.com/OpenZeppelin/openzeppelin-contracts/pull/2483)

## 3.3.0 (2020-11-26)

 * Now supports both Solidity 0.6 and 0.7. Compiling with solc 0.7 will result in warnings. Install the `solc-0.7` tag to compile without warnings.
 * `Address`: added `functionStaticCall`, similar to the existing `functionCall`. ([#2333](https://github.com/OpenZeppelin/openzeppelin-contracts/pull/2333))
 * `TimelockController`: added a contract to augment access control schemes with a delay. ([#2354](https://github.com/OpenZeppelin/openzeppelin-contracts/pull/2354))
 * `EnumerableSet`: added `Bytes32Set`, for sets of `bytes32`. ([#2395](https://github.com/OpenZeppelin/openzeppelin-contracts/pull/2395))

## 3.2.2-solc-0.7 (2020-10-28)
 * Resolve warnings introduced by Solidity 0.7.4. ([#2396](https://github.com/OpenZeppelin/openzeppelin-contracts/pull/2396))

## 3.2.1-solc-0.7 (2020-09-15)
 * `ERC777`: Remove a warning about function state visibility in Solidity 0.7. ([#2327](https://github.com/OpenZeppelin/openzeppelin-contracts/pull/2327))

## 3.2.0 (2020-09-10)

### New features
 * Proxies: added the proxy contracts from OpenZeppelin SDK. ([#2335](https://github.com/OpenZeppelin/openzeppelin-contracts/pull/2335))

#### Proxy changes with respect to OpenZeppelin SDK

Aside from upgrading them from Solidity 0.5 to 0.6, we've changed a few minor things from the proxy contracts as they were found in OpenZeppelin SDK.

- `UpgradeabilityProxy` was renamed to `UpgradeableProxy`.
- `AdminUpgradeabilityProxy` was renamed to `TransparentUpgradeableProxy`.
- `Proxy._willFallback` was renamed to `Proxy._beforeFallback`.
- `UpgradeabilityProxy._setImplementation` and `AdminUpgradeabilityProxy._setAdmin` were made private.

### Improvements
 * `Address.isContract`: switched from `extcodehash` to `extcodesize` for less gas usage. ([#2311](https://github.com/OpenZeppelin/openzeppelin-contracts/pull/2311))

### Breaking changes
 * `ERC20Snapshot`: switched to using `_beforeTokenTransfer` hook instead of overriding ERC20 operations. ([#2312](https://github.com/OpenZeppelin/openzeppelin-contracts/pull/2312))

This small change in the way we implemented `ERC20Snapshot` may affect users who are combining this contract with
other ERC20 flavors, since it no longer overrides `_transfer`, `_mint`, and `_burn`. This can result in having to remove Solidity `override(...)` specifiers in derived contracts for these functions, and to instead have to add it for `_beforeTokenTransfer`. See [Using Hooks](https://docs.openzeppelin.com/contracts/3.x/extending-contracts#using-hooks) in the documentation.

## 3.1.0 (2020-06-23)

### New features
 * `SafeCast`: added functions to downcast signed integers (e.g. `toInt32`), improving usability of `SignedSafeMath`. ([#2243](https://github.com/OpenZeppelin/openzeppelin-contracts/pull/2243))
 * `functionCall`: new helpers that replicate Solidity's function call semantics, reducing the need to rely on `call`. ([#2264](https://github.com/OpenZeppelin/openzeppelin-contracts/pull/2264))
 * `ERC1155`: added support for a base implementation, non-standard extensions and a preset contract. ([#2014](https://github.com/OpenZeppelin/openzeppelin-contracts/pull/2014), [#2230](https://github.com/OpenZeppelin/openzeppelin-contracts/issues/2230))

### Improvements
 * `ReentrancyGuard`: reduced overhead of using the `nonReentrant` modifier. ([#2171](https://github.com/OpenZeppelin/openzeppelin-contracts/pull/2171))
 * `AccessControl`: added a `RoleAdminChanged` event to `_setAdminRole`. ([#2214](https://github.com/OpenZeppelin/openzeppelin-contracts/pull/2214))
 * Made all `public` functions in the token preset contracts `virtual`. ([#2257](https://github.com/OpenZeppelin/openzeppelin-contracts/pull/2257))

### Deprecations
 * `SafeERC20`: deprecated `safeApprove`. ([#2268](https://github.com/OpenZeppelin/openzeppelin-contracts/pull/2268))

## 3.0.2 (2020-06-08)

### Improvements
 * Added SPX license identifier to all contracts. ([#2235](https://github.com/OpenZeppelin/openzeppelin-contracts/pull/2235))

## 3.0.1 (2020-04-27)

### Bugfixes
 * `ERC777`: fixed the `_approve` internal function not validating some of their arguments for non-zero addresses. ([#2213](https://github.com/OpenZeppelin/openzeppelin-contracts/pull/2213))

## 3.0.0 (2020-04-20)

### New features
 * `AccessControl`: new contract for managing permissions in a system, replacement for `Ownable` and `Roles`. ([#2112](https://github.com/OpenZeppelin/openzeppelin-contracts/pull/2112))
 * `SafeCast`: new functions to convert to and from signed and unsigned values: `toUint256` and `toInt256`. ([#2123](https://github.com/OpenZeppelin/openzeppelin-contracts/pull/2123))
 * `EnumerableMap`: a new data structure for key-value pairs (like `mapping`) that can be iterated over. ([#2160](https://github.com/OpenZeppelin/openzeppelin-contracts/pull/2160))

### Breaking changes
 * `ERC721`: `burn(owner, tokenId)` was removed, use `burn(tokenId)` instead. ([#2125](https://github.com/OpenZeppelin/openzeppelin-contracts/pull/2125))
 * `ERC721`: `_checkOnERC721Received` was removed. ([#2125](https://github.com/OpenZeppelin/openzeppelin-contracts/pull/2125))
 * `ERC721`: `_transferFrom` and `_safeTransferFrom` were renamed to `_transfer` and `_safeTransfer`. ([#2162](https://github.com/OpenZeppelin/openzeppelin-contracts/pull/2162))
 * `Ownable`: removed `_transferOwnership`. ([#2162](https://github.com/OpenZeppelin/openzeppelin-contracts/pull/2162))
 * `PullPayment`, `Escrow`: `withdrawWithGas` was removed. The old `withdraw` function now forwards all gas. ([#2125](https://github.com/OpenZeppelin/openzeppelin-contracts/pull/2125))
 * `Roles` was removed, use `AccessControl` as a replacement. ([#2112](https://github.com/OpenZeppelin/openzeppelin-contracts/pull/2112))
 * `ECDSA`: when receiving an invalid signature, `recover` now reverts instead of returning the zero address. ([#2114](https://github.com/OpenZeppelin/openzeppelin-contracts/pull/2114))
 * `Create2`: added an `amount` argument to `deploy` for contracts with `payable` constructors. ([#2117](https://github.com/OpenZeppelin/openzeppelin-contracts/pull/2117))
 * `Pausable`: moved to the `utils` directory. ([#2122](https://github.com/OpenZeppelin/openzeppelin-contracts/pull/2122))
 * `Strings`: moved to the `utils` directory. ([#2122](https://github.com/OpenZeppelin/openzeppelin-contracts/pull/2122))
 * `Counters`: moved to the `utils` directory. ([#2122](https://github.com/OpenZeppelin/openzeppelin-contracts/pull/2122))
 * `SignedSafeMath`: moved to the `math` directory. ([#2122](https://github.com/OpenZeppelin/openzeppelin-contracts/pull/2122))
 * `ERC20Snapshot`: moved to the `token/ERC20` directory. `snapshot` was changed into an `internal` function. ([#2122](https://github.com/OpenZeppelin/openzeppelin-contracts/pull/2122))
 * `Ownable`: moved to the `access` directory. ([#2120](https://github.com/OpenZeppelin/openzeppelin-contracts/pull/2120))
 * `Ownable`: removed `isOwner`. ([#2120](https://github.com/OpenZeppelin/openzeppelin-contracts/pull/2120))
 * `Secondary`: removed from the library, use `Ownable` instead. ([#2120](https://github.com/OpenZeppelin/openzeppelin-contracts/pull/2120))
 * `Escrow`, `ConditionalEscrow`, `RefundEscrow`: these now use `Ownable` instead of `Secondary`, their external API changed accordingly. ([#2120](https://github.com/OpenZeppelin/openzeppelin-contracts/pull/2120))
 * `ERC20`: removed `_burnFrom`. ([#2119](https://github.com/OpenZeppelin/openzeppelin-contracts/pull/2119))
 * `Address`: removed `toPayable`, use `payable(address)` instead. ([#2133](https://github.com/OpenZeppelin/openzeppelin-contracts/pull/2133))
 * `ERC777`: `_send`, `_mint` and `_burn` now use the caller as the operator. ([#2134](https://github.com/OpenZeppelin/openzeppelin-contracts/pull/2134))
 * `ERC777`: removed `_callsTokensToSend` and `_callTokensReceived`. ([#2134](https://github.com/OpenZeppelin/openzeppelin-contracts/pull/2134))
 * `EnumerableSet`: renamed `get` to `at`. ([#2151](https://github.com/OpenZeppelin/openzeppelin-contracts/pull/2151))
 * `ERC165Checker`: functions no longer have a leading underscore. ([#2150](https://github.com/OpenZeppelin/openzeppelin-contracts/pull/2150))
 * `ERC721Metadata`, `ERC721Enumerable`: these contracts were removed, and their functionality merged into `ERC721`. ([#2160](https://github.com/OpenZeppelin/openzeppelin-contracts/pull/2160))
 * `ERC721`: added a constructor for `name` and `symbol`. ([#2160](https://github.com/OpenZeppelin/openzeppelin-contracts/pull/2160))
 * `ERC20Detailed`: this contract was removed and its functionality merged into `ERC20`. ([#2161](https://github.com/OpenZeppelin/openzeppelin-contracts/pull/2161))
 * `ERC20`: added a constructor for `name` and `symbol`. `decimals` now defaults to 18. ([#2161](https://github.com/OpenZeppelin/openzeppelin-contracts/pull/2161))
 * `Strings`: renamed `fromUint256` to `toString` ([#2188](https://github.com/OpenZeppelin/openzeppelin-contracts/pull/2188))

## 2.5.1 (2020-04-24)

### Bugfixes
 * `ERC777`: fixed the `_send` and `_approve` internal functions not validating some of their arguments for non-zero addresses. ([#2212](https://github.com/OpenZeppelin/openzeppelin-contracts/pull/2212))

## 2.5.0 (2020-02-04)

### New features
 * `SafeCast.toUintXX`: new library for integer downcasting, which allows for safe operation on smaller types (e.g. `uint32`) when combined with `SafeMath`. ([#1926](https://github.com/OpenZeppelin/openzeppelin-solidity/pull/1926))
 * `ERC721Metadata`: added `baseURI`, which can be used for dramatic gas savings when all token URIs share a prefix (e.g. `http://api.myapp.com/tokens/<id>`). ([#1970](https://github.com/OpenZeppelin/openzeppelin-solidity/pull/1970))
 * `EnumerableSet`: new library for storing enumerable sets of values. Only `AddressSet` is supported in this release. ([#2061](https://github.com/OpenZeppelin/openzeppelin-solidity/pull/2061))
 * `Create2`: simple library to make usage of the `CREATE2` opcode easier. ([#1744](https://github.com/OpenZeppelin/openzeppelin-contracts/pull/1744))

### Improvements
 * `ERC777`: `_burn` is now internal, providing more flexibility and making it easier to create tokens that deflate. ([#1908](https://github.com/OpenZeppelin/openzeppelin-contracts/pull/1908))
 * `ReentrancyGuard`: greatly improved gas efficiency by using the net gas metering mechanism introduced in the Istanbul hardfork. ([#1992](https://github.com/OpenZeppelin/openzeppelin-contracts/pull/1992), [#1996](https://github.com/OpenZeppelin/openzeppelin-contracts/pull/1996))
 * `ERC777`: improve extensibility by making `_send` and related functions `internal`. ([#2027](https://github.com/OpenZeppelin/openzeppelin-contracts/pull/2027))
 * `ERC721`: improved revert reason when transferring tokens to a non-recipient contract. ([#2018](https://github.com/OpenZeppelin/openzeppelin-contracts/pull/2018))

### Breaking changes
 * `ERC165Checker` now requires a minimum Solidity compiler version of 0.5.10. ([#1829](https://github.com/OpenZeppelin/openzeppelin-solidity/pull/1829))

## 2.4.0 (2019-10-29)

### New features
 * `Address.toPayable`: added a helper to convert between address types without having to resort to low-level casting. ([#1773](https://github.com/OpenZeppelin/openzeppelin-solidity/pull/1773))
 * Facilities to make metatransaction-enabled contracts through the Gas Station Network. ([#1844](https://github.com/OpenZeppelin/openzeppelin-contracts/pull/1844))
 * `Address.sendValue`: added a replacement to Solidity's `transfer`, removing the fixed gas stipend. ([#1962](https://github.com/OpenZeppelin/openzeppelin-solidity/pull/1962))
 * Added replacement for functions that don't forward all gas (which have been deprecated): ([#1976](https://github.com/OpenZeppelin/openzeppelin-solidity/pull/1976))
   * `PullPayment.withdrawPaymentsWithGas(address payable payee)`
   * `Escrow.withdrawWithGas(address payable payee)`
 * `SafeMath`: added support for custom error messages to `sub`, `div` and `mod` functions. ([#1828](https://github.com/OpenZeppelin/openzeppelin-contracts/pull/1828))

### Improvements
 * `Address.isContract`: switched from `extcodesize` to `extcodehash` for less gas usage. ([#1802](https://github.com/OpenZeppelin/openzeppelin-solidity/pull/1802))
 * `ERC20` and `ERC777` updated to throw custom errors on subtraction overflows. ([#1828](https://github.com/OpenZeppelin/openzeppelin-contracts/pull/1828))

### Deprecations
 * Deprecated functions that don't forward all gas: ([#1976](https://github.com/OpenZeppelin/openzeppelin-solidity/pull/1976))
   * `PullPayment.withdrawPayments(address payable payee)`
   * `Escrow.withdraw(address payable payee)`

### Breaking changes
 * `Address` now requires a minimum Solidity compiler version of 0.5.5. ([#1802](https://github.com/OpenZeppelin/openzeppelin-solidity/pull/1802))
 * `SignatureBouncer` has been removed from drafts, both to avoid confusions with the GSN and `GSNRecipientSignature` (previously called `GSNBouncerSignature`) and because the API was not very clear. ([#1879](https://github.com/OpenZeppelin/openzeppelin-contracts/pull/1879))

### How to upgrade from 2.4.0-beta

The final 2.4.0 release includes a refactor of the GSN contracts that will be a breaking change for 2.4.0-beta users.

 * The default empty implementations of `_preRelayedCall` and `_postRelayedCall` were removed and must now be explicitly implemented always in custom recipients. If your custom recipient didn't include an implementation, you can provide an empty one.
 * `GSNRecipient`, `GSNBouncerBase`, and `GSNContext` were all merged into `GSNRecipient`.
 * `GSNBouncerSignature` and `GSNBouncerERC20Fee` were renamed to `GSNRecipientSignature` and `GSNRecipientERC20Fee`.
 * It is no longer necessary to inherit from `GSNRecipient` when using `GSNRecipientSignature` and `GSNRecipientERC20Fee`.

For example, a contract using `GSNBouncerSignature` would have to be changed in the following way.

```diff
-contract MyDapp is GSNRecipient, GSNBouncerSignature {
+contract MyDapp is GSNRecipientSignature {
```

Refer to the table below to adjust your inheritance list.

| 2.4.0-beta                         | 2.4.0                        |
| ---------------------------------- | ---------------------------- |
| `GSNRecipient, GSNBouncerSignature`| `GSNRecipientSignature`      |
| `GSNRecipient, GSNBouncerERC20Fee` | `GSNRecipientERC20Fee`       |
| `GSNBouncerBase`                   | `GSNRecipient`               |

## 2.3.0 (2019-05-27)

### New features
 * `ERC1820`: added support for interacting with the [ERC1820](https://eips.ethereum.org/EIPS/eip-1820) registry contract (`IERC1820Registry`), as well as base contracts that can be registered as implementers there. ([#1677](https://github.com/OpenZeppelin/openzeppelin-solidity/pull/1677))
 * `ERC777`: support for the [ERC777 token](https://eips.ethereum.org/EIPS/eip-777), which has multiple improvements over `ERC20` (but is backwards compatible with it) such as built-in burning, a more  straightforward permission system, and optional sender and receiver hooks on transfer (mandatory for contracts!). ([#1684](https://github.com/OpenZeppelin/openzeppelin-solidity/pull/1684))
 * All contracts now have revert reason strings, which give insight into error conditions, and help debug failing transactions. ([#1704](https://github.com/OpenZeppelin/openzeppelin-solidity/pull/1704))

### Improvements
 * Reverted the Solidity version bump done in v2.2.0, setting the minimum compiler version to v0.5.0, to prevent unexpected build breakage. Users are encouraged however to stay on top of new compiler releases, which usually include bugfixes. ([#1729](https://github.com/OpenZeppelin/openzeppelin-solidity/pull/1729))

### Bugfixes
 * `PostDeliveryCrowdsale`: some validations where skipped when paired with other crowdsale flavors, such as `AllowanceCrowdsale`, or `MintableCrowdsale` and `ERC20Capped`, which could cause buyers to not be able to claim their purchased tokens. ([#1721](https://github.com/OpenZeppelin/openzeppelin-solidity/pull/1721))
 * `ERC20._transfer`: the `from` argument was allowed to be the zero address, so it was possible to internally trigger a transfer of 0 tokens from the zero address. This address is not a valid destinatary of transfers, nor can it give or receive allowance, so this behavior was inconsistent. It now reverts. ([#1752](https://github.com/OpenZeppelin/openzeppelin-solidity/pull/1752))

## 2.2.0 (2019-03-14)

### New features
 * `ERC20Snapshot`: create snapshots on demand of the token balances and total supply, to later retrieve and e.g. calculate dividends at a past time. ([#1617](https://github.com/OpenZeppelin/openzeppelin-solidity/pull/1617))
 * `SafeERC20`: `ERC20` contracts with no return value (i.e. that revert on failure) are now supported. ([#1655](https://github.com/OpenZeppelin/openzeppelin-solidity/pull/1655))
 * `ERC20`: added internal `_approve(address owner, address spender, uint256 value)`, allowing derived contracts to set the allowance of arbitrary accounts. ([#1609](https://github.com/OpenZeppelin/openzeppelin-solidity/pull/1609))
 * `ERC20Metadata`: added internal `_setTokenURI(string memory tokenURI)`. ([#1618](https://github.com/OpenZeppelin/openzeppelin-solidity/pull/1618))
 * `TimedCrowdsale`: added internal `_extendTime(uint256 newClosingTime)` as well as `TimedCrowdsaleExtended(uint256 prevClosingTime, uint256 newClosingTime)` event allowing to extend the crowdsale, as long as it hasn't already closed.

### Improvements
 * Upgraded the minimum compiler version to v0.5.2: this removes many Solidity warnings that were false positives. ([#1606](https://github.com/OpenZeppelin/openzeppelin-solidity/pull/1606))
 * `ECDSA`: `recover` no longer accepts malleable signatures (those using upper-range values for `s`, or 0/1 for `v`). ([#1622](https://github.com/OpenZeppelin/openzeppelin-solidity/pull/1622))
 * ``ERC721``'s transfers are now more gas efficient due to removal of unnecessary `SafeMath` calls. ([#1610](https://github.com/OpenZeppelin/openzeppelin-solidity/pull/1610))
 * Fixed variable shadowing issues. ([#1606](https://github.com/OpenZeppelin/openzeppelin-solidity/pull/1606))

### Bugfixes
 * (minor) `SafeERC20`: `safeApprove` wasn't properly checking for a zero allowance when attempting to set a non-zero allowance. ([#1647](https://github.com/OpenZeppelin/openzeppelin-solidity/pull/1647))

### Breaking changes in drafts
 * `TokenMetadata` has been renamed to `ERC20Metadata`. ([#1618](https://github.com/OpenZeppelin/openzeppelin-solidity/pull/1618))
 * The library `Counter` has been renamed to `Counters` and its API has been improved. See an example in `ERC721`, lines [17](https://github.com/OpenZeppelin/openzeppelin-solidity/blob/3cb4a00fce1da76196ac0ac3a0ae9702b99642b5/contracts/token/ERC721/ERC721.sol#L17) and [204](https://github.com/OpenZeppelin/openzeppelin-solidity/blob/3cb4a00fce1da76196ac0ac3a0ae9702b99642b5/contracts/token/ERC721/ERC721.sol#L204). ([#1610](https://github.com/OpenZeppelin/openzeppelin-solidity/pull/1610))

## 2.1.3 (2019-02-26)
 * Backported `SafeERC20.safeApprove` bugfix. ([#1647](https://github.com/OpenZeppelin/openzeppelin-solidity/pull/1647))

## 2.1.2 (2019-01-17)
 * Removed most of the test suite from the npm package, except `PublicRole.behavior.js`, which may be useful to users testing their own `Roles`.

## 2.1.1 (2019-01-04)
 * Version bump to avoid conflict in the npm registry.

## 2.1.0 (2019-01-04)

### New features
 * Now targeting the 0.5.x line of Solidity compilers. For 0.4.24 support, use version 2.0 of OpenZeppelin.
 * `WhitelistCrowdsale`: a crowdsale where only whitelisted accounts (`WhitelistedRole`) can purchase tokens. Adding or removing accounts from the whitelist is done by whitelist admins (`WhitelistAdminRole`). Similar to the pre-2.0 `WhitelistedCrowdsale`. ([#1525](https://github.com/OpenZeppelin/openzeppelin-solidity/pull/1525), [#1589](https://github.com/OpenZeppelin/openzeppelin-solidity/pull/1589))
 * `RefundablePostDeliveryCrowdsale`: replacement for `RefundableCrowdsale` (deprecated, see below) where tokens are only granted once the crowdsale ends (if it meets its goal). ([#1543](https://github.com/OpenZeppelin/openzeppelin-solidity/pull/1543))
 * `PausableCrowdsale`: allows for pausers (`PauserRole`) to pause token purchases. Other crowdsale operations (e.g. withdrawals and refunds, if applicable) are not affected. ([#832](https://github.com/OpenZeppelin/openzeppelin-solidity/pull/832))
 * `ERC20`: `transferFrom` and `_burnFrom ` now emit `Approval` events, to represent the token's state comprehensively through events. ([#1524](https://github.com/OpenZeppelin/openzeppelin-solidity/pull/1524))
 * `ERC721`: added `_burn(uint256 tokenId)`, replacing the similar deprecated function (see below). ([#1550](https://github.com/OpenZeppelin/openzeppelin-solidity/pull/1550))
 * `ERC721`: added `_tokensOfOwner(address owner)`, allowing to internally retrieve the array of an account's owned tokens. ([#1522](https://github.com/OpenZeppelin/openzeppelin-solidity/pull/1522))
 * Crowdsales: all constructors are now `public`, meaning it is not necessary to extend these contracts in order to deploy them. The exception is `FinalizableCrowdsale`, since it is meaningless unless extended. ([#1564](https://github.com/OpenZeppelin/openzeppelin-solidity/pull/1564))
 * `SignedSafeMath`: added overflow-safe operations for signed integers (`int256`). ([#1559](https://github.com/OpenZeppelin/openzeppelin-solidity/pull/1559), [#1588](https://github.com/OpenZeppelin/openzeppelin-solidity/pull/1588))

### Improvements
 * The compiler version required by `Array` was behind the rest of the libray so it was updated to `v0.4.24`. ([#1553](https://github.com/OpenZeppelin/openzeppelin-solidity/pull/1553))
 * Now conforming to a 4-space indentation code style. ([1508](https://github.com/OpenZeppelin/openzeppelin-solidity/pull/1508))
 * `ERC20`: more gas efficient due to removed redundant `require`s. ([#1409](https://github.com/OpenZeppelin/openzeppelin-solidity/pull/1409))
 * `ERC721`: fixed a bug that prevented internal data structures from being properly cleaned, missing potential gas refunds. ([#1539](https://github.com/OpenZeppelin/openzeppelin-solidity/pull/1539) and [#1549](https://github.com/OpenZeppelin/openzeppelin-solidity/pull/1549))
 * `ERC721`: general gas savings on `transferFrom`, `_mint` and `_burn`, due to redudant `require`s and `SSTORE`s. ([#1549](https://github.com/OpenZeppelin/openzeppelin-solidity/pull/1549))

### Bugfixes

### Breaking changes

### Deprecations
 * `ERC721._burn(address owner, uint256 tokenId)`: due to the `owner` parameter being unnecessary. ([#1550](https://github.com/OpenZeppelin/openzeppelin-solidity/pull/1550))
 * `RefundableCrowdsale`: due to trading abuse potential on crowdsales that miss their goal. ([#1543](https://github.com/OpenZeppelin/openzeppelin-solidity/pull/1543))<|MERGE_RESOLUTION|>--- conflicted
+++ resolved
@@ -30,10 +30,6 @@
 ### Bug fixes for beta releases
 
  * `AccessControlEnumerable`: Fixed `renounceRole` not updating enumerable set of addresses for a role. ([#2572](https://github.com/OpenZeppelin/openzeppelin-contracts/pull/2572))
-<<<<<<< HEAD
-
-=======
->>>>>>> a673994d
 
 ### How to upgrade from 3.x
 
