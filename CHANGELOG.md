# Changelog

### Breaking changes

<<<<<<< HEAD
- `ERC1155`: Performing batch transfers with exactly one id/value in the batch no-longer calls `IERC1155Receiver.onERC1155Received`. `IERC1155Receiver.onERC1155BatchReceived` is called instead (with arrays of length one). ([#6170](https://github.com/OpenZeppelin/openzeppelin-contracts/pull/6170))
- `ERC1967Proxy` and `TransparentUpgradeableProxy`: Mandate initialization during construction. Deployment now reverts with `ERC1967ProxyUninitialized` if an initialize call is not provided. Developers that rely on the previous behavior and want to disable this check can do so by overriding the internal `_unsafeAllowUninitialized` function to return true.
- `ERC721` and `ERC1155`: Prevent setting an operator for `address(0)`. In the case of `ERC721` this type of operator allowance could lead to obfuscated mint permission.
- `RLP`: The `encode(bytes32)` function now encodes `bytes32` as a fixed size item and not as a scalar in `encode(uint256)`. Users must replace calls to `encode(bytes32)` with `encode(uint256(bytes32))` to preserve the same behavior.
=======
- `ERC1967Proxy` and `TransparentUpgradeableProxy`: Mandate initialization during construction. Deployment now reverts with `ERC1967ProxyUninitialized` if an initialize call is not provided. Developers that rely on the previous behavior and want to disable this check can do so by overriding the internal `_unsafeAllowUninitialized` function to return true. ([#5906](https://github.com/OpenZeppelin/openzeppelin-contracts/pull/5906))
- `ERC721` and `ERC1155`: Prevent setting an operator for `address(0)`. In the case of `ERC721` this type of operator allowance could lead to obfuscated mint permission. ([#6171](https://github.com/OpenZeppelin/openzeppelin-contracts/pull/6171))
- `RLP`: The `encode(bytes32)` function now encodes `bytes32` as a fixed size item and not as a scalar in `encode(uint256)`. Users must replace calls to `encode(bytes32)` with `encode(uint256(bytes32))` to preserve the same behavior. ([#6167](https://github.com/OpenZeppelin/openzeppelin-contracts/pull/6167))
>>>>>>> 353f564d

## 5.5.0 (2025-10-31)

### Bug fixes

- `AccountERC7579`: Prevent revert in `isModuleInstalled` for fallback modules when `additionalContext` has fewer than 4 bytes. The function now returns `false` instead of reverting, ensuring ERC-7579 compliance. ([#5961](https://github.com/OpenZeppelin/openzeppelin-contracts/pull/5961))
- `ERC165Checker`: Ensure the `supportsERC165` function returns false if the target reverts during the `supportsInterface(0xffffffff)` call. ([#5880](https://github.com/OpenZeppelin/openzeppelin-contracts/pull/5880))
- `AccountERC7579`: Prevent revert in `isModuleInstalled` for fallback modules when `additionalContext` has fewer than 4 bytes. The function now returns `false` instead of reverting, ensuring ERC-7579 compliance. ([#5961](https://github.com/OpenZeppelin/openzeppelin-contracts/pull/5961))

### Breaking changes

- `Account`: Add `signature` argument to the internal `_validateUserOp` function for custom signature handling logic. Developers overriding it must now provide the signature from the user operation (i.e. `userOp.signature`) to keep compatibility. ([#5976](https://github.com/OpenZeppelin/openzeppelin-contracts/pull/5976))
- `AccountERC7579`: Installing and uninstalling fallback modules now require the corresponding `initData` and `deInitData` arguments to be at least 4 bytes long (matching the selector to which the fallback module is registered). It now reverts with `ERC7579CannotDecodeFallbackData` instead of treating the missing bytes as `0x00`. ([#5974](https://github.com/OpenZeppelin/openzeppelin-contracts/pull/5974))
- `ERC6909` and its extensions (`ERC6909ContentURI`, `ERC6909Metadata` and `ERC6909TokenSupply`) are no longer marked as draft since [EIP-6909](https://eips.ethereum.org/EIPS/eip-6909) is now final. Developers must update the import paths. Contracts behavior is not modified. ([#5929](https://github.com/OpenZeppelin/openzeppelin-contracts/pull/5929))
- `SignerERC7702` is renamed as `SignerEIP7702`. Imports and inheritance must be updated to that new name and path. Behavior is unmodified. ([#5932](https://github.com/OpenZeppelin/openzeppelin-contracts/pull/5932))
- `ERC721Holder`, `ERC1155Holder`, `ReentrancyGuard` and `ReentrancyGuardTransient` are flagged as stateless and are no longer transpiled. Developers using their upgradeable variants from `@openzeppelin/contracts-upgradeable` must update their imports to use the equivalent version available in `@openzeppelin/contracts`. ([#5944](https://github.com/OpenZeppelin/openzeppelin-contracts/pull/5944), [#5942](https://github.com/OpenZeppelin/openzeppelin-contracts/pull/5942))
- Update minimum pragma to 0.8.24 in `AccessControlEnumerable`, `Arrays`, `CircularBuffer`, `EIP712`, `EnumerableMap`, `EnumerableSet`, `ERC1155`, `ERC1155Burnable`, `ERC1155Pausable`, `ERC1155Supply`, `ERC1155URIStorage`, `ERC20Votes`, `ERC4626`,`ERC721Burnable`, `ERC721Consecutive`, `ERC721Enumerable`, `ERC721Pausable`, `ERC721Royalty`, `ERC721URIStorage`, `ERC721Votes`, `ERC721Wrapper`, `ERC7739`, `Heap`, `MerkleTree`, `MessageHashUtils`, `Strings`, `Votes` and `VotesExtended`. ([#5723](https://github.com/OpenZeppelin/openzeppelin-contracts/issues/5723), [#5726](https://github.com/OpenZeppelin/openzeppelin-contracts/pull/5726), [#5965](https://github.com/OpenZeppelin/openzeppelin-contracts/pull/5965))

### Deprecation

- `Initializable` and `UUPSUpgradeable` are no longer transpiled. Aliases are present in the `@openzeppelin/contracts-upgradeable` package that redirect to the corresponding files in `@openzeppelin/contracts`. These aliases will be removed in the next major release. Developers are advised to update their imports to get these files directly from the `@openzeppelin/contracts` package. [#5941](https://github.com/OpenZeppelin/openzeppelin-contracts/pull/5941)
- `ECDSA` signature malleability protection is partly deprecated. See documentation for more details. [#5814](https://github.com/OpenZeppelin/openzeppelin-contracts/pull/5814)

### Changes by category

#### Tokens

- `ERC4626`: compute `maxWithdraw` using `maxRedeem` and `previewRedeem` so that changes to the preview functions affect the max functions. ([#5130](https://github.com/OpenZeppelin/openzeppelin-contracts/pull/5130))

#### Cross-chain

- `InteroperableAddress`: Add a library for formatting and parsing ERC-7930 interoperable addresses. ([#5736](https://github.com/OpenZeppelin/openzeppelin-contracts/pull/5736))
- `ERC7786Recipient`: Generic ERC-7786 cross-chain message recipient contract. ([#5904](https://github.com/OpenZeppelin/openzeppelin-contracts/pull/5904))
- `IERC7786`: Add the (draft) interface for ERC-7786 "Cross-Chain Messaging Gateway" ([#5737](https://github.com/OpenZeppelin/openzeppelin-contracts/pull/5737))

#### Cryptography

##### Signers

- `SignerWebAuthn`: Add an abstract signer that verifies WebAuthn signatures, with a P256 fallback. ([#5809](https://github.com/OpenZeppelin/openzeppelin-contracts/pull/5809))
- Add constructors to the different signers. ([#5757](https://github.com/OpenZeppelin/openzeppelin-contracts/pull/5757))

##### Verifiers

- `ERC7913WebAuthnVerifier`: Add an ERC-7913 verifier that verifies WebAuthn Authentication Assertions for P256 identities. ([#5809](https://github.com/OpenZeppelin/openzeppelin-contracts/pull/5809))

##### Other

- `WebAuthn`: Add a library for verifying WebAuthn Authentication Assertions. ([#5809](https://github.com/OpenZeppelin/openzeppelin-contracts/pull/5809))
- `ECDSA`: Add `parse` and `parseCalldata` to parse bytes signatures of length 65 or 64 (erc-2098) into its v,r,s components. ([#5814](https://github.com/OpenZeppelin/openzeppelin-contracts/pull/5814))
- `ECDSA`: Add `recoverCalldata` and `tryRecoverCalldata`, variants of `recover` and `tryRecover` that are more efficient when signatures are in calldata. ([#5788](https://github.com/OpenZeppelin/openzeppelin-contracts/pull/5788))
- `SignatureChecker`: Add `isValidSignatureNowCalldata(address,bytes32,bytes calldata)` for efficient processing of calldata signatures. ([#5788](https://github.com/OpenZeppelin/openzeppelin-contracts/pull/5788))

#### Structures

- `Checkpoints`: Add a new checkpoint variant `Checkpoint256` using `uint256` type for the value and key. ([#5748](https://github.com/OpenZeppelin/openzeppelin-contracts/pull/5748))
- `Accumulators`: A library for merging an arbitrary dynamic number of bytes buffers. ([#5680](https://github.com/OpenZeppelin/openzeppelin-contracts/pull/5680))

#### Utils

- `Arrays`: Add `slice` and `splice` functions for value types (`uint256[]`, `bytes32[]`, `address[]`). ([#5983](https://github.com/OpenZeppelin/openzeppelin-contracts/pull/5983))
- `Base58`: Add a library for encoding and decoding bytes buffers into base58 strings. ([#5762](https://github.com/OpenZeppelin/openzeppelin-contracts/pull/5762))
- `Base64`: Add a new `decode` function that parses base64 encoded strings. ([#5765](https://github.com/OpenZeppelin/openzeppelin-contracts/pull/5765))
- `Bytes`: Add `concat` that merges a `bytes[]` array of buffers into a single `bytes` buffer. ([#5882](https://github.com/OpenZeppelin/openzeppelin-contracts/pull/5882))
- `Bytes`: Add `reverseBytes32`, `reverseBytes16`, `reverseBytes8`, `reverseBytes4`, and `reverseBytes2` functions to reverse byte order for converting between little-endian and big-endian representations. ([#5724](https://github.com/OpenZeppelin/openzeppelin-contracts/pull/5724))
- `Bytes`: Add `splice(bytes,uint256)` and `splice(bytes,uint256,uint256)` functions that move a specified range of bytes to the start of the buffer and truncate it in place, as an alternative to `slice`. ([#5733](https://github.com/OpenZeppelin/openzeppelin-contracts/pull/5733))
- `Bytes`: Add a `clz` function to count the leading zero bits in a `bytes` buffer. ([#5725](https://github.com/OpenZeppelin/openzeppelin-contracts/pull/5725))
- `Bytes`: Add an `equal` function to compare byte buffers. ([#5726](https://github.com/OpenZeppelin/openzeppelin-contracts/pull/5726))
- `Bytes`: Fix `lastIndexOf(bytes,byte,uint256)` with empty buffers and finite position to correctly return `type(uint256).max` instead of accessing uninitialized memory sections. ([#5797](https://github.com/OpenZeppelin/openzeppelin-contracts/pull/5797))
- `IERC7751`: Add the interface for custom error wrapping of bubbled up reverts. ([#5816](https://github.com/OpenZeppelin/openzeppelin-contracts/pull/5816))
- `LowLevelCall`: Add a library to perform low-level calls and deal with the `returndata` more granularly. ([#5094](https://github.com/OpenZeppelin/openzeppelin-contracts/pull/5094))
- `Math`: Add a `clz` function to count the leading zero bits in a `uint256` value. ([#5725](https://github.com/OpenZeppelin/openzeppelin-contracts/pull/5725))
- `Memory`: Add library with utilities to manipulate memory ([#5189](https://github.com/OpenZeppelin/openzeppelin-contracts/pull/5189))
- `Memory`: Add a UDVT for handling slices on memory space similarly to calldata slices. ([#5680](https://github.com/OpenZeppelin/openzeppelin-contracts/pull/5680))
- `ReentrancyGuard` and `ReentrancyGuardTransient`: Add `nonReentrantView`, a read-only version of the `nonReentrant` modifier. ([#5800](https://github.com/OpenZeppelin/openzeppelin-contracts/pull/5800))
- `ReentrancyGuard`, `ReentrancyGuardTransient`: Add an internal `_reentrancyGuardStorageSlot` function allowing slot customization via override. ([#5892](https://github.com/OpenZeppelin/openzeppelin-contracts/pull/5892))
- `RelayedCall`: Add a library to perform indirect calls through minimal and predictable relayers. ([#5630](https://github.com/OpenZeppelin/openzeppelin-contracts/pull/5630))
- `RLP`: Add a library for encoding and decoding data in Ethereum's Recursive Length Prefix format. ([#5680](https://github.com/OpenZeppelin/openzeppelin-contracts/pull/5680))
- `Strings`: Add `toHexString(bytes)`. ([#5761](https://github.com/OpenZeppelin/openzeppelin-contracts/pull/5761))

## 5.4.0 (2025-07-17)

### Breaking changes

- Update minimum pragma to 0.8.24 in `SignatureChecker`, `Governor` and Governor's extensions. ([#5716](https://github.com/OpenZeppelin/openzeppelin-contracts/pull/5716)).

### Pragma changes

- Reduced pragma requirement of interface files.

### Changes by category

#### Account

- `Account`: Added a simple ERC-4337 account implementation with minimal logic to process user operations. ([#5657](https://github.com/OpenZeppelin/openzeppelin-contracts/pull/5657))
- `AccountERC7579`: Extension of `Account` that implements support for ERC-7579 modules of type executor, validator, and fallback handler. ([#5657](https://github.com/OpenZeppelin/openzeppelin-contracts/pull/5657))
- `AccountERC7579Hooked`: Extension of `AccountERC7579` that implements support for ERC-7579 hook modules. ([#5657](https://github.com/OpenZeppelin/openzeppelin-contracts/pull/5657))
- `EIP7702Utils`: Add a library for checking if an address has an EIP-7702 delegation in place. ([#5587](https://github.com/OpenZeppelin/openzeppelin-contracts/pull/5587))
- `IERC7821`, `ERC7821`: Interface and logic for minimal batch execution. No support for additional `opData` is included. ([#5657](https://github.com/OpenZeppelin/openzeppelin-contracts/pull/5657))

#### Governance

- `GovernorNoncesKeyed`: Extension of `Governor` that adds support for keyed nonces when voting by sig. ([#5574](https://github.com/OpenZeppelin/openzeppelin-contracts/pull/5574))

#### Tokens

- `ERC20Bridgeable`: Implementation of ERC-7802 that makes an ERC-20 compatible with crosschain bridges. ([#5735](https://github.com/OpenZeppelin/openzeppelin-contracts/pull/5735))

#### Cryptography

##### Signers

- `AbstractSigner`, `SignerECDSA`, `SignerP256`, and `SignerRSA`: Add an abstract contract and various implementations for contracts that deal with signature verification. ([#5657](https://github.com/OpenZeppelin/openzeppelin-contracts/pull/5657))
- `SignerERC7702`: Implementation of `AbstractSigner` for Externally Owned Accounts (EOAs). Useful with ERC-7702. ([#5657](https://github.com/OpenZeppelin/openzeppelin-contracts/pull/5657))
- `SignerERC7913`: Abstract signer that verifies signatures using the ERC-7913 workflow. ([#5659](https://github.com/OpenZeppelin/openzeppelin-contracts/pull/5659))
- `MultiSignerERC7913`: Implementation of `AbstractSigner` that supports multiple ERC-7913 signers with a threshold-based signature verification system. ([#5659](https://github.com/OpenZeppelin/openzeppelin-contracts/pull/5659))
- `MultiSignerERC7913Weighted`: Extension of `MultiSignerERC7913` that supports assigning different weights to each signer, enabling more flexible governance schemes. ([#5718](https://github.com/OpenZeppelin/openzeppelin-contracts/pull/5718))

##### Verifiers

- `ERC7913P256Verifier` and `ERC7913RSAVerifier`: Ready to use ERC-7913 verifiers that implement key verification for P256 (secp256r1) and RSA keys. ([#5659](https://github.com/OpenZeppelin/openzeppelin-contracts/pull/5659))

##### Other

- `SignatureChecker`: Add support for ERC-7913 signatures alongside existing ECDSA and ERC-1271 signature verification. ([#5659](https://github.com/OpenZeppelin/openzeppelin-contracts/pull/5659))
- `ERC7739`: An abstract contract to validate signatures following the rehashing scheme from `ERC7739Utils`. ([#5664](https://github.com/OpenZeppelin/openzeppelin-contracts/pull/5664))
- `ERC7739Utils`: Add a library that implements a defensive rehashing mechanism to prevent replayability of smart contract signatures based on the ERC-7739. ([#5664](https://github.com/OpenZeppelin/openzeppelin-contracts/pull/5664))

#### Structures

- `EnumerableMap`: Add support for `BytesToBytesMap` type. ([#5658](https://github.com/OpenZeppelin/openzeppelin-contracts/pull/5658))
- `EnumerableMap`: Add `keys(uint256,uint256)` that returns a subset (slice) of the keys in the map. ([#5713](https://github.com/OpenZeppelin/openzeppelin-contracts/pull/5713))
- `EnumerableSet`: Add support for `StringSet` and `BytesSet` types. ([#5658](https://github.com/OpenZeppelin/openzeppelin-contracts/pull/5658))
- `EnumerableSet`: Add `values(uint256,uint256)` that returns a subset (slice) of the values in the set. ([#5713](https://github.com/OpenZeppelin/openzeppelin-contracts/pull/5713))

#### Utils

- `Arrays`: Add `unsafeAccess`, `unsafeMemoryAccess` and `unsafeSetLength` for `bytes[]` and `string[]`. ([#5568](https://github.com/OpenZeppelin/openzeppelin-contracts/pull/5568))
- `Blockhash`: Add a library that provides access to historical block hashes using EIP-2935's history storage, extending the standard 256-block limit to 8191 blocks. ([#5642](https://github.com/OpenZeppelin/openzeppelin-contracts/pull/5642))
- `Bytes`: Fix `lastIndexOf(bytes,byte,uint256)` with empty buffers and finite position to correctly return `type(uint256).max` instead of accessing uninitialized memory sections. ([#5797](https://github.com/OpenZeppelin/openzeppelin-contracts/pull/5797))

## 5.3.0 (2025-04-09)

### Breaking Changes

- Replace `GovernorCountingOverridable.VoteReceipt` struct parameter member names `hasOverriden` and `overridenWeight` for `hasOverridden` and `overriddenWeight` respectively.

#### Custom error changes

- Replace `GovernorAlreadyOverridenVote` with `GovernorAlreadyOverriddenVote`.
- Replace `GovernorOnlyProposer` with `GovernorUnableToCancel`.

### Changes by category

#### Account

- `ERC4337Utils`: Update the `hash` function to call `getUserOpHash` on the specified entrypoint and add an `ENTRYPOINT_V08` constant. ([#5614](https://github.com/OpenZeppelin/openzeppelin-contracts/pull/5614))
- `ERC7579Utils`: Add ABI decoding checks on calldata bounds within `decodeBatch`. ([#5371](https://github.com/OpenZeppelin/openzeppelin-contracts/pull/5371))
- `ERC7579Utils`: Replace `address(0)` with `address(this)` during execution for calldata compression efficiency. ([#5614](https://github.com/OpenZeppelin/openzeppelin-contracts/pull/5614))

#### Governance

- `IGovernor`: Add the `getProposalId` function to the governor interface. ([#5290](https://github.com/OpenZeppelin/openzeppelin-contracts/pull/5290))
- `GovernorProposalGuardian`: Add a governance extension that defines a proposal guardian who can cancel proposals at any stage in their lifecycle. ([#5303](https://github.com/OpenZeppelin/openzeppelin-contracts/pull/5303))
- `GovernorSequentialProposalId`: Adds a `Governor` extension that sequentially numbers proposal ids instead of using the hash. ([#5290](https://github.com/OpenZeppelin/openzeppelin-contracts/pull/5290))
- `GovernorSuperQuorum`: Add a governance extension to support a super quorum. Proposals that meet the super quorum (and have a majority of for votes) advance to the `Succeeded` state before the proposal deadline. ([#5526](https://github.com/OpenZeppelin/openzeppelin-contracts/pull/5526))
- `GovernorVotesSuperQuorumFraction`: Add a variant of the `GovernorSuperQuorum` extensions where the super quorum is expressed as a fraction of the total supply. ([#5526](https://github.com/OpenZeppelin/openzeppelin-contracts/pull/5526))
- `TimelockController`: Receive function is now virtual. ([#5509](https://github.com/OpenZeppelin/openzeppelin-contracts/pull/5509))

#### Structures

- `EnumerableSet`: Add `clear` function to EnumerableSets which deletes all values in the set. ([#5486](https://github.com/OpenZeppelin/openzeppelin-contracts/pull/5486))
- `EnumerableMap`: Add `clear` function to EnumerableMaps which deletes all entries in the map. ([#5486](https://github.com/OpenZeppelin/openzeppelin-contracts/pull/5486))
- `MerkleTree`: Add an update function that replaces a previously inserted leaf with a new value, updating the tree root along the way. ([#5526](https://github.com/OpenZeppelin/openzeppelin-contracts/pull/5526))

#### Tokens

- `ERC4626`: Use the `asset` getter in `totalAssets`, `_deposit` and `_withdraw`. ([#5322](https://github.com/OpenZeppelin/openzeppelin-contracts/pull/5322))
- `IERC6909`: Add the interface for ERC-6909. ([#5343](https://github.com/OpenZeppelin/openzeppelin-contracts/pull/5343))
- `ERC6909`: Add a standard implementation of ERC6909. ([#5394](https://github.com/OpenZeppelin/openzeppelin-contracts/pull/5394))
- `ERC6909TokenSupply`: Add an extension of ERC6909 which tracks total supply for each token id. ([#5394](https://github.com/OpenZeppelin/openzeppelin-contracts/pull/5394))
- `ERC6909Metadata`: Add an extension of ERC6909 which adds metadata functionality. ([#5394](https://github.com/OpenZeppelin/openzeppelin-contracts/pull/5394))
- `ERC6909ContentURI`: Add an extension of ERC6909 which adds content URI functionality. ([#5394](https://github.com/OpenZeppelin/openzeppelin-contracts/pull/5394))
- `SafeERC20`: Add `trySafeTransfer` and `trySafeTransferFrom` that do not revert and return false if the transfer is not successful. ([#5483](https://github.com/OpenZeppelin/openzeppelin-contracts/pull/5483))

#### Other

- `Address`: bubble up revert data on `sendValue` failed call. ([#5379](https://github.com/OpenZeppelin/openzeppelin-contracts/pull/5379))
- `Calldata`: Library with `emptyBytes` and `emptyString` functions to generate empty `bytes` and `string` calldata types. ([#5422](https://github.com/OpenZeppelin/openzeppelin-contracts/pull/5422))
- `ERC2771Forwarder`: Expose the `_isTrustedByTarget` internal function to check whether a target trusts the forwarder. ([#5416](https://github.com/OpenZeppelin/openzeppelin-contracts/pull/5416))
- `Hashes`: Expose `efficientKeccak256` for hashing non-commutative pairs of bytes32 without allocating extra memory. ([#5442](https://github.com/OpenZeppelin/openzeppelin-contracts/pull/5442))
- `Initializable`: Add `_initializableStorageSlot` function that returns a pointer to the storage struct. The function allows customizing with a custom storage slot with an `override`. ([#5526](https://github.com/OpenZeppelin/openzeppelin-contracts/pull/5526))
- `Math`: Add `add512`, `mul512` and `mulShr`. ([#5526](https://github.com/OpenZeppelin/openzeppelin-contracts/pull/5526))
- `Math`: Add saturating arithmetic operations `saturatingAdd`, `saturatingSub` and `saturatingMul`. ([#5526](https://github.com/OpenZeppelin/openzeppelin-contracts/pull/5526))
- `MessageHashUtils`: Add `toDataWithIntendedValidatorHash(address, bytes32)`. ([#5526](https://github.com/OpenZeppelin/openzeppelin-contracts/pull/5526))
- `P256`: Adjust precompile detection in `verifyNative` to consider empty `returndata` on invalid verification. Previously, invalid signatures would've reverted with a `MissingPrecompile` error in chains with RIP-7212 support. ([#5620](https://github.com/OpenZeppelin/openzeppelin-contracts/pull/5620))
- `Pausable`: Stop explicitly setting `paused` to `false` during construction. ([#5448](https://github.com/OpenZeppelin/openzeppelin-contracts/pull/5448))
- `Strings`: Add `espaceJSON` that escapes special characters in JSON strings. ([#5526](https://github.com/OpenZeppelin/openzeppelin-contracts/pull/5526))

## 5.2.0 (2025-01-08)

### Breaking Changes

#### Custom error changes

This version comes with changes to the custom error identifiers. Contracts previously depending on the following errors should be replaced accordingly:

- Replace `Errors.FailedCall` with a bubbled-up revert reason in `Address.sendValue`.

### Changes by category

#### General

- Update some pragma directives to ensure that all file requirements match that of the files they import. ([#5273](https://github.com/OpenZeppelin/openzeppelin-contracts/pull/5273))

#### Account

- `ERC4337Utils`: Add a reusable library to manipulate user operations and interact with ERC-4337 contracts ([#5274](https://github.com/OpenZeppelin/openzeppelin-contracts/pull/5274))
- `ERC7579Utils`: Add a reusable library to interact with ERC-7579 modular accounts ([#5274](https://github.com/OpenZeppelin/openzeppelin-contracts/pull/5274))

#### Governance

- `GovernorCountingOverridable`: Add a governor counting module that enables token holders to override the vote of their delegate. ([#5192](https://github.com/OpenZeppelin/openzeppelin-contracts/pull/5192))
- `VotesExtended`: Create an extension of `Votes` which checkpoints balances and delegates. ([#5192](https://github.com/OpenZeppelin/openzeppelin-contracts/pull/5192))

### Proxy

- `Clones`: Add `cloneWithImmutableArgs` and `cloneDeterministicWithImmutableArgs` variants that create clones with per-instance immutable arguments. The immutable arguments can be retrieved using `fetchCloneArgs`. The corresponding `predictDeterministicWithImmutableArgs` function is also included. ([#5109](https://github.com/OpenZeppelin/openzeppelin-contracts/pull/5109))

### Tokens

- `ERC1363Utils`: Add helper similar to the existing `ERC721Utils` and `ERC1155Utils` ([#5133](https://github.com/OpenZeppelin/openzeppelin-contracts/pull/5133))

### Utils

- `Address`: bubble up revert data on `sendValue` failed call ([#5418](https://github.com/OpenZeppelin/openzeppelin-contracts/pull/5418))
- `Bytes`: Add a library of common operations that operate on `bytes` objects. ([#5252](https://github.com/OpenZeppelin/openzeppelin-contracts/pull/5252))
- `CAIP2` and `CAIP10`: Add libraries for formatting and parsing CAIP-2 and CAIP-10 identifiers. ([#5252](https://github.com/OpenZeppelin/openzeppelin-contracts/pull/5252))
- `NoncesKeyed`: Add a variant of `Nonces` that implements the ERC-4337 entrypoint nonce system. ([#5272](https://github.com/OpenZeppelin/openzeppelin-contracts/pull/5272))
- `Packing`: Add variants for packing `bytes10` and `bytes22` ([#5274](https://github.com/OpenZeppelin/openzeppelin-contracts/pull/5274))
- `Strings`: Add `parseUint`, `parseInt`, `parseHexUint` and `parseAddress` to parse strings into numbers and addresses. Also provide variants of these functions that parse substrings, and `tryXxx` variants that do not revert on invalid input. ([#5166](https://github.com/OpenZeppelin/openzeppelin-contracts/pull/5166))

## 5.1.0 (2024-10-17)

### Breaking changes

- `ERC1967Utils`: Removed duplicate declaration of the `Upgraded`, `AdminChanged` and `BeaconUpgraded` events. These events are still available through the `IERC1967` interface located under the `contracts/interfaces/` directory. Minimum pragma version is now 0.8.21.
- `Governor`, `GovernorCountingSimple`: The `_countVote` virtual function now returns an `uint256` with the total votes cast. This change allows for more flexibility for partial and fractional voting. Upgrading users may get a compilation error that can be fixed by adding a return statement to the `_countVote` function.

#### Custom error changes

This version comes with changes to the custom error identifiers. Contracts previously depending on the following errors should be replaced accordingly:

- Replace `Address.FailedInnerCall` with `Errors.FailedCall`
- Replace `Address.AddressInsufficientBalance` with `Errors.InsufficientBalance`
- Replace `Clones.Create2InsufficientBalance` with `Errors.InsufficientBalance`
- Replace `Clones.ERC1167FailedCreateClone` with `Errors.FailedDeployment`
- Replace `Clones.Create2FailedDeployment` with `Errors.FailedDeployment`
- `SafeERC20`: Replace `Address.AddressEmptyCode` with `SafeERC20FailedOperation` if there is no code at the token's address.
- `SafeERC20`: Replace generic `Error(string)` with `SafeERC20FailedOperation` if the returned data can't be decoded as `bool`.
- `SafeERC20`: Replace generic `SafeERC20FailedOperation` with the revert message from the contract call if it fails.

### Changes by category

#### General

- `AccessManager`, `VestingWallet`, `TimelockController` and `ERC2771Forwarder`: Added a public `initializer` function in their corresponding upgradeable variants. ([#5008](https://github.com/OpenZeppelin/openzeppelin-contracts/pull/5008))

#### Access

- `AccessControlEnumerable`: Add a `getRoleMembers` method to return all accounts that have `role`. ([#4546](https://github.com/OpenZeppelin/openzeppelin-contracts/pull/4546))
- `AccessManager`: Allow the `onlyAuthorized` modifier to restrict functions added to the manager. ([#5014](https://github.com/OpenZeppelin/openzeppelin-contracts/pull/5014))

#### Finance

- `VestingWalletCliff`: Add an extension of the `VestingWallet` contract with an added cliff. ([#4870](https://github.com/OpenZeppelin/openzeppelin-contracts/pull/4870))

#### Governance

- `GovernorCountingFractional`: Add a governor counting module that allows distributing voting power amongst 3 options (For, Against, Abstain). ([#5045](https://github.com/OpenZeppelin/openzeppelin-contracts/pull/5045))
- `Votes`: Set `_moveDelegateVotes` visibility to internal instead of private. ([#5007](https://github.com/OpenZeppelin/openzeppelin-contracts/pull/5007))

#### Proxy

- `Clones`: Add version of `clone` and `cloneDeterministic` that support sending value at creation. ([#4936](https://github.com/OpenZeppelin/openzeppelin-contracts/pull/4936))
- `TransparentUpgradeableProxy`: Make internal `_proxyAdmin()` getter have `view` visibility. ([#4688](https://github.com/OpenZeppelin/openzeppelin-contracts/pull/4688))
- `ProxyAdmin`: Fixed documentation for `UPGRADE_INTERFACE_VERSION` getter. ([#5031](https://github.com/OpenZeppelin/openzeppelin-contracts/pull/5031))

#### Tokens

- `ERC1363`: Add implementation of the token payable standard allowing execution of contract code after transfers and approvals. ([#4631](https://github.com/OpenZeppelin/openzeppelin-contracts/pull/4631))
- `ERC20TemporaryApproval`: Add an ERC-20 extension that implements temporary approval using transient storage, based on ERC7674 (draft). ([#5071](https://github.com/OpenZeppelin/openzeppelin-contracts/pull/5071))
- `SafeERC20`: Add "relaxed" function for interacting with ERC-1363 functions in a way that is compatible with EOAs. ([#4631](https://github.com/OpenZeppelin/openzeppelin-contracts/pull/4631))
- `SafeERC20`: Document risks of `safeIncreaseAllowance` and `safeDecreaseAllowance` when associated with ERC-7674. ([#5262](https://github.com/OpenZeppelin/openzeppelin-contracts/pull/5262))
- `ERC721Utils` and `ERC1155Utils`: Add reusable libraries with functions to perform acceptance checks on `IERC721Receiver` and `IERC1155Receiver` implementers. ([#4845](https://github.com/OpenZeppelin/openzeppelin-contracts/pull/4845))
- `ERC1363Utils`: Add helper similar to the existing ERC721Utils and ERC1155Utils. ([#5133](https://github.com/OpenZeppelin/openzeppelin-contracts/pull/5133))

#### Utils

- `Arrays`: add a `sort` functions for `address[]`, `bytes32[]` and `uint256[]` memory arrays. ([#4846](https://github.com/OpenZeppelin/openzeppelin-contracts/pull/4846))
- `Arrays`: add new functions `lowerBound`, `upperBound`, `lowerBoundMemory` and `upperBoundMemory` for lookups in sorted arrays with potential duplicates. ([#4842](https://github.com/OpenZeppelin/openzeppelin-contracts/pull/4842))
- `Arrays`: deprecate `findUpperBound` in favor of the new `lowerBound`. ([#4842](https://github.com/OpenZeppelin/openzeppelin-contracts/pull/4842))
- `Base64`: Add `encodeURL` following section 5 of RFC4648 for URL encoding ([#4822](https://github.com/OpenZeppelin/openzeppelin-contracts/pull/4822))
- `Comparator`: A library of comparator functions, useful for customizing the behavior of the Heap structure. ([#5084](https://github.com/OpenZeppelin/openzeppelin-contracts/pull/5084))
- `Create2`: Bubbles up returndata from a deployed contract that reverted during construction. ([#5052](https://github.com/OpenZeppelin/openzeppelin-contracts/pull/5052))
- `Create2`, `Clones`: Mask `computeAddress` and `cloneDeterministic` outputs to produce a clean value for an `address` type (i.e. only use 20 bytes) ([#4941](https://github.com/OpenZeppelin/openzeppelin-contracts/pull/4941))
- `Errors`: New library of common custom errors. ([#4936](https://github.com/OpenZeppelin/openzeppelin-contracts/pull/4936))
- `Hashes`: A library with commonly used hash functions. ([#3617](https://github.com/OpenZeppelin/openzeppelin-contracts/pull/3617))
- `Packing`: Added a new utility for packing, extracting and replacing bytesXX values. ([#4992](https://github.com/OpenZeppelin/openzeppelin-contracts/pull/4992))
- `Panic`: Add a library for reverting with panic codes. ([#3298](https://github.com/OpenZeppelin/openzeppelin-contracts/pull/3298))
- `ReentrancyGuardTransient`: Added a variant of `ReentrancyGuard` that uses transient storage. ([#4988](https://github.com/OpenZeppelin/openzeppelin-contracts/pull/4988))
- `Strings`: Added a utility function for converting an address to checksummed string. ([#5067](https://github.com/OpenZeppelin/openzeppelin-contracts/pull/5067))
- `SlotDerivation`: Add a library of methods for derivating common storage slots. ([#4975](https://github.com/OpenZeppelin/openzeppelin-contracts/pull/4975))
- `TransientSlot`: Add primitives for operating on the transient storage space using a typed-slot representation. ([#4980](https://github.com/OpenZeppelin/openzeppelin-contracts/pull/4980))

##### Cryptography

- `SignatureChecker`: refactor `isValidSignatureNow` to avoid validating ECDSA signatures if there is code deployed at the signer's address. ([#4951](https://github.com/OpenZeppelin/openzeppelin-contracts/pull/4951))
- `MerkleProof`: Add variations of `verify`, `processProof`, `multiProofVerify` and `processMultiProof` (and equivalent calldata version) with support for custom hashing functions. ([#4887](https://github.com/OpenZeppelin/openzeppelin-contracts/pull/4887))
- `P256`: Library for verification and public key recovery of P256 (aka secp256r1) signatures. ([#4881](https://github.com/OpenZeppelin/openzeppelin-contracts/pull/4881))
- `RSA`: Library to verify signatures according to RFC 8017 Signature Verification Operation ([#4952](https://github.com/OpenZeppelin/openzeppelin-contracts/pull/4952))

#### Math

- `Math`: add an `invMod` function to get the modular multiplicative inverse of a number in Z/nZ. ([#4839](https://github.com/OpenZeppelin/openzeppelin-contracts/pull/4839))
- `Math`: Add `modExp` function that exposes the `EIP-198` precompile. Includes `uint256` and `bytes memory` versions. ([#3298](https://github.com/OpenZeppelin/openzeppelin-contracts/pull/3298))
- `Math`: Custom errors replaced with native panic codes. ([#3298](https://github.com/OpenZeppelin/openzeppelin-contracts/pull/3298))
- `Math`, `SignedMath`: Add a branchless `ternary` function that computes`cond ? a : b` in constant gas cost. ([#4976](https://github.com/OpenZeppelin/openzeppelin-contracts/pull/4976))
- `SafeCast`: Add `toUint(bool)` for operating on `bool` values as `uint256`. ([#4878](https://github.com/OpenZeppelin/openzeppelin-contracts/pull/4878))

#### Structures

- `CircularBuffer`: Add a data structure that stores the last `N` values pushed to it. ([#4913](https://github.com/OpenZeppelin/openzeppelin-contracts/pull/4913))
- `DoubleEndedQueue`: Custom errors replaced with native panic codes. ([#4872](https://github.com/OpenZeppelin/openzeppelin-contracts/pull/4872))
- `EnumerableMap`: add `UintToBytes32Map`, `AddressToAddressMap`, `AddressToBytes32Map` and `Bytes32ToAddressMap`. ([#4843](https://github.com/OpenZeppelin/openzeppelin-contracts/pull/4843))
- `Heap`: A data structure that implements a heap-based priority queue. ([#5084](https://github.com/OpenZeppelin/openzeppelin-contracts/pull/5084))
- `MerkleTree`: A data structure that allows inserting elements into a merkle tree and updating its root hash. ([#3617](https://github.com/OpenZeppelin/openzeppelin-contracts/pull/3617))

## 5.0.2 (2024-02-29)

- `Base64`: Fix issue where dirty memory located just after the input buffer is affecting the result. ([#4926](https://github.com/OpenZeppelin/openzeppelin-contracts/pull/4926))

## 5.0.1 (2023-12-07)

- `ERC2771Context` and `Context`: Introduce a `_contextPrefixLength()` getter, used to trim extra information appended to `msg.data`.
- `Multicall`: Make aware of non-canonical context (i.e. `msg.sender` is not `_msgSender()`), allowing compatibility with `ERC2771Context`.

## 5.0.0 (2023-10-05)

### Additions Summary

The following contracts and libraries were added:

- `AccessManager`: A consolidated system for managing access control in complex systems.
  - `AccessManaged`: A module for connecting a contract to an authority in charge of its access control.
  - `GovernorTimelockAccess`: An adapter for time-locking governance proposals using an `AccessManager`.
  - `AuthorityUtils`: A library of utilities for interacting with authority contracts.
- `GovernorStorage`: A Governor module that stores proposal details in storage.
- `ERC2771Forwarder`: An ERC2771 forwarder for meta transactions.
- `ERC1967Utils`: A library with ERC1967 events, errors and getters.
- `Nonces`: An abstraction for managing account nonces.
- `MessageHashUtils`: A library for producing digests for ECDSA operations.
- `Time`: A library with helpers for manipulating time-related objects.

### Removals Summary

The following contracts, libraries, and functions were removed:

- `Address.isContract` (because of its ambiguous nature and potential for misuse)
- `Checkpoints.History`
- `Counters`
- `ERC20Snapshot`
- `ERC20VotesComp`
- `ERC165Storage` (in favor of inheritance based approach)
- `ERC777`
- `ERC1820Implementer`
- `GovernorVotesComp`
- `GovernorProposalThreshold` (deprecated since 4.4)
- `PaymentSplitter`
- `PullPayment`
- `SafeMath`
- `SignedSafeMath`
- `Timers`
- `TokenTimelock` (in favor of `VestingWallet`)
- All escrow contracts (`Escrow`, `ConditionalEscrow` and `RefundEscrow`)
- All cross-chain contracts, including `AccessControlCrossChain` and all the vendored bridge interfaces
- All presets in favor of [OpenZeppelin Contracts Wizard](https://wizard.openzeppelin.com/)

These removals were implemented in the following PRs: [#3637](https://github.com/OpenZeppelin/openzeppelin-contracts/pull/3637), [#3880](https://github.com/OpenZeppelin/openzeppelin-contracts/pull/3880), [#3945](https://github.com/OpenZeppelin/openzeppelin-contracts/pull/3945), [#4258](https://github.com/OpenZeppelin/openzeppelin-contracts/pull/4258), [#4276](https://github.com/OpenZeppelin/openzeppelin-contracts/pull/4276), [#4289](https://github.com/OpenZeppelin/openzeppelin-contracts/pull/4289)

### Changes by category

#### General

- Replaced revert strings and require statements with custom errors. ([#4261](https://github.com/OpenZeppelin/openzeppelin-contracts/pull/4261))
- Bumped minimum compiler version required to 0.8.20 ([#4288](https://github.com/OpenZeppelin/openzeppelin-contracts/pull/4288), [#4489](https://github.com/OpenZeppelin/openzeppelin-contracts/pull/4489))
- Use of `abi.encodeCall` in place of `abi.encodeWithSelector` and `abi.encodeWithSignature` for improved type-checking of parameters ([#4293](https://github.com/OpenZeppelin/openzeppelin-contracts/pull/4293))
- Replaced some uses of `abi.encodePacked` with clearer alternatives (e.g. `bytes.concat`, `string.concat`). ([#4504](https://github.com/OpenZeppelin/openzeppelin-contracts/pull/4504)) ([#4296](https://github.com/OpenZeppelin/openzeppelin-contracts/pull/4296))
- Overrides are now used internally for a number of functions that were previously hardcoded to their default implementation in certain locations: `ERC1155Supply.totalSupply`, `ERC721.ownerOf`, `ERC721.balanceOf` and `ERC721.totalSupply` in `ERC721Enumerable`, `ERC20.totalSupply` in `ERC20FlashMint`, and `ERC1967._getImplementation` in `ERC1967Proxy`. ([#4299](https://github.com/OpenZeppelin/openzeppelin-contracts/pull/4299))
- Removed the `override` specifier from functions that only override a single interface function. ([#4315](https://github.com/OpenZeppelin/openzeppelin-contracts/pull/4315))
- Switched to using explicit Solidity import statements. Some previously available symbols may now have to be separately imported. ([#4399](https://github.com/OpenZeppelin/openzeppelin-contracts/pull/4399))
- `Governor`, `Initializable`, and `UUPSUpgradeable`: Use internal functions in modifiers to optimize bytecode size. ([#4472](https://github.com/OpenZeppelin/openzeppelin-contracts/pull/4472))
- Upgradeable contracts now use namespaced storage (EIP-7201). ([#4534](https://github.com/OpenZeppelin/openzeppelin-contracts/pull/4534))
- Upgradeable contracts no longer transpile interfaces and libraries. ([#4628](https://github.com/OpenZeppelin/openzeppelin-contracts/pull/4628))

#### Access

- `Ownable`: Added an `initialOwner` parameter to the constructor, making the ownership initialization explicit. ([#4267](https://github.com/OpenZeppelin/openzeppelin-contracts/pull/4267))
- `Ownable`: Prevent using address(0) as the initial owner. ([#4531](https://github.com/OpenZeppelin/openzeppelin-contracts/pull/4531))
- `AccessControl`: Added a boolean return value to the internal `_grantRole` and `_revokeRole` functions indicating whether the role was granted or revoked. ([#4241](https://github.com/OpenZeppelin/openzeppelin-contracts/pull/4241))
- `access`: Moved `AccessControl` extensions to a dedicated directory. ([#4359](https://github.com/OpenZeppelin/openzeppelin-contracts/pull/4359))
- `AccessManager`: Added a new contract for managing access control of complex systems in a consolidated location. ([#4121](https://github.com/OpenZeppelin/openzeppelin-contracts/pull/4121))
- `AccessManager`, `AccessManaged`, `GovernorTimelockAccess`: Ensure that calldata shorter than 4 bytes is not padded to 4 bytes. ([#4624](https://github.com/OpenZeppelin/openzeppelin-contracts/pull/4624))
- `AccessManager`: Use named return parameters in functions that return multiple values. ([#4624](https://github.com/OpenZeppelin/openzeppelin-contracts/pull/4624))
- `AccessManager`: Make `schedule` and `execute` more conservative when delay is 0. ([#4644](https://github.com/OpenZeppelin/openzeppelin-contracts/pull/4644))

#### Finance

- `VestingWallet`: Fixed revert during 1 second time window when duration is 0. ([#4502](https://github.com/OpenZeppelin/openzeppelin-contracts/pull/4502))
- `VestingWallet`: Use `Ownable` instead of an immutable `beneficiary`. ([#4508](https://github.com/OpenZeppelin/openzeppelin-contracts/pull/4508))

#### Governance

- `Governor`: Optimized use of storage for proposal data ([#4268](https://github.com/OpenZeppelin/openzeppelin-contracts/pull/4268))
- `Governor`: Added validation in ERC1155 and ERC721 receiver hooks to ensure Governor is the executor. ([#4314](https://github.com/OpenZeppelin/openzeppelin-contracts/pull/4314))
- `Governor`: Refactored internals to implement common queuing logic in the core module of the Governor. Added `queue` and `_queueOperations` functions that act at different levels. Modules that implement queuing via timelocks are expected to override `_queueOperations` to implement the timelock-specific logic. Added `_executeOperations` as the equivalent for execution. ([#4360](https://github.com/OpenZeppelin/openzeppelin-contracts/pull/4360))
- `Governor`: Added `voter` and `nonce` parameters in signed ballots, to avoid forging signatures for random addresses, prevent signature replay, and allow invalidating signatures. Add `voter` as a new parameter in the `castVoteBySig` and `castVoteWithReasonAndParamsBySig` functions. ([#4378](https://github.com/OpenZeppelin/openzeppelin-contracts/pull/4378))
- `Governor`: Added support for casting votes with ERC-1271 signatures by using a `bytes memory signature` instead of `r`, `s` and `v` arguments in the `castVoteBySig` and `castVoteWithReasonAndParamsBySig` functions. ([#4418](https://github.com/OpenZeppelin/openzeppelin-contracts/pull/4418))
- `Governor`: Added a mechanism to restrict the address of the proposer using a suffix in the description.
- `GovernorStorage`: Added a new governor extension that stores the proposal details in storage, with an interface that operates on `proposalId`, as well as proposal enumerability. This replaces the old `GovernorCompatibilityBravo` module. ([#4360](https://github.com/OpenZeppelin/openzeppelin-contracts/pull/4360))
- `GovernorTimelockAccess`: Added a module to connect a governor with an instance of `AccessManager`, allowing the governor to make calls that are delay-restricted by the manager using the normal `queue` workflow. ([#4523](https://github.com/OpenZeppelin/openzeppelin-contracts/pull/4523))
- `GovernorTimelockControl`: Clean up timelock id on execution for gas refund. ([#4118](https://github.com/OpenZeppelin/openzeppelin-contracts/pull/4118))
- `GovernorTimelockControl`: Added the Governor instance address as part of the TimelockController operation `salt` to avoid operation id collisions between governors using the same TimelockController. ([#4432](https://github.com/OpenZeppelin/openzeppelin-contracts/pull/4432))
- `TimelockController`: Changed the role architecture to use `DEFAULT_ADMIN_ROLE` as the admin for all roles, instead of the bespoke `TIMELOCK_ADMIN_ROLE` that was used previously. This aligns with the general recommendation for `AccessControl` and makes the addition of new roles easier. Accordingly, the `admin` parameter and timelock will now be granted `DEFAULT_ADMIN_ROLE` instead of `TIMELOCK_ADMIN_ROLE`. ([#3799](https://github.com/OpenZeppelin/openzeppelin-contracts/pull/3799))
- `TimelockController`: Added a state getter that returns an `OperationState` enum. ([#4358](https://github.com/OpenZeppelin/openzeppelin-contracts/pull/4358))
- `Votes`: Use Trace208 for checkpoints. This enables EIP-6372 clock support for keys but reduces the max supported voting power to uint208. ([#4539](https://github.com/OpenZeppelin/openzeppelin-contracts/pull/4539))

#### Metatx

- `ERC2771Forwarder`: Added `deadline` for expiring transactions, batching, and more secure handling of `msg.value`. ([#4346](https://github.com/OpenZeppelin/openzeppelin-contracts/pull/4346))
- `ERC2771Context`: Return the forwarder address whenever the `msg.data` of a call originating from a trusted forwarder is not long enough to contain the request signer address (i.e. `msg.data.length` is less than 20 bytes), as specified by ERC-2771. ([#4481](https://github.com/OpenZeppelin/openzeppelin-contracts/pull/4481))
- `ERC2771Context`: Prevent revert in `_msgData()` when a call originating from a trusted forwarder is not long enough to contain the request signer address (i.e. `msg.data.length` is less than 20 bytes). Return the full calldata in that case. ([#4484](https://github.com/OpenZeppelin/openzeppelin-contracts/pull/4484))

#### Proxy

- `ProxyAdmin`: Removed `getProxyAdmin` and `getProxyImplementation` getters. ([#3820](https://github.com/OpenZeppelin/openzeppelin-contracts/pull/3820))
- `TransparentUpgradeableProxy`: Removed `admin` and `implementation` getters, which were only callable by the proxy owner and thus not very useful. ([#3820](https://github.com/OpenZeppelin/openzeppelin-contracts/pull/3820))
- `ERC1967Utils`: Refactored the `ERC1967Upgrade` abstract contract as a library. ([#4325](https://github.com/OpenZeppelin/openzeppelin-contracts/pull/4325))
- `TransparentUpgradeableProxy`: Admin is now stored in an immutable variable (set during construction) to avoid unnecessary storage reads on every proxy call. This removed the ability to ever change the admin. Transfer of the upgrade capability is exclusively handled through the ownership of the `ProxyAdmin`. ([#4354](https://github.com/OpenZeppelin/openzeppelin-contracts/pull/4354))
- Moved the logic to validate ERC-1822 during an upgrade from `ERC1967Utils` to `UUPSUpgradeable`. ([#4356](https://github.com/OpenZeppelin/openzeppelin-contracts/pull/4356))
- `UUPSUpgradeable`, `TransparentUpgradeableProxy` and `ProxyAdmin`: Removed `upgradeTo` and `upgrade` functions, and made `upgradeToAndCall` and `upgradeAndCall` ignore the data argument if it is empty. It is no longer possible to invoke the receive function (or send value with empty data) along with an upgrade. ([#4382](https://github.com/OpenZeppelin/openzeppelin-contracts/pull/4382))
- `BeaconProxy`: Reject value in initialization unless a payable function is explicitly invoked. ([#4382](https://github.com/OpenZeppelin/openzeppelin-contracts/pull/4382))
- `Proxy`: Removed redundant `receive` function. ([#4434](https://github.com/OpenZeppelin/openzeppelin-contracts/pull/4434))
- `BeaconProxy`: Use an immutable variable to store the address of the beacon. It is no longer possible for a `BeaconProxy` to upgrade by changing to another beacon. ([#4435](https://github.com/OpenZeppelin/openzeppelin-contracts/pull/4435))
- `Initializable`: Use the namespaced storage pattern to avoid putting critical variables in slot 0. Allow reinitializer versions greater than 256. ([#4460](https://github.com/OpenZeppelin/openzeppelin-contracts/pull/4460))
- `Initializable`: Use intermediate variables to improve readability. ([#4576](https://github.com/OpenZeppelin/openzeppelin-contracts/pull/4576))

#### Token

- `ERC20`, `ERC721`, `ERC1155`: Deleted `_beforeTokenTransfer` and `_afterTokenTransfer` hooks, added a new internal `_update` function for customizations, and refactored all extensions using those hooks to use `_update` instead. ([#3838](https://github.com/OpenZeppelin/openzeppelin-contracts/pull/3838), [#3876](https://github.com/OpenZeppelin/openzeppelin-contracts/pull/3876), [#4377](https://github.com/OpenZeppelin/openzeppelin-contracts/pull/4377))
- `ERC20`: Removed `Approval` event previously emitted in `transferFrom` to indicate that part of the allowance was consumed. With this change, allowances are no longer reconstructible from events. See the code for guidelines on how to re-enable this event if needed. ([#4370](https://github.com/OpenZeppelin/openzeppelin-contracts/pull/4370))
- `ERC20`: Removed the non-standard `increaseAllowance` and `decreaseAllowance` functions. ([#4585](https://github.com/OpenZeppelin/openzeppelin-contracts/pull/4585))
- `ERC20Votes`: Changed internal vote accounting to reusable `Votes` module previously used by `ERC721Votes`. Removed implicit `ERC20Permit` inheritance. Note that the `DOMAIN_SEPARATOR` getter was previously guaranteed to be available for `ERC20Votes` contracts, but is no longer available unless `ERC20Permit` is explicitly used; ERC-5267 support is included in `ERC20Votes` with `EIP712` and is recommended as an alternative. ([#3816](https://github.com/OpenZeppelin/openzeppelin-contracts/pull/3816))
- `SafeERC20`: Refactored `safeDecreaseAllowance` and `safeIncreaseAllowance` to support USDT-like tokens. ([#4260](https://github.com/OpenZeppelin/openzeppelin-contracts/pull/4260))
- `SafeERC20`: Removed `safePermit` in favor of documentation-only `permit` recommendations. Based on recommendations from @trust1995 ([#4582](https://github.com/OpenZeppelin/openzeppelin-contracts/pull/4582))
- `ERC721`: `_approve` no longer allows approving the owner of the tokenId. ([#4377](https://github.com/OpenZeppelin/openzeppelin-contracts/issues/4377)) `_setApprovalForAll` no longer allows setting address(0) as an operator. ([#4377](https://github.com/OpenZeppelin/openzeppelin-contracts/pull/4377))
- `ERC721`: Renamed `_requireMinted` to `_requireOwned` and added a return value with the current owner. Implemented `ownerOf` in terms of `_requireOwned`. ([#4566](https://github.com/OpenZeppelin/openzeppelin-contracts/pull/4566))
- `ERC721Consecutive`: Added a `_firstConsecutiveId` internal function that can be overridden to change the id of the first token minted through `_mintConsecutive`. ([#4097](https://github.com/OpenZeppelin/openzeppelin-contracts/pull/4097))
- `ERC721URIStorage`: Allow setting the token URI prior to minting. ([#4559](https://github.com/OpenZeppelin/openzeppelin-contracts/pull/4559))
- `ERC721URIStorage`, `ERC721Royalty`: Stop resetting token-specific URI and royalties when burning. ([#4561](https://github.com/OpenZeppelin/openzeppelin-contracts/pull/4561))
- `ERC1155`: Optimized array allocation. ([#4196](https://github.com/OpenZeppelin/openzeppelin-contracts/pull/4196))
- `ERC1155`: Removed check for address zero in `balanceOf`. ([#4263](https://github.com/OpenZeppelin/openzeppelin-contracts/pull/4263))
- `ERC1155`: Optimized array accesses by skipping bounds checking when unnecessary. ([#4300](https://github.com/OpenZeppelin/openzeppelin-contracts/pull/4300))
- `ERC1155`: Bubble errors triggered in the `onERC1155Received` and `onERC1155BatchReceived` hooks. ([#4314](https://github.com/OpenZeppelin/openzeppelin-contracts/pull/4314))
- `ERC1155Supply`: Added a `totalSupply()` function that returns the total amount of token circulating, this change will restrict the total tokens minted across all ids to 2\*\*256-1 . ([#3962](https://github.com/OpenZeppelin/openzeppelin-contracts/pull/3962))
- `ERC1155Receiver`: Removed in favor of `ERC1155Holder`. ([#4450](https://github.com/OpenZeppelin/openzeppelin-contracts/pull/4450))

#### Utils

- `Address`: Removed the ability to customize error messages. A common custom error is always used if the underlying revert reason cannot be bubbled up. ([#4502](https://github.com/OpenZeppelin/openzeppelin-contracts/pull/4502))
- `Arrays`: Added `unsafeMemoryAccess` helpers to read from a memory array without checking the length. ([#4300](https://github.com/OpenZeppelin/openzeppelin-contracts/pull/4300))
- `Arrays`: Optimized `findUpperBound` by removing redundant SLOAD. ([#4442](https://github.com/OpenZeppelin/openzeppelin-contracts/pull/4442))
- `Checkpoints`: Library moved from `utils` to `utils/structs` ([#4275](https://github.com/OpenZeppelin/openzeppelin-contracts/pull/4275))
- `DoubleEndedQueue`: Refactored internal structure to use `uint128` instead of `int128`. This has no effect on the library interface. ([#4150](https://github.com/OpenZeppelin/openzeppelin-contracts/pull/4150))
- `ECDSA`: Use unchecked arithmetic for the `tryRecover` function that receives the `r` and `vs` short-signature fields separately. ([#4301](https://github.com/OpenZeppelin/openzeppelin-contracts/pull/4301))
- `EIP712`: Added internal getters for the name and version strings ([#4303](https://github.com/OpenZeppelin/openzeppelin-contracts/pull/4303))
- `Math`: Makes `ceilDiv` to revert on 0 division even if the numerator is 0 ([#4348](https://github.com/OpenZeppelin/openzeppelin-contracts/pull/4348))
- `Math`: Optimized stack operations in `mulDiv`. ([#4494](https://github.com/OpenZeppelin/openzeppelin-contracts/pull/4494))
- `Math`: Renamed members of `Rounding` enum, and added a new rounding mode for "away from zero". ([#4455](https://github.com/OpenZeppelin/openzeppelin-contracts/pull/4455))
- `MerkleProof`: Use custom error to report invalid multiproof instead of reverting with overflow panic. ([#4564](https://github.com/OpenZeppelin/openzeppelin-contracts/pull/4564))
- `MessageHashUtils`: Added a new library for creating message digest to be used along with signing or recovery such as ECDSA or ERC-1271. These functions are moved from the `ECDSA` library. ([#4430](https://github.com/OpenZeppelin/openzeppelin-contracts/pull/4430))
- `Nonces`: Added a new contract to keep track of user nonces. Used for signatures in `ERC20Permit`, `ERC20Votes`, and `ERC721Votes`. ([#3816](https://github.com/OpenZeppelin/openzeppelin-contracts/pull/3816))
- `ReentrancyGuard`, `Pausable`: Moved to `utils` directory. ([#4551](https://github.com/OpenZeppelin/openzeppelin-contracts/pull/4551))
- `Strings`: Renamed `toString(int256)` to `toStringSigned(int256)`. ([#4330](https://github.com/OpenZeppelin/openzeppelin-contracts/pull/4330))
- Optimized `Strings.equal` ([#4262](https://github.com/OpenZeppelin/openzeppelin-contracts/pull/4262))

### How to migrate from 4.x

#### ERC20, ERC721, and ERC1155

These breaking changes will require modifications to ERC20, ERC721, and ERC1155 contracts, since the `_afterTokenTransfer` and `_beforeTokenTransfer` functions were removed. Thus, any customization made through those hooks should now be done overriding the new `_update` function instead.

Minting and burning are implemented by `_update` and customizations should be done by overriding this function as well. `_transfer`, `_mint` and `_burn` are no longer virtual (meaning they are not overridable) to guard against possible inconsistencies.

For example, a contract using `ERC20`'s `_beforeTokenTransfer` hook would have to be changed in the following way.

```diff
-function _beforeTokenTransfer(
+function _update(
   address from,
   address to,
   uint256 amount
 ) internal virtual override {
-  super._beforeTokenTransfer(from, to, amount);
   require(!condition(), "ERC20: wrong condition");
+  super._update(from, to, amount);
 }
```

#### More about ERC721

In the case of `ERC721`, the `_update` function does not include a `from` parameter, as the sender is implicitly the previous owner of the `tokenId`. The address of this previous owner is returned by the `_update` function, so it can be used for a posteriori checks. In addition to `to` and `tokenId`, a third parameter (`auth`) is present in this function. This parameter enabled an optional check that the caller/spender is approved to do the transfer. This check cannot be performed after the transfer (because the transfer resets the approval), and doing it before `_update` would require a duplicate call to `_ownerOf`.

In this logic of removing hidden SLOADs, the `_isApprovedOrOwner` function was removed in favor of a new `_isAuthorized` function. Overrides that used to target the `_isApprovedOrOwner` should now be performed on the `_isAuthorized` function. Calls to `_isApprovedOrOwner` that preceded a call to `_transfer`, `_burn` or `_approve` should be removed in favor of using the `auth` argument in `_update` and `_approve`. This is showcased in `ERC721Burnable.burn` and in `ERC721Wrapper.withdrawTo`.

The `_exists` function was removed. Calls to this function can be replaced by `_ownerOf(tokenId) != address(0)`.

#### More about ERC1155

Batch transfers will now emit `TransferSingle` if the batch consists of a single token, while in previous versions the `TransferBatch` event would be used for all transfers initiated through `safeBatchTransferFrom`. Both behaviors are compliant with the ERC-1155 specification.

#### ERC165Storage

Users that were registering EIP-165 interfaces with `_registerInterface` from `ERC165Storage` should instead do so by overriding the `supportsInterface` function as seen below:

```solidity
function supportsInterface(bytes4 interfaceId) public view virtual override returns (bool) {
  return interfaceId == type(MyInterface).interfaceId || super.supportsInterface(interfaceId);
}
```

#### SafeMath

Methods in SafeMath superseded by native overflow checks in Solidity 0.8.0 were removed along with operations providing an interface for revert strings. The remaining methods were moved to `utils/Math.sol`.

```diff
- import "@openzeppelin/contracts/utils/math/SafeMath.sol";
+ import "@openzeppelin/contracts/utils/math/Math.sol";

 function tryOperations(uint256 x, uint256 y) external view {
-  (bool overflowsAdd, uint256 resultAdd) = SafeMath.tryAdd(x, y);
+  (bool overflowsAdd, uint256 resultAdd) = Math.tryAdd(x, y);
-  (bool overflowsSub, uint256 resultSub) = SafeMath.trySub(x, y);
+  (bool overflowsSub, uint256 resultSub) = Math.trySub(x, y);
-  (bool overflowsMul, uint256 resultMul) = SafeMath.tryMul(x, y);
+  (bool overflowsMul, uint256 resultMul) = Math.tryMul(x, y);
-  (bool overflowsDiv, uint256 resultDiv) = SafeMath.tryDiv(x, y);
+  (bool overflowsDiv, uint256 resultDiv) = Math.tryDiv(x, y);
   // ...
 }
```

#### Adapting Governor modules

Custom Governor modules that override internal functions may require modifications if migrated to v5. In particular, the new internal functions `_queueOperations` and `_executeOperations` may need to be used. If assistance with this migration is needed reach out via the [OpenZeppelin Support Forum](https://forum.openzeppelin.com/c/support/contracts/18).

#### ECDSA and MessageHashUtils

The `ECDSA` library is now focused on signer recovery. Previously it also included utility methods for producing digests to be used with signing or recovery. These utilities have been moved to the `MessageHashUtils` library and should be imported if needed:

```diff
 import {ECDSA} from "@openzeppelin/contracts/utils/cryptography/ECDSA.sol";
+import {MessageHashUtils} from "@openzeppelin/contracts/utils/cryptography/MessageHashUtils.sol";

 contract Verifier {
   using ECDSA for bytes32;
+  using MessageHashUtils for bytes32;

   function _verify(bytes32 data, bytes memory signature, address account) internal pure returns (bool) {
     return data
       .toEthSignedMessageHash()
       .recover(signature) == account;
   }
 }
```

#### Interfaces and libraries in upgradeable contracts

The upgradeable version of the contracts library used to include a variant suffixed with `Upgradeable` for every contract. These variants, which are produced automatically, mainly include changes for dealing with storage that don't apply to libraries and interfaces.

The upgradeable library no longer includes upgradeable variants for libraries and interfaces. Projects migrating to 5.0 should replace their library and interface imports with their corresponding non-upgradeable version:

```diff
 // Libraries
-import {AddressUpgradeable} from '@openzeppelin/contracts-upgradeable/utils/AddressUpgradeable.sol';
+import {Address} from '@openzeppelin/contracts/utils/Address.sol';

 // Interfaces
-import {IERC20Upgradeable} from '@openzeppelin/contracts-upgradeable/interfaces/IERC20.sol';
+import {IERC20} from '@openzeppelin/contracts/interfaces/IERC20.sol';
```

#### Offchain Considerations

Some changes may affect offchain systems if they rely on assumptions that are changed along with these new breaking changes. These cases are:

##### Relying on revert strings for processing errors

A concrete example is AccessControl, where it was previously advised to catch revert reasons using the following regex:

```
/^AccessControl: account (0x[0-9a-f]{40}) is missing role (0x[0-9a-f]{64})$/
```

Instead, contracts now revert with custom errors. Systems that interact with smart contracts outside of the network should consider reliance on revert strings and possibly support the new custom errors.

##### Relying on storage locations for retrieving data

After 5.0, the storage location of some variables was changed. This is the case for `Initializable` and all the upgradeable contracts since they now use namespaced storage locations. Any system relying on storage locations for retrieving data or detecting capabilities should be updated to support these new locations.

## 4.9.6 (2024-02-29)

- `Base64`: Fix issue where dirty memory located just after the input buffer is affecting the result. ([#4929](https://github.com/OpenZeppelin/openzeppelin-contracts/pull/4929))

## 4.9.5 (2023-12-08)

- `Multicall`: Make aware of non-canonical context (i.e. `msg.sender` is not `_msgSender()`), allowing compatibility with `ERC2771Context`. Patch duplicated `Address.functionDelegateCall` in v4.9.4 (removed).

## 4.9.3 (2023-07-28)

- `ERC2771Context`: Return the forwarder address whenever the `msg.data` of a call originating from a trusted forwarder is not long enough to contain the request signer address (i.e. `msg.data.length` is less than 20 bytes), as specified by ERC-2771. ([#4481](https://github.com/OpenZeppelin/openzeppelin-contracts/pull/4481))
- `ERC2771Context`: Prevent revert in `_msgData()` when a call originating from a trusted forwarder is not long enough to contain the request signer address (i.e. `msg.data.length` is less than 20 bytes). Return the full calldata in that case. ([#4484](https://github.com/OpenZeppelin/openzeppelin-contracts/pull/4484))

## 4.9.2 (2023-06-16)

- `MerkleProof`: Fix a bug in `processMultiProof` and `processMultiProofCalldata` that allows proving arbitrary leaves if the tree contains a node with value 0 at depth 1.

## 4.9.1 (2023-06-07)

- `Governor`: Add a mechanism to restrict the address of the proposer using a suffix in the description.

## 4.9.0 (2023-05-23)

- `ReentrancyGuard`: Add a `_reentrancyGuardEntered` function to expose the guard status. ([#3714](https://github.com/OpenZeppelin/openzeppelin-contracts/pull/3714))
- `ERC721Wrapper`: add a new extension of the `ERC721` token which wraps an underlying token. Deposit and withdraw guarantee that the ownership of each token is backed by a corresponding underlying token with the same identifier. ([#3863](https://github.com/OpenZeppelin/openzeppelin-contracts/pull/3863))
- `EnumerableMap`: add a `keys()` function that returns an array containing all the keys. ([#3920](https://github.com/OpenZeppelin/openzeppelin-contracts/pull/3920))
- `Governor`: add a public `cancel(uint256)` function. ([#3983](https://github.com/OpenZeppelin/openzeppelin-contracts/pull/3983))
- `Governor`: Enable timestamp operation for blockchains without a stable block time. This is achieved by connecting a Governor's internal clock to match a voting token's EIP-6372 interface. ([#3934](https://github.com/OpenZeppelin/openzeppelin-contracts/pull/3934))
- `Strings`: add `equal` method. ([#3774](https://github.com/OpenZeppelin/openzeppelin-contracts/pull/3774))
- `IERC5313`: Add an interface for EIP-5313 that is now final. ([#4013](https://github.com/OpenZeppelin/openzeppelin-contracts/pull/4013))
- `IERC4906`: Add an interface for ERC-4906 that is now Final. ([#4012](https://github.com/OpenZeppelin/openzeppelin-contracts/pull/4012))
- `StorageSlot`: Add support for `string` and `bytes`. ([#4008](https://github.com/OpenZeppelin/openzeppelin-contracts/pull/4008))
- `Votes`, `ERC20Votes`, `ERC721Votes`: support timestamp checkpointing using EIP-6372. ([#3934](https://github.com/OpenZeppelin/openzeppelin-contracts/pull/3934))
- `ERC4626`: Add mitigation to the inflation attack through virtual shares and assets. ([#3979](https://github.com/OpenZeppelin/openzeppelin-contracts/pull/3979))
- `Strings`: add `toString` method for signed integers. ([#3773](https://github.com/OpenZeppelin/openzeppelin-contracts/pull/3773))
- `ERC20Wrapper`: Make the `underlying` variable private and add a public accessor. ([#4029](https://github.com/OpenZeppelin/openzeppelin-contracts/pull/4029))
- `EIP712`: add EIP-5267 support for better domain discovery. ([#3969](https://github.com/OpenZeppelin/openzeppelin-contracts/pull/3969))
- `AccessControlDefaultAdminRules`: Add an extension of `AccessControl` with additional security rules for the `DEFAULT_ADMIN_ROLE`. ([#4009](https://github.com/OpenZeppelin/openzeppelin-contracts/pull/4009))
- `SignatureChecker`: Add `isValidERC1271SignatureNow` for checking a signature directly against a smart contract using ERC-1271. ([#3932](https://github.com/OpenZeppelin/openzeppelin-contracts/pull/3932))
- `SafeERC20`: Add a `forceApprove` function to improve compatibility with tokens behaving like USDT. ([#4067](https://github.com/OpenZeppelin/openzeppelin-contracts/pull/4067))
- `ERC1967Upgrade`: removed contract-wide `oz-upgrades-unsafe-allow delegatecall` annotation, replaced by granular annotation in `UUPSUpgradeable`. ([#3971](https://github.com/OpenZeppelin/openzeppelin-contracts/pull/3971))
- `ERC20Wrapper`: self wrapping and deposit by the wrapper itself are now explicitly forbidden. ([#4100](https://github.com/OpenZeppelin/openzeppelin-contracts/pull/4100))
- `ECDSA`: optimize bytes32 computation by using assembly instead of `abi.encodePacked`. ([#3853](https://github.com/OpenZeppelin/openzeppelin-contracts/pull/3853))
- `ERC721URIStorage`: Emit ERC-4906 `MetadataUpdate` in `_setTokenURI`. ([#4012](https://github.com/OpenZeppelin/openzeppelin-contracts/pull/4012))
- `ShortStrings`: Added a library for handling short strings in a gas efficient way, with fallback to storage for longer strings. ([#4023](https://github.com/OpenZeppelin/openzeppelin-contracts/pull/4023))
- `SignatureChecker`: Allow return data length greater than 32 from EIP-1271 signers. ([#4038](https://github.com/OpenZeppelin/openzeppelin-contracts/pull/4038))
- `UUPSUpgradeable`: added granular `oz-upgrades-unsafe-allow-reachable` annotation to improve upgrade safety checks on latest version of the Upgrades Plugins (starting with `@openzeppelin/upgrades-core@1.21.0`). ([#3971](https://github.com/OpenZeppelin/openzeppelin-contracts/pull/3971))
- `Initializable`: optimize `_disableInitializers` by using `!=` instead of `<`. ([#3787](https://github.com/OpenZeppelin/openzeppelin-contracts/pull/3787))
- `Ownable2Step`: make `acceptOwnership` public virtual to enable usecases that require overriding it. ([#3960](https://github.com/OpenZeppelin/openzeppelin-contracts/pull/3960))
- `UUPSUpgradeable.sol`: Change visibility to the functions `upgradeTo ` and `upgradeToAndCall ` from `external` to `public`. ([#3959](https://github.com/OpenZeppelin/openzeppelin-contracts/pull/3959))
- `TimelockController`: Add the `CallSalt` event to emit on operation schedule. ([#4001](https://github.com/OpenZeppelin/openzeppelin-contracts/pull/4001))
- Reformatted codebase with latest version of Prettier Solidity. ([#3898](https://github.com/OpenZeppelin/openzeppelin-contracts/pull/3898))
- `Math`: optimize `log256` rounding check. ([#3745](https://github.com/OpenZeppelin/openzeppelin-contracts/pull/3745))
- `ERC20Votes`: optimize by using unchecked arithmetic. ([#3748](https://github.com/OpenZeppelin/openzeppelin-contracts/pull/3748))
- `Multicall`: annotate `multicall` function as upgrade safe to not raise a flag for its delegatecall. ([#3961](https://github.com/OpenZeppelin/openzeppelin-contracts/pull/3961))
- `ERC20Pausable`, `ERC721Pausable`, `ERC1155Pausable`: Add note regarding missing public pausing functionality ([#4007](https://github.com/OpenZeppelin/openzeppelin-contracts/pull/4007))
- `ECDSA`: Add a function `toDataWithIntendedValidatorHash` that encodes data with version 0x00 following EIP-191. ([#4063](https://github.com/OpenZeppelin/openzeppelin-contracts/pull/4063))
- `MerkleProof`: optimize by using unchecked arithmetic. ([#3745](https://github.com/OpenZeppelin/openzeppelin-contracts/pull/3745))

### Breaking changes

- `EIP712`: Addition of ERC5267 support requires support for user defined value types, which was released in Solidity version 0.8.8. This requires a pragma change from `^0.8.0` to `^0.8.8`.
- `EIP712`: Optimization of the cache for the upgradeable version affects the way `name` and `version` are set. This is no longer done through an initializer, and is instead part of the implementation's constructor. As a consequence, all proxies using the same implementation will necessarily share the same `name` and `version`. Additionally, an implementation upgrade risks changing the EIP712 domain unless the same `name` and `version` are used when deploying the new implementation contract.

### Deprecations

- `ERC20Permit`: Added the file `IERC20Permit.sol` and `ERC20Permit.sol` and deprecated `draft-IERC20Permit.sol` and `draft-ERC20Permit.sol` since [EIP-2612](https://eips.ethereum.org/EIPS/eip-2612) is no longer a Draft. Developers are encouraged to update their imports. ([#3793](https://github.com/OpenZeppelin/openzeppelin-contracts/pull/3793))
- `Timers`: The `Timers` library is now deprecated and will be removed in the next major release. ([#4062](https://github.com/OpenZeppelin/openzeppelin-contracts/pull/4062))
- `ERC777`: The `ERC777` token standard is no longer supported by OpenZeppelin. Our implementation is now deprecated and will be removed in the next major release. The corresponding standard interfaces remain available. ([#4066](https://github.com/OpenZeppelin/openzeppelin-contracts/pull/4066))
- `ERC1820Implementer`: The `ERC1820` pseudo-introspection mechanism is no longer supported by OpenZeppelin. Our implementation is now deprecated and will be removed in the next major release. The corresponding standard interfaces remain available. ([#4066](https://github.com/OpenZeppelin/openzeppelin-contracts/pull/4066))

## 4.8.3 (2023-04-13)

- `GovernorCompatibilityBravo`: Fix encoding of proposal data when signatures are missing.
- `TransparentUpgradeableProxy`: Fix transparency in case of selector clash with non-decodable calldata or payable mutability. ([#4154](https://github.com/OpenZeppelin/openzeppelin-contracts/pull/4154))

## 4.8.2 (2023-03-02)

- `ERC721Consecutive`: Fixed a bug when `_mintConsecutive` is used for batches of size 1 that could lead to balance overflow. Refer to the breaking changes section in the changelog for a note on the behavior of `ERC721._beforeTokenTransfer`.

### Breaking changes

- `ERC721`: The internal function `_beforeTokenTransfer` no longer updates balances, which it previously did when `batchSize` was greater than 1. This change has no consequence unless a custom ERC721 extension is explicitly invoking `_beforeTokenTransfer`. Balance updates in extensions must now be done explicitly using `__unsafe_increaseBalance`, with a name that indicates that there is an invariant that has to be manually verified.

## 4.8.1 (2023-01-12)

- `ERC4626`: Use staticcall instead of call when fetching underlying ERC-20 decimals. ([#3943](https://github.com/OpenZeppelin/openzeppelin-contracts/pull/3943))

## 4.8.0 (2022-11-08)

- `TimelockController`: Added a new `admin` constructor parameter that is assigned the admin role instead of the deployer account. ([#3722](https://github.com/OpenZeppelin/openzeppelin-contracts/pull/3722))
- `Initializable`: add internal functions `_getInitializedVersion` and `_isInitializing` ([#3598](https://github.com/OpenZeppelin/openzeppelin-contracts/pull/3598))
- `ERC165Checker`: add `supportsERC165InterfaceUnchecked` for consulting individual interfaces without the full ERC165 protocol. ([#3339](https://github.com/OpenZeppelin/openzeppelin-contracts/pull/3339))
- `Address`: optimize `functionCall` by calling `functionCallWithValue` directly. ([#3468](https://github.com/OpenZeppelin/openzeppelin-contracts/pull/3468))
- `Address`: optimize `functionCall` functions by checking contract size only if there is no returned data. ([#3469](https://github.com/OpenZeppelin/openzeppelin-contracts/pull/3469))
- `Governor`: make the `relay` function payable, and add support for EOA payments. ([#3730](https://github.com/OpenZeppelin/openzeppelin-contracts/pull/3730))
- `GovernorCompatibilityBravo`: remove unused `using` statements. ([#3506](https://github.com/OpenZeppelin/openzeppelin-contracts/pull/3506))
- `ERC20`: optimize `_transfer`, `_mint` and `_burn` by using `unchecked` arithmetic when possible. ([#3513](https://github.com/OpenZeppelin/openzeppelin-contracts/pull/3513))
- `ERC20Votes`, `ERC721Votes`: optimize `getPastVotes` for looking up recent checkpoints. ([#3673](https://github.com/OpenZeppelin/openzeppelin-contracts/pull/3673))
- `ERC20FlashMint`: add an internal `_flashFee` function for overriding. ([#3551](https://github.com/OpenZeppelin/openzeppelin-contracts/pull/3551))
- `ERC4626`: use the same `decimals()` as the underlying asset by default (if available). ([#3639](https://github.com/OpenZeppelin/openzeppelin-contracts/pull/3639))
- `ERC4626`: add internal `_initialConvertToShares` and `_initialConvertToAssets` functions to customize empty vaults behavior. ([#3639](https://github.com/OpenZeppelin/openzeppelin-contracts/pull/3639))
- `ERC721`: optimize transfers by making approval clearing implicit instead of emitting an event. ([#3481](https://github.com/OpenZeppelin/openzeppelin-contracts/pull/3481))
- `ERC721`: optimize burn by making approval clearing implicit instead of emitting an event. ([#3538](https://github.com/OpenZeppelin/openzeppelin-contracts/pull/3538))
- `ERC721`: Fix balance accounting when a custom `_beforeTokenTransfer` hook results in a transfer of the token under consideration. ([#3611](https://github.com/OpenZeppelin/openzeppelin-contracts/pull/3611))
- `ERC721`: use unchecked arithmetic for balance updates. ([#3524](https://github.com/OpenZeppelin/openzeppelin-contracts/pull/3524))
- `ERC721Consecutive`: Implementation of EIP-2309 that allows batch minting of ERC721 tokens during construction. ([#3311](https://github.com/OpenZeppelin/openzeppelin-contracts/pull/3311))
- `ReentrancyGuard`: Reduce code size impact of the modifier by using internal functions. ([#3515](https://github.com/OpenZeppelin/openzeppelin-contracts/pull/3515))
- `SafeCast`: optimize downcasting of signed integers. ([#3565](https://github.com/OpenZeppelin/openzeppelin-contracts/pull/3565))
- `ECDSA`: Remove redundant check on the `v` value. ([#3591](https://github.com/OpenZeppelin/openzeppelin-contracts/pull/3591))
- `VestingWallet`: add `releasable` getters. ([#3580](https://github.com/OpenZeppelin/openzeppelin-contracts/pull/3580))
- `VestingWallet`: remove unused library `Math.sol`. ([#3605](https://github.com/OpenZeppelin/openzeppelin-contracts/pull/3605))
- `VestingWallet`: make constructor payable. ([#3665](https://github.com/OpenZeppelin/openzeppelin-contracts/pull/3665))
- `Create2`: optimize address computation by using assembly instead of `abi.encodePacked`. ([#3600](https://github.com/OpenZeppelin/openzeppelin-contracts/pull/3600))
- `Clones`: optimized the assembly to use only the scratch space during deployments, and optimized `predictDeterministicAddress` to use fewer operations. ([#3640](https://github.com/OpenZeppelin/openzeppelin-contracts/pull/3640))
- `Checkpoints`: Use procedural generation to support multiple key/value lengths. ([#3589](https://github.com/OpenZeppelin/openzeppelin-contracts/pull/3589))
- `Checkpoints`: Add new lookup mechanisms. ([#3589](https://github.com/OpenZeppelin/openzeppelin-contracts/pull/3589))
- `Arrays`: Add `unsafeAccess` functions that allow reading and writing to an element in a storage array bypassing Solidity's "out-of-bounds" check. ([#3589](https://github.com/OpenZeppelin/openzeppelin-contracts/pull/3589))
- `Strings`: optimize `toString`. ([#3573](https://github.com/OpenZeppelin/openzeppelin-contracts/pull/3573))
- `Ownable2Step`: extension of `Ownable` that makes the ownership transfers a two step process. ([#3620](https://github.com/OpenZeppelin/openzeppelin-contracts/pull/3620))
- `Math` and `SignedMath`: optimize function `max` by using `>` instead of `>=`. ([#3679](https://github.com/OpenZeppelin/openzeppelin-contracts/pull/3679))
- `Math`: Add `log2`, `log10` and `log256`. ([#3670](https://github.com/OpenZeppelin/openzeppelin-contracts/pull/3670))
- Arbitrum: Update the vendored arbitrum contracts to match the nitro upgrade. ([#3692](https://github.com/OpenZeppelin/openzeppelin-contracts/pull/3692))

### Breaking changes

- `ERC721`: In order to add support for batch minting via `ERC721Consecutive` it was necessary to make a minor breaking change in the internal interface of `ERC721`. Namely, the hooks `_beforeTokenTransfer` and `_afterTokenTransfer` have one additional argument that may need to be added to overrides:

```diff
 function _beforeTokenTransfer(
     address from,
     address to,
     uint256 tokenId,
+    uint256 batchSize
 ) internal virtual override
```

- `ERC4626`: Conversion from shares to assets (and vice-versa) in an empty vault used to consider the possible mismatch between the underlying asset's and the vault's decimals. This initial conversion rate is now set to 1-to-1 irrespective of decimals, which are meant for usability purposes only. The vault now uses the assets decimals by default, so off-chain the numbers should appear the same. Developers overriding the vault decimals to a value that does not match the underlying asset may want to override the `_initialConvertToShares` and `_initialConvertToAssets` to replicate the previous behavior.

- `TimelockController`: During deployment, the TimelockController used to grant the `TIMELOCK_ADMIN_ROLE` to the deployer and to the timelock itself. The deployer was then expected to renounce this role once configuration of the timelock is over. Failing to renounce that role allows the deployer to change the timelock permissions (but not to bypass the delay for any time-locked actions). The role is no longer given to the deployer by default. A new parameter `admin` can be set to a non-zero address to grant the admin role during construction (to the deployer or any other address). Just like previously, this admin role should be renounced after configuration. If this param is given `address(0)`, the role is not allocated and doesn't need to be revoked. In any case, the timelock itself continues to have this role.

### Deprecations

- `EIP712`: Added the file `EIP712.sol` and deprecated `draft-EIP712.sol` since the EIP is no longer a Draft. Developers are encouraged to update their imports. ([#3621](https://github.com/OpenZeppelin/openzeppelin-contracts/pull/3621))

```diff
-import "@openzeppelin/contracts/utils/cryptography/draft-EIP712.sol";
+import "@openzeppelin/contracts/utils/cryptography/EIP712.sol";
```

- `ERC721Votes`: Added the file `ERC721Votes.sol` and deprecated `draft-ERC721Votes.sol` since it no longer depends on a Draft EIP (EIP-712). Developers are encouraged to update their imports. ([#3699](https://github.com/OpenZeppelin/openzeppelin-contracts/pull/3699))

```diff
-import "@openzeppelin/contracts/token/ERC721/extensions/draft-ERC721Votes.sol";
+import "@openzeppelin/contracts/token/ERC721/extensions/ERC721Votes.sol";
```

### ERC-721 Compatibility Note

ERC-721 integrators that interpret contract state from events should make sure that they implement the clearing of approval that is implicit in every transfer according to the EIP. Previous versions of OpenZeppelin Contracts emitted an explicit `Approval` event even though it was not required by the specification, and this is no longer the case.

With the new `ERC721Consecutive` extension, the internal workings of `ERC721` are slightly changed. Custom extensions to ERC721 should be reviewed to ensure they remain correct. The internal functions that should be considered are `_ownerOf` (new), `_beforeTokenTransfer`, and `_afterTokenTransfer`.

### ERC-4626 Upgrade Note

Existing `ERC4626` contracts that are upgraded to 4.8 must initialize a new variable that holds the vault token decimals. The recommended way to do this is to use a [reinitializer]:

[reinitializer]: https://docs.openzeppelin.com/contracts/4.x/api/proxy#Initializable-reinitializer-uint8-

```solidity
function migrateToV48() public reinitializer(2) {
  __ERC4626_init(IERC20Upgradeable(asset()));
}
```

## 4.7.3 (2022-08-10)

### Breaking changes

- `ECDSA`: `recover(bytes32,bytes)` and `tryRecover(bytes32,bytes)` no longer accept compact signatures to prevent malleability. Compact signature support remains available using `recover(bytes32,bytes32,bytes32)` and `tryRecover(bytes32,bytes32,bytes32)`.

## 4.7.2 (2022-07-25)

- `LibArbitrumL2`, `CrossChainEnabledArbitrumL2`: Fixed detection of cross-chain calls for EOAs. Previously, calls from EOAs would be classified as cross-chain calls. ([#3578](https://github.com/OpenZeppelin/openzeppelin-contracts/pull/3578))
- `GovernorVotesQuorumFraction`: Fixed quorum updates so they do not affect past proposals that failed due to lack of quorum. ([#3561](https://github.com/OpenZeppelin/openzeppelin-contracts/pull/3561))
- `ERC165Checker`: Added protection against large returndata. ([#3587](https://github.com/OpenZeppelin/openzeppelin-contracts/pull/3587))

## 4.7.1 (2022-07-18)

- `SignatureChecker`: Fix an issue that causes `isValidSignatureNow` to revert when the target contract returns ill-encoded data. ([#3552](https://github.com/OpenZeppelin/openzeppelin-contracts/pull/3552))
- `ERC165Checker`: Fix an issue that causes `supportsInterface` to revert when the target contract returns ill-encoded data. ([#3552](https://github.com/OpenZeppelin/openzeppelin-contracts/pull/3552))

## 4.7.0 (2022-06-29)

- `TimelockController`: Migrate `_call` to `_execute` and allow inheritance and overriding similar to `Governor`. ([#3317](https://github.com/OpenZeppelin/openzeppelin-contracts/pull/3317))
- `CrossChainEnabledPolygonChild`: replace the `require` statement with the custom error `NotCrossChainCall`. ([#3380](https://github.com/OpenZeppelin/openzeppelin-contracts/pull/3380))
- `ERC20FlashMint`: Add customizable flash fee receiver. ([#3327](https://github.com/OpenZeppelin/openzeppelin-contracts/pull/3327))
- `ERC4626`: add an extension of `ERC20` that implements the ERC4626 Tokenized Vault Standard. ([#3171](https://github.com/OpenZeppelin/openzeppelin-contracts/pull/3171))
- `SafeERC20`: add `safePermit` as mitigation against phantom permit functions. ([#3280](https://github.com/OpenZeppelin/openzeppelin-contracts/pull/3280))
- `Math`: add a `mulDiv` function that can round the result either up or down. ([#3171](https://github.com/OpenZeppelin/openzeppelin-contracts/pull/3171))
- `Math`: Add a `sqrt` function to compute square roots of integers, rounding either up or down. ([#3242](https://github.com/OpenZeppelin/openzeppelin-contracts/pull/3242))
- `Strings`: add a new overloaded function `toHexString` that converts an `address` with fixed length of 20 bytes to its not checksummed ASCII `string` hexadecimal representation. ([#3403](https://github.com/OpenZeppelin/openzeppelin-contracts/pull/3403))
- `EnumerableMap`: add new `UintToUintMap` map type. ([#3338](https://github.com/OpenZeppelin/openzeppelin-contracts/pull/3338))
- `EnumerableMap`: add new `Bytes32ToUintMap` map type. ([#3416](https://github.com/OpenZeppelin/openzeppelin-contracts/pull/3416))
- `SafeCast`: add support for many more types, using procedural code generation. ([#3245](https://github.com/OpenZeppelin/openzeppelin-contracts/pull/3245))
- `MerkleProof`: add `multiProofVerify` to prove multiple values are part of a Merkle tree. ([#3276](https://github.com/OpenZeppelin/openzeppelin-contracts/pull/3276))
- `MerkleProof`: add calldata versions of the functions to avoid copying input arrays to memory and save gas. ([#3200](https://github.com/OpenZeppelin/openzeppelin-contracts/pull/3200))
- `ERC721`, `ERC1155`: simplified revert reasons. ([#3254](https://github.com/OpenZeppelin/openzeppelin-contracts/pull/3254), ([#3438](https://github.com/OpenZeppelin/openzeppelin-contracts/pull/3438)))
- `ERC721`: removed redundant require statement. ([#3434](https://github.com/OpenZeppelin/openzeppelin-contracts/pull/3434))
- `PaymentSplitter`: add `releasable` getters. ([#3350](https://github.com/OpenZeppelin/openzeppelin-contracts/pull/3350))
- `Initializable`: refactored implementation of modifiers for easier understanding. ([#3450](https://github.com/OpenZeppelin/openzeppelin-contracts/pull/3450))
- `Proxies`: remove runtime check of ERC1967 storage slots. ([#3455](https://github.com/OpenZeppelin/openzeppelin-contracts/pull/3455))

### Breaking changes

- `Initializable`: functions decorated with the modifier `reinitializer(1)` may no longer invoke each other.

## 4.6.0 (2022-04-26)

- `crosschain`: Add a new set of contracts for cross-chain applications. `CrossChainEnabled` is a base contract with instantiations for several chains and bridges, and `AccessControlCrossChain` is an extension of access control that allows cross-chain operation. ([#3183](https://github.com/OpenZeppelin/openzeppelin-contracts/pull/3183))
- `AccessControl`: add a virtual `_checkRole(bytes32)` function that can be overridden to alter the `onlyRole` modifier behavior. ([#3137](https://github.com/OpenZeppelin/openzeppelin-contracts/pull/3137))
- `EnumerableMap`: add new `AddressToUintMap` map type. ([#3150](https://github.com/OpenZeppelin/openzeppelin-contracts/pull/3150))
- `EnumerableMap`: add new `Bytes32ToBytes32Map` map type. ([#3192](https://github.com/OpenZeppelin/openzeppelin-contracts/pull/3192))
- `ERC20FlashMint`: support infinite allowance when paying back a flash loan. ([#3226](https://github.com/OpenZeppelin/openzeppelin-contracts/pull/3226))
- `ERC20Wrapper`: the `decimals()` function now tries to fetch the value from the underlying token instance. If that calls revert, then the default value is used. ([#3259](https://github.com/OpenZeppelin/openzeppelin-contracts/pull/3259))
- `draft-ERC20Permit`: replace `immutable` with `constant` for `_PERMIT_TYPEHASH` since the `keccak256` of string literals is treated specially and the hash is evaluated at compile time. ([#3196](https://github.com/OpenZeppelin/openzeppelin-contracts/pull/3196))
- `ERC1155`: Add a `_afterTokenTransfer` hook for improved extensibility. ([#3166](https://github.com/OpenZeppelin/openzeppelin-contracts/pull/3166))
- `ERC1155URIStorage`: add a new extension that implements a `_setURI` behavior similar to ERC721's `_setTokenURI`. ([#3210](https://github.com/OpenZeppelin/openzeppelin-contracts/pull/3210))
- `DoubleEndedQueue`: a new data structure that supports efficient push and pop to both front and back, useful for FIFO and LIFO queues. ([#3153](https://github.com/OpenZeppelin/openzeppelin-contracts/pull/3153))
- `Governor`: improved security of `onlyGovernance` modifier when using an external executor contract (e.g. a timelock) that can operate without necessarily going through the governance protocol. ([#3147](https://github.com/OpenZeppelin/openzeppelin-contracts/pull/3147))
- `Governor`: Add a way to parameterize votes. This can be used to implement voting systems such as fractionalized voting, ERC721 based voting, or any number of other systems. The `params` argument added to `_countVote` method, and included in the newly added `_getVotes` method, can be used by counting and voting modules respectively for such purposes. ([#3043](https://github.com/OpenZeppelin/openzeppelin-contracts/pull/3043))
- `Governor`: rewording of revert reason for consistency. ([#3275](https://github.com/OpenZeppelin/openzeppelin-contracts/pull/3275))
- `Governor`: fix an inconsistency in data locations that could lead to invalid bytecode being produced. ([#3295](https://github.com/OpenZeppelin/openzeppelin-contracts/pull/3295))
- `Governor`: Implement `IERC721Receiver` and `IERC1155Receiver` to improve token custody by governors. ([#3230](https://github.com/OpenZeppelin/openzeppelin-contracts/pull/3230))
- `TimelockController`: Implement `IERC721Receiver` and `IERC1155Receiver` to improve token custody by timelocks. ([#3230](https://github.com/OpenZeppelin/openzeppelin-contracts/pull/3230))
- `TimelockController`: Add a separate canceller role for the ability to cancel. ([#3165](https://github.com/OpenZeppelin/openzeppelin-contracts/pull/3165))
- `Initializable`: add a reinitializer modifier that enables the initialization of new modules, added to already initialized contracts through upgradeability. ([#3232](https://github.com/OpenZeppelin/openzeppelin-contracts/pull/3232))
- `Initializable`: add an Initialized event that tracks initialized version numbers. ([#3294](https://github.com/OpenZeppelin/openzeppelin-contracts/pull/3294))
- `ERC2981`: make `royaltyInfo` public to allow super call in overrides. ([#3305](https://github.com/OpenZeppelin/openzeppelin-contracts/pull/3305))

### Upgradeability notice

- `TimelockController`: **(Action needed)** The upgrade from <4.6 to >=4.6 introduces a new `CANCELLER_ROLE` that requires set up to be assignable. After the upgrade, only addresses with this role will have the ability to cancel. Proposers will no longer be able to cancel. Assigning cancellers can be done by an admin (including the timelock itself) once the role admin is set up. To do this, we recommend upgrading to the `TimelockControllerWith46MigrationUpgradeable` contract and then calling the `migrateTo46` function.

### Breaking changes

- `Governor`: Adds internal virtual `_getVotes` method that must be implemented; this is a breaking change for existing concrete extensions to `Governor`. To fix this on an existing voting module extension, rename `getVotes` to `_getVotes` and add a `bytes memory` argument. ([#3043](https://github.com/OpenZeppelin/openzeppelin-contracts/pull/3043))
- `Governor`: Adds `params` parameter to internal virtual `_countVote` method; this is a breaking change for existing concrete extensions to `Governor`. To fix this on an existing counting module extension, add a `bytes memory` argument to `_countVote`. ([#3043](https://github.com/OpenZeppelin/openzeppelin-contracts/pull/3043))
- `Governor`: Does not emit `VoteCast` event when params data is non-empty; instead emits `VoteCastWithParams` event. To fix this on an integration that consumes the `VoteCast` event, also fetch/monitor `VoteCastWithParams` events. ([#3043](https://github.com/OpenZeppelin/openzeppelin-contracts/pull/3043))
- `Votes`: The internal virtual function `_getVotingUnits` was made `view` (which was accidentally missing). Any overrides should now be updated so they are `view` as well.

## 4.5.0 (2022-02-09)

- `ERC2981`: add implementation of the royalty standard, and the respective extensions for `ERC721` and `ERC1155`. ([#3012](https://github.com/OpenZeppelin/openzeppelin-contracts/pull/3012))
- `GovernorTimelockControl`: improve the `state()` function to have it reflect cases where a proposal has been canceled directly on the timelock. ([#2977](https://github.com/OpenZeppelin/openzeppelin-contracts/pull/2977))
- Preset contracts are now deprecated in favor of [Contracts Wizard](https://wizard.openzeppelin.com). ([#2986](https://github.com/OpenZeppelin/openzeppelin-contracts/pull/2986))
- `Governor`: add a relay function to help recover assets sent to a governor that is not its own executor (e.g. when using a timelock). ([#2926](https://github.com/OpenZeppelin/openzeppelin-contracts/pull/2926))
- `GovernorPreventLateQuorum`: add new module to ensure a minimum voting duration is available after the quorum is reached. ([#2973](https://github.com/OpenZeppelin/openzeppelin-contracts/pull/2973))
- `ERC721`: improved revert reason when transferring from wrong owner. ([#2975](https://github.com/OpenZeppelin/openzeppelin-contracts/pull/2975))
- `Votes`: Added a base contract for vote tracking with delegation. ([#2944](https://github.com/OpenZeppelin/openzeppelin-contracts/pull/2944))
- `ERC721Votes`: Added an extension of ERC721 enabled with vote tracking and delegation. ([#2944](https://github.com/OpenZeppelin/openzeppelin-contracts/pull/2944))
- `ERC2771Context`: use immutable storage to store the forwarder address, no longer an issue since Solidity >=0.8.8 allows reading immutable variables in the constructor. ([#2917](https://github.com/OpenZeppelin/openzeppelin-contracts/pull/2917))
- `Base64`: add a library to parse bytes into base64 strings using `encode(bytes memory)` function, and provide examples to show how to use to build URL-safe `tokenURIs`. ([#2884](https://github.com/OpenZeppelin/openzeppelin-contracts/pull/2884))
- `ERC20`: reduce allowance before triggering transfer. ([#3056](https://github.com/OpenZeppelin/openzeppelin-contracts/pull/3056))
- `ERC20`: do not update allowance on `transferFrom` when allowance is `type(uint256).max`. ([#3085](https://github.com/OpenZeppelin/openzeppelin-contracts/pull/3085))
- `ERC20`: add a `_spendAllowance` internal function. ([#3170](https://github.com/OpenZeppelin/openzeppelin-contracts/pull/3170))
- `ERC20Burnable`: do not update allowance on `burnFrom` when allowance is `type(uint256).max`. ([#3170](https://github.com/OpenZeppelin/openzeppelin-contracts/pull/3170))
- `ERC777`: do not update allowance on `transferFrom` when allowance is `type(uint256).max`. ([#3085](https://github.com/OpenZeppelin/openzeppelin-contracts/pull/3085))
- `ERC777`: add a `_spendAllowance` internal function. ([#3170](https://github.com/OpenZeppelin/openzeppelin-contracts/pull/3170))
- `SignedMath`: a new signed version of the Math library with `max`, `min`, and `average`. ([#2686](https://github.com/OpenZeppelin/openzeppelin-contracts/pull/2686))
- `SignedMath`: add an `abs(int256)` method that returns the unsigned absolute value of a signed value. ([#2984](https://github.com/OpenZeppelin/openzeppelin-contracts/pull/2984))
- `ERC1967Upgrade`: Refactor the secure upgrade to use `ERC1822` instead of the previous rollback mechanism. This reduces code complexity and attack surface with similar security guarantees. ([#3021](https://github.com/OpenZeppelin/openzeppelin-contracts/pull/3021))
- `UUPSUpgradeable`: Add `ERC1822` compliance to support the updated secure upgrade mechanism. ([#3021](https://github.com/OpenZeppelin/openzeppelin-contracts/pull/3021))
- Some more functions have been made virtual to customize them via overrides. In many cases this will not imply that other functions in the contract will automatically adapt to the overridden definitions. People who wish to override should consult the source code to understand the impact and if they need to override any additional functions to achieve the desired behavior.

### Breaking changes

- `ERC1967Upgrade`: The function `_upgradeToAndCallSecure` was renamed to `_upgradeToAndCallUUPS`, along with the change in security mechanism described above.
- `Address`: The Solidity pragma is increased from `^0.8.0` to `^0.8.1`. This is required by the `account.code.length` syntax that replaces inline assembly. This may require users to bump their compiler version from `0.8.0` to `0.8.1` or later. Note that other parts of the code already include stricter requirements.

## 4.4.2 (2022-01-11)

### Bugfixes

- `GovernorCompatibilityBravo`: Fix error in the encoding of calldata for proposals submitted through the compatibility interface with explicit signatures. ([#3100](https://github.com/OpenZeppelin/openzeppelin-contracts/pull/3100))

## 4.4.1 (2021-12-14)

- `Initializable`: change the existing `initializer` modifier and add a new `onlyInitializing` modifier to prevent reentrancy risk. ([#3006](https://github.com/OpenZeppelin/openzeppelin-contracts/pull/3006))

### Breaking change

It is no longer possible to call an `initializer`-protected function from within another `initializer` function outside the context of a constructor. Projects using OpenZeppelin upgradeable proxies should continue to work as is, since in the common case the initializer is invoked in the constructor directly. If this is not the case for you, the suggested change is to use the new `onlyInitializing` modifier in the following way:

```diff
 contract A {
-    function initialize() public   initializer { ... }
+    function initialize() internal onlyInitializing { ... }
 }
 contract B is A {
     function initialize() public initializer {
         A.initialize();
     }
 }
```

## 4.4.0 (2021-11-25)

- `Ownable`: add an internal `_transferOwnership(address)`. ([#2568](https://github.com/OpenZeppelin/openzeppelin-contracts/pull/2568))
- `AccessControl`: add internal `_grantRole(bytes32,address)` and `_revokeRole(bytes32,address)`. ([#2568](https://github.com/OpenZeppelin/openzeppelin-contracts/pull/2568))
- `AccessControl`: mark `_setupRole(bytes32,address)` as deprecated in favor of `_grantRole(bytes32,address)`. ([#2568](https://github.com/OpenZeppelin/openzeppelin-contracts/pull/2568))
- `AccessControlEnumerable`: hook into `_grantRole(bytes32,address)` and `_revokeRole(bytes32,address)`. ([#2946](https://github.com/OpenZeppelin/openzeppelin-contracts/pull/2946))
- `EIP712`: cache `address(this)` to immutable storage to avoid potential issues if a vanilla contract is used in a delegatecall context. ([#2852](https://github.com/OpenZeppelin/openzeppelin-contracts/pull/2852))
- Add internal `_setApprovalForAll` to `ERC721` and `ERC1155`. ([#2834](https://github.com/OpenZeppelin/openzeppelin-contracts/pull/2834))
- `Governor`: shift vote start and end by one block to better match Compound's GovernorBravo and prevent voting at the Governor level if the voting snapshot is not ready. ([#2892](https://github.com/OpenZeppelin/openzeppelin-contracts/pull/2892))
- `GovernorCompatibilityBravo`: consider quorum an inclusive rather than exclusive minimum to match Compound's GovernorBravo. ([#2974](https://github.com/OpenZeppelin/openzeppelin-contracts/pull/2974))
- `GovernorSettings`: a new governor module that manages voting settings updatable through governance actions. ([#2904](https://github.com/OpenZeppelin/openzeppelin-contracts/pull/2904))
- `PaymentSplitter`: now supports ERC20 assets in addition to Ether. ([#2858](https://github.com/OpenZeppelin/openzeppelin-contracts/pull/2858))
- `ECDSA`: add a variant of `toEthSignedMessageHash` for arbitrary length message hashing. ([#2865](https://github.com/OpenZeppelin/openzeppelin-contracts/pull/2865))
- `MerkleProof`: add a `processProof` function that returns the rebuilt root hash given a leaf and a proof. ([#2841](https://github.com/OpenZeppelin/openzeppelin-contracts/pull/2841))
- `VestingWallet`: new contract that handles the vesting of Ether and ERC20 tokens following a customizable vesting schedule. ([#2748](https://github.com/OpenZeppelin/openzeppelin-contracts/pull/2748))
- `Governor`: enable receiving Ether when a Timelock contract is not used. ([#2849](https://github.com/OpenZeppelin/openzeppelin-contracts/pull/2849))
- `GovernorTimelockCompound`: fix ability to use Ether stored in the Timelock contract. ([#2849](https://github.com/OpenZeppelin/openzeppelin-contracts/pull/2849))

## 4.3.3 (2021-11-08)

- `ERC1155Supply`: Handle `totalSupply` changes by hooking into `_beforeTokenTransfer` to ensure consistency of balances and supply during `IERC1155Receiver.onERC1155Received` calls.

## 4.3.2 (2021-09-14)

- `UUPSUpgradeable`: Add modifiers to prevent `upgradeTo` and `upgradeToAndCall` being executed on any contract that is not the active ERC1967 proxy. This prevents these functions being called on implementation contracts or minimal ERC1167 clones, in particular.

## 4.3.1 (2021-08-26)

- `TimelockController`: Add additional isOperationReady check.

## 4.3.0 (2021-08-17)

- `ERC2771Context`: use private variable from storage to store the forwarder address. Fixes issues where `_msgSender()` was not callable from constructors. ([#2754](https://github.com/OpenZeppelin/openzeppelin-contracts/pull/2754))
- `EnumerableSet`: add `values()` functions that returns an array containing all values in a single call. ([#2768](https://github.com/OpenZeppelin/openzeppelin-contracts/pull/2768))
- `Governor`: added a modular system of `Governor` contracts based on `GovernorAlpha` and `GovernorBravo`. ([#2672](https://github.com/OpenZeppelin/openzeppelin-contracts/pull/2672))
- Add an `interfaces` folder containing solidity interfaces to final ERCs. ([#2517](https://github.com/OpenZeppelin/openzeppelin-contracts/pull/2517))
- `ECDSA`: add `tryRecover` functions that will not throw if the signature is invalid, and will return an error flag instead. ([#2661](https://github.com/OpenZeppelin/openzeppelin-contracts/pull/2661))
- `SignatureChecker`: Reduce gas usage of the `isValidSignatureNow` function for the "signature by EOA" case. ([#2661](https://github.com/OpenZeppelin/openzeppelin-contracts/pull/2661))

## 4.2.0 (2021-06-30)

- `ERC20Votes`: add a new extension of the `ERC20` token with support for voting snapshots and delegation. ([#2632](https://github.com/OpenZeppelin/openzeppelin-contracts/pull/2632))
- `ERC20VotesComp`: Variant of `ERC20Votes` that is compatible with Compound's `Comp` token interface but restricts supply to `uint96`. ([#2706](https://github.com/OpenZeppelin/openzeppelin-contracts/pull/2706))
- `ERC20Wrapper`: add a new extension of the `ERC20` token which wraps an underlying token. Deposit and withdraw guarantee that the total supply is backed by a corresponding amount of underlying token. ([#2633](https://github.com/OpenZeppelin/openzeppelin-contracts/pull/2633))
- Enumerables: Improve gas cost of removal in `EnumerableSet` and `EnumerableMap`.
- Enumerables: Improve gas cost of lookup in `EnumerableSet` and `EnumerableMap`.
- `Counter`: add a reset method. ([#2678](https://github.com/OpenZeppelin/openzeppelin-contracts/pull/2678))
- Tokens: Wrap definitely safe subtractions in `unchecked` blocks.
- `Math`: Add a `ceilDiv` method for performing ceiling division.
- `ERC1155Supply`: add a new `ERC1155` extension that keeps track of the totalSupply of each tokenId. ([#2593](https://github.com/OpenZeppelin/openzeppelin-contracts/pull/2593))
- `BitMaps`: add a new `BitMaps` library that provides a storage efficient datastructure for `uint256` to `bool` mapping with contiguous keys. ([#2710](https://github.com/OpenZeppelin/openzeppelin-contracts/pull/2710))

### Breaking Changes

- `ERC20FlashMint` is no longer a Draft ERC. ([#2673](https://github.com/OpenZeppelin/openzeppelin-contracts/pull/2673)))

**How to update:** Change your import paths by removing the `draft-` prefix from `@openzeppelin/contracts/token/ERC20/extensions/draft-ERC20FlashMint.sol`.

> See [Releases and Stability: Drafts](https://docs.openzeppelin.com/contracts/4.x/releases-stability#drafts).

## 4.1.0 (2021-04-29)

- `IERC20Metadata`: add a new extended interface that includes the optional `name()`, `symbol()` and `decimals()` functions. ([#2561](https://github.com/OpenZeppelin/openzeppelin-contracts/pull/2561))
- `ERC777`: make reception acquirement optional in `_mint`. ([#2552](https://github.com/OpenZeppelin/openzeppelin-contracts/pull/2552))
- `ERC20Permit`: add a `_useNonce` to enable further usage of ERC712 signatures. ([#2565](https://github.com/OpenZeppelin/openzeppelin-contracts/pull/2565))
- `ERC20FlashMint`: add an implementation of the ERC3156 extension for flash-minting ERC20 tokens. ([#2543](https://github.com/OpenZeppelin/openzeppelin-contracts/pull/2543))
- `SignatureChecker`: add a signature verification library that supports both EOA and ERC1271 compliant contracts as signers. ([#2532](https://github.com/OpenZeppelin/openzeppelin-contracts/pull/2532))
- `Multicall`: add abstract contract with `multicall(bytes[] calldata data)` function to bundle multiple calls together ([#2608](https://github.com/OpenZeppelin/openzeppelin-contracts/pull/2608))
- `ECDSA`: add support for ERC2098 short-signatures. ([#2582](https://github.com/OpenZeppelin/openzeppelin-contracts/pull/2582))
- `AccessControl`: add an `onlyRole` modifier to restrict specific function to callers bearing a specific role. ([#2609](https://github.com/OpenZeppelin/openzeppelin-contracts/pull/2609))
- `StorageSlot`: add a library for reading and writing primitive types to specific storage slots. ([#2542](https://github.com/OpenZeppelin/openzeppelin-contracts/pull/2542))
- UUPS Proxies: add `UUPSUpgradeable` to implement the UUPS proxy pattern together with `EIP1967Proxy`. ([#2542](https://github.com/OpenZeppelin/openzeppelin-contracts/pull/2542))

### Breaking changes

This release includes two small breaking changes in `TimelockController`.

1. The `onlyRole` modifier in this contract was designed to let anyone through if the role was granted to `address(0)`,
   allowing the possibility to make a role "open", which can be used for `EXECUTOR_ROLE`. This modifier is now
   replaced by `AccessControl.onlyRole`, which does not have this ability. The previous behavior was moved to the
   modifier `TimelockController.onlyRoleOrOpenRole`.
2. It was possible to make `PROPOSER_ROLE` an open role (as described in the previous item) if it was granted to
   `address(0)`. This would affect the `schedule`, `scheduleBatch`, and `cancel` operations in `TimelockController`.
   This ability was removed as it does not make sense to open up the `PROPOSER_ROLE` in the same way that it does for
   `EXECUTOR_ROLE`.

## 4.0.0 (2021-03-23)

- Now targeting the 0.8.x line of Solidity compilers. For 0.6.x (resp 0.7.x) support, use version 3.4.0 (resp 3.4.0-solc-0.7) of OpenZeppelin.
- `Context`: making `_msgData` return `bytes calldata` instead of `bytes memory` ([#2492](https://github.com/OpenZeppelin/openzeppelin-contracts/pull/2492))
- `ERC20`: removed the `_setDecimals` function and the storage slot associated to decimals. ([#2502](https://github.com/OpenZeppelin/openzeppelin-contracts/pull/2502))
- `Strings`: addition of a `toHexString` function. ([#2504](https://github.com/OpenZeppelin/openzeppelin-contracts/pull/2504))
- `EnumerableMap`: change implementation to optimize for `key → value` lookups instead of enumeration. ([#2518](https://github.com/OpenZeppelin/openzeppelin-contracts/pull/2518))
- `GSN`: deprecate GSNv1 support in favor of upcoming support for GSNv2. ([#2521](https://github.com/OpenZeppelin/openzeppelin-contracts/pull/2521))
- `ERC165`: remove uses of storage in the base ERC165 implementation. ERC165 based contracts now use storage-less virtual functions. Old behavior remains available in the `ERC165Storage` extension. ([#2505](https://github.com/OpenZeppelin/openzeppelin-contracts/pull/2505))
- `Initializable`: make initializer check stricter during construction. ([#2531](https://github.com/OpenZeppelin/openzeppelin-contracts/pull/2531))
- `ERC721`: remove enumerability of tokens from the base implementation. This feature is now provided separately through the `ERC721Enumerable` extension. ([#2511](https://github.com/OpenZeppelin/openzeppelin-contracts/pull/2511))
- `AccessControl`: removed enumerability by default for a more lightweight contract. It is now opt-in through `AccessControlEnumerable`. ([#2512](https://github.com/OpenZeppelin/openzeppelin-contracts/pull/2512))
- Meta Transactions: add `ERC2771Context` and a `MinimalForwarder` for meta-transactions. ([#2508](https://github.com/OpenZeppelin/openzeppelin-contracts/pull/2508))
- Overall reorganization of the contract folder to improve clarity and discoverability. ([#2503](https://github.com/OpenZeppelin/openzeppelin-contracts/pull/2503))
- `ERC20Capped`: optimize gas usage by enforcing the check directly in `_mint`. ([#2524](https://github.com/OpenZeppelin/openzeppelin-contracts/pull/2524))
- Rename `UpgradeableProxy` to `ERC1967Proxy`. ([#2547](https://github.com/OpenZeppelin/openzeppelin-contracts/pull/2547))
- `ERC777`: optimize the gas costs of the constructor. ([#2551](https://github.com/OpenZeppelin/openzeppelin-contracts/pull/2551))
- `ERC721URIStorage`: add a new extension that implements the `_setTokenURI` behavior as it was available in 3.4.0. ([#2555](https://github.com/OpenZeppelin/openzeppelin-contracts/pull/2555))
- `AccessControl`: added ERC165 interface detection. ([#2562](https://github.com/OpenZeppelin/openzeppelin-contracts/pull/2562))
- `ERC1155`: make `uri` public so overloading function can call it using super. ([#2576](https://github.com/OpenZeppelin/openzeppelin-contracts/pull/2576))

### Bug fixes for beta releases

- `AccessControlEnumerable`: Fixed `renounceRole` not updating enumerable set of addresses for a role. ([#2572](https://github.com/OpenZeppelin/openzeppelin-contracts/pull/2572))

### How to upgrade from 3.x

Since this version has moved a few contracts to different directories, users upgrading from a previous version will need to adjust their import statements. To make this easier, the package includes a script that will migrate import statements automatically. After upgrading to the latest version of the package, run:

```
npx openzeppelin-contracts-migrate-imports
```

Make sure you're using git or another version control system to be able to recover from any potential error in our script.

### How to upgrade from 4.0-beta.x

Some further changes have been done between the different beta iterations. Transitions made during this period are configured in the `migrate-imports` script. Consequently, you can upgrade from any previous 4.0-beta.x version using the same script as described in the _How to upgrade from 3.x_ section.

## 3.4.2 (2021-07-24)

- `TimelockController`: Add additional isOperationReady check.

## 3.4.1 (2021-03-03)

- `ERC721`: made `_approve` an internal function (was private).

## 3.4.0 (2021-02-02)

- `BeaconProxy`: added new kind of proxy that allows simultaneous atomic upgrades. ([#2411](https://github.com/OpenZeppelin/openzeppelin-contracts/pull/2411))
- `EIP712`: added helpers to verify EIP712 typed data signatures on chain. ([#2418](https://github.com/OpenZeppelin/openzeppelin-contracts/pull/2418))
- `ERC20Permit`: added an implementation of the ERC20 permit extension for gasless token approvals. ([#2237](https://github.com/OpenZeppelin/openzeppelin-contracts/pull/2237))
- Presets: added token presets with preminted fixed supply `ERC20PresetFixedSupply` and `ERC777PresetFixedSupply`. ([#2399](https://github.com/OpenZeppelin/openzeppelin-contracts/pull/2399))
- `Address`: added `functionDelegateCall`, similar to the existing `functionCall`. ([#2333](https://github.com/OpenZeppelin/openzeppelin-contracts/pull/2333))
- `Clones`: added a library for deploying EIP 1167 minimal proxies. ([#2449](https://github.com/OpenZeppelin/openzeppelin-contracts/pull/2449))
- `Context`: moved from `contracts/GSN` to `contracts/utils`. ([#2453](https://github.com/OpenZeppelin/openzeppelin-contracts/pull/2453))
- `PaymentSplitter`: replace usage of `.transfer()` with `Address.sendValue` for improved compatibility with smart wallets. ([#2455](https://github.com/OpenZeppelin/openzeppelin-contracts/pull/2455))
- `UpgradeableProxy`: bubble revert reasons from initialization calls. ([#2454](https://github.com/OpenZeppelin/openzeppelin-contracts/pull/2454))
- `SafeMath`: fix a memory allocation issue by adding new `SafeMath.tryOp(uint,uint)→(bool,uint)` functions. `SafeMath.op(uint,uint,string)→uint` are now deprecated. ([#2462](https://github.com/OpenZeppelin/openzeppelin-contracts/pull/2462))
- `EnumerableMap`: fix a memory allocation issue by adding new `EnumerableMap.tryGet(uint)→(bool,address)` functions. `EnumerableMap.get(uint)→string` is now deprecated. ([#2462](https://github.com/OpenZeppelin/openzeppelin-contracts/pull/2462))
- `ERC165Checker`: added batch `getSupportedInterfaces`. ([#2469](https://github.com/OpenZeppelin/openzeppelin-contracts/pull/2469))
- `RefundEscrow`: `beneficiaryWithdraw` will forward all available gas to the beneficiary. ([#2480](https://github.com/OpenZeppelin/openzeppelin-contracts/pull/2480))
- Many view and pure functions have been made virtual to customize them via overrides. In many cases this will not imply that other functions in the contract will automatically adapt to the overridden definitions. People who wish to override should consult the source code to understand the impact and if they need to override any additional functions to achieve the desired behavior.

### Security Fixes

- `ERC777`: fix potential reentrancy issues for custom extensions to `ERC777`. ([#2483](https://github.com/OpenZeppelin/openzeppelin-contracts/pull/2483))

If you're using our implementation of ERC777 from version 3.3.0 or earlier, and you define a custom `_beforeTokenTransfer` function that writes to a storage variable, you may be vulnerable to a reentrancy attack. If you're affected and would like assistance please write to security@openzeppelin.com. [Read more in the pull request.](https://github.com/OpenZeppelin/openzeppelin-contracts/pull/2483)

## 3.3.0 (2020-11-26)

- Now supports both Solidity 0.6 and 0.7. Compiling with solc 0.7 will result in warnings. Install the `solc-0.7` tag to compile without warnings.
- `Address`: added `functionStaticCall`, similar to the existing `functionCall`. ([#2333](https://github.com/OpenZeppelin/openzeppelin-contracts/pull/2333))
- `TimelockController`: added a contract to augment access control schemes with a delay. ([#2354](https://github.com/OpenZeppelin/openzeppelin-contracts/pull/2354))
- `EnumerableSet`: added `Bytes32Set`, for sets of `bytes32`. ([#2395](https://github.com/OpenZeppelin/openzeppelin-contracts/pull/2395))

## 3.2.2-solc-0.7 (2020-10-28)

- Resolve warnings introduced by Solidity 0.7.4. ([#2396](https://github.com/OpenZeppelin/openzeppelin-contracts/pull/2396))

## 3.2.1-solc-0.7 (2020-09-15)

- `ERC777`: Remove a warning about function state visibility in Solidity 0.7. ([#2327](https://github.com/OpenZeppelin/openzeppelin-contracts/pull/2327))

## 3.2.0 (2020-09-10)

### New features

- Proxies: added the proxy contracts from OpenZeppelin SDK. ([#2335](https://github.com/OpenZeppelin/openzeppelin-contracts/pull/2335))

#### Proxy changes with respect to OpenZeppelin SDK

Aside from upgrading them from Solidity 0.5 to 0.6, we've changed a few minor things from the proxy contracts as they were found in OpenZeppelin SDK.

- `UpgradeabilityProxy` was renamed to `UpgradeableProxy`.
- `AdminUpgradeabilityProxy` was renamed to `TransparentUpgradeableProxy`.
- `Proxy._willFallback` was renamed to `Proxy._beforeFallback`.
- `UpgradeabilityProxy._setImplementation` and `AdminUpgradeabilityProxy._setAdmin` were made private.

### Improvements

- `Address.isContract`: switched from `extcodehash` to `extcodesize` for less gas usage. ([#2311](https://github.com/OpenZeppelin/openzeppelin-contracts/pull/2311))

### Breaking changes

- `ERC20Snapshot`: switched to using `_beforeTokenTransfer` hook instead of overriding ERC20 operations. ([#2312](https://github.com/OpenZeppelin/openzeppelin-contracts/pull/2312))

This small change in the way we implemented `ERC20Snapshot` may affect users who are combining this contract with
other ERC20 flavors, since it no longer overrides `_transfer`, `_mint`, and `_burn`. This can result in having to remove Solidity `override(...)` specifiers in derived contracts for these functions, and to instead have to add it for `_beforeTokenTransfer`. See [Using Hooks](https://docs.openzeppelin.com/contracts/3.x/extending-contracts#using-hooks) in the documentation.

## 3.1.0 (2020-06-23)

### New features

- `SafeCast`: added functions to downcast signed integers (e.g. `toInt32`), improving usability of `SignedSafeMath`. ([#2243](https://github.com/OpenZeppelin/openzeppelin-contracts/pull/2243))
- `functionCall`: new helpers that replicate Solidity's function call semantics, reducing the need to rely on `call`. ([#2264](https://github.com/OpenZeppelin/openzeppelin-contracts/pull/2264))
- `ERC1155`: added support for a base implementation, non-standard extensions and a preset contract. ([#2014](https://github.com/OpenZeppelin/openzeppelin-contracts/pull/2014), [#2230](https://github.com/OpenZeppelin/openzeppelin-contracts/issues/2230))

### Improvements

- `ReentrancyGuard`: reduced overhead of using the `nonReentrant` modifier. ([#2171](https://github.com/OpenZeppelin/openzeppelin-contracts/pull/2171))
- `AccessControl`: added a `RoleAdminChanged` event to `_setAdminRole`. ([#2214](https://github.com/OpenZeppelin/openzeppelin-contracts/pull/2214))
- Made all `public` functions in the token preset contracts `virtual`. ([#2257](https://github.com/OpenZeppelin/openzeppelin-contracts/pull/2257))

### Deprecations

- `SafeERC20`: deprecated `safeApprove`. ([#2268](https://github.com/OpenZeppelin/openzeppelin-contracts/pull/2268))

## 3.0.2 (2020-06-08)

### Improvements

- Added SPX license identifier to all contracts. ([#2235](https://github.com/OpenZeppelin/openzeppelin-contracts/pull/2235))

## 3.0.1 (2020-04-27)

### Bugfixes

- `ERC777`: fixed the `_approve` internal function not validating some of their arguments for non-zero addresses. ([#2213](https://github.com/OpenZeppelin/openzeppelin-contracts/pull/2213))

## 3.0.0 (2020-04-20)

### New features

- `AccessControl`: new contract for managing permissions in a system, replacement for `Ownable` and `Roles`. ([#2112](https://github.com/OpenZeppelin/openzeppelin-contracts/pull/2112))
- `SafeCast`: new functions to convert to and from signed and unsigned values: `toUint256` and `toInt256`. ([#2123](https://github.com/OpenZeppelin/openzeppelin-contracts/pull/2123))
- `EnumerableMap`: a new data structure for key-value pairs (like `mapping`) that can be iterated over. ([#2160](https://github.com/OpenZeppelin/openzeppelin-contracts/pull/2160))

### Breaking changes

- `ERC721`: `burn(owner, tokenId)` was removed, use `burn(tokenId)` instead. ([#2125](https://github.com/OpenZeppelin/openzeppelin-contracts/pull/2125))
- `ERC721`: `_checkOnERC721Received` was removed. ([#2125](https://github.com/OpenZeppelin/openzeppelin-contracts/pull/2125))
- `ERC721`: `_transferFrom` and `_safeTransferFrom` were renamed to `_transfer` and `_safeTransfer`. ([#2162](https://github.com/OpenZeppelin/openzeppelin-contracts/pull/2162))
- `Ownable`: removed `_transferOwnership`. ([#2162](https://github.com/OpenZeppelin/openzeppelin-contracts/pull/2162))
- `PullPayment`, `Escrow`: `withdrawWithGas` was removed. The old `withdraw` function now forwards all gas. ([#2125](https://github.com/OpenZeppelin/openzeppelin-contracts/pull/2125))
- `Roles` was removed, use `AccessControl` as a replacement. ([#2112](https://github.com/OpenZeppelin/openzeppelin-contracts/pull/2112))
- `ECDSA`: when receiving an invalid signature, `recover` now reverts instead of returning the zero address. ([#2114](https://github.com/OpenZeppelin/openzeppelin-contracts/pull/2114))
- `Create2`: added an `amount` argument to `deploy` for contracts with `payable` constructors. ([#2117](https://github.com/OpenZeppelin/openzeppelin-contracts/pull/2117))
- `Pausable`: moved to the `utils` directory. ([#2122](https://github.com/OpenZeppelin/openzeppelin-contracts/pull/2122))
- `Strings`: moved to the `utils` directory. ([#2122](https://github.com/OpenZeppelin/openzeppelin-contracts/pull/2122))
- `Counters`: moved to the `utils` directory. ([#2122](https://github.com/OpenZeppelin/openzeppelin-contracts/pull/2122))
- `SignedSafeMath`: moved to the `math` directory. ([#2122](https://github.com/OpenZeppelin/openzeppelin-contracts/pull/2122))
- `ERC20Snapshot`: moved to the `token/ERC20` directory. `snapshot` was changed into an `internal` function. ([#2122](https://github.com/OpenZeppelin/openzeppelin-contracts/pull/2122))
- `Ownable`: moved to the `access` directory. ([#2120](https://github.com/OpenZeppelin/openzeppelin-contracts/pull/2120))
- `Ownable`: removed `isOwner`. ([#2120](https://github.com/OpenZeppelin/openzeppelin-contracts/pull/2120))
- `Secondary`: removed from the library, use `Ownable` instead. ([#2120](https://github.com/OpenZeppelin/openzeppelin-contracts/pull/2120))
- `Escrow`, `ConditionalEscrow`, `RefundEscrow`: these now use `Ownable` instead of `Secondary`, their external API changed accordingly. ([#2120](https://github.com/OpenZeppelin/openzeppelin-contracts/pull/2120))
- `ERC20`: removed `_burnFrom`. ([#2119](https://github.com/OpenZeppelin/openzeppelin-contracts/pull/2119))
- `Address`: removed `toPayable`, use `payable(address)` instead. ([#2133](https://github.com/OpenZeppelin/openzeppelin-contracts/pull/2133))
- `ERC777`: `_send`, `_mint` and `_burn` now use the caller as the operator. ([#2134](https://github.com/OpenZeppelin/openzeppelin-contracts/pull/2134))
- `ERC777`: removed `_callsTokensToSend` and `_callTokensReceived`. ([#2134](https://github.com/OpenZeppelin/openzeppelin-contracts/pull/2134))
- `EnumerableSet`: renamed `get` to `at`. ([#2151](https://github.com/OpenZeppelin/openzeppelin-contracts/pull/2151))
- `ERC165Checker`: functions no longer have a leading underscore. ([#2150](https://github.com/OpenZeppelin/openzeppelin-contracts/pull/2150))
- `ERC721Metadata`, `ERC721Enumerable`: these contracts were removed, and their functionality merged into `ERC721`. ([#2160](https://github.com/OpenZeppelin/openzeppelin-contracts/pull/2160))
- `ERC721`: added a constructor for `name` and `symbol`. ([#2160](https://github.com/OpenZeppelin/openzeppelin-contracts/pull/2160))
- `ERC20Detailed`: this contract was removed and its functionality merged into `ERC20`. ([#2161](https://github.com/OpenZeppelin/openzeppelin-contracts/pull/2161))
- `ERC20`: added a constructor for `name` and `symbol`. `decimals` now defaults to 18. ([#2161](https://github.com/OpenZeppelin/openzeppelin-contracts/pull/2161))
- `Strings`: renamed `fromUint256` to `toString` ([#2188](https://github.com/OpenZeppelin/openzeppelin-contracts/pull/2188))

## 2.5.1 (2020-04-24)

### Bugfixes

- `ERC777`: fixed the `_send` and `_approve` internal functions not validating some of their arguments for non-zero addresses. ([#2212](https://github.com/OpenZeppelin/openzeppelin-contracts/pull/2212))

## 2.5.0 (2020-02-04)

### New features

- `SafeCast.toUintXX`: new library for integer downcasting, which allows for safe operation on smaller types (e.g. `uint32`) when combined with `SafeMath`. ([#1926](https://github.com/OpenZeppelin/openzeppelin-solidity/pull/1926))
- `ERC721Metadata`: added `baseURI`, which can be used for dramatic gas savings when all token URIs share a prefix (e.g. `http://api.myapp.com/tokens/<id>`). ([#1970](https://github.com/OpenZeppelin/openzeppelin-solidity/pull/1970))
- `EnumerableSet`: new library for storing enumerable sets of values. Only `AddressSet` is supported in this release. ([#2061](https://github.com/OpenZeppelin/openzeppelin-solidity/pull/2061))
- `Create2`: simple library to make usage of the `CREATE2` opcode easier. ([#1744](https://github.com/OpenZeppelin/openzeppelin-contracts/pull/1744))

### Improvements

- `ERC777`: `_burn` is now internal, providing more flexibility and making it easier to create tokens that deflate. ([#1908](https://github.com/OpenZeppelin/openzeppelin-contracts/pull/1908))
- `ReentrancyGuard`: greatly improved gas efficiency by using the net gas metering mechanism introduced in the Istanbul hardfork. ([#1992](https://github.com/OpenZeppelin/openzeppelin-contracts/pull/1992), [#1996](https://github.com/OpenZeppelin/openzeppelin-contracts/pull/1996))
- `ERC777`: improve extensibility by making `_send` and related functions `internal`. ([#2027](https://github.com/OpenZeppelin/openzeppelin-contracts/pull/2027))
- `ERC721`: improved revert reason when transferring tokens to a non-recipient contract. ([#2018](https://github.com/OpenZeppelin/openzeppelin-contracts/pull/2018))

### Breaking changes

- `ERC165Checker` now requires a minimum Solidity compiler version of 0.5.10. ([#1829](https://github.com/OpenZeppelin/openzeppelin-solidity/pull/1829))

## 2.4.0 (2019-10-29)

### New features

- `Address.toPayable`: added a helper to convert between address types without having to resort to low-level casting. ([#1773](https://github.com/OpenZeppelin/openzeppelin-solidity/pull/1773))
- Facilities to make metatransaction-enabled contracts through the Gas Station Network. ([#1844](https://github.com/OpenZeppelin/openzeppelin-contracts/pull/1844))
- `Address.sendValue`: added a replacement to Solidity's `transfer`, removing the fixed gas stipend. ([#1962](https://github.com/OpenZeppelin/openzeppelin-solidity/pull/1962))
- Added replacement for functions that don't forward all gas (which have been deprecated): ([#1976](https://github.com/OpenZeppelin/openzeppelin-solidity/pull/1976))
  - `PullPayment.withdrawPaymentsWithGas(address payable payee)`
  - `Escrow.withdrawWithGas(address payable payee)`
- `SafeMath`: added support for custom error messages to `sub`, `div` and `mod` functions. ([#1828](https://github.com/OpenZeppelin/openzeppelin-contracts/pull/1828))

### Improvements

- `Address.isContract`: switched from `extcodesize` to `extcodehash` for less gas usage. ([#1802](https://github.com/OpenZeppelin/openzeppelin-solidity/pull/1802))
- `ERC20` and `ERC777` updated to throw custom errors on subtraction overflows. ([#1828](https://github.com/OpenZeppelin/openzeppelin-contracts/pull/1828))

### Deprecations

- Deprecated functions that don't forward all gas: ([#1976](https://github.com/OpenZeppelin/openzeppelin-solidity/pull/1976))
  - `PullPayment.withdrawPayments(address payable payee)`
  - `Escrow.withdraw(address payable payee)`

### Breaking changes

- `Address` now requires a minimum Solidity compiler version of 0.5.5. ([#1802](https://github.com/OpenZeppelin/openzeppelin-solidity/pull/1802))
- `SignatureBouncer` has been removed from drafts, both to avoid confusions with the GSN and `GSNRecipientSignature` (previously called `GSNBouncerSignature`) and because the API was not very clear. ([#1879](https://github.com/OpenZeppelin/openzeppelin-contracts/pull/1879))

### How to upgrade from 2.4.0-beta

The final 2.4.0 release includes a refactor of the GSN contracts that will be a breaking change for 2.4.0-beta users.

- The default empty implementations of `_preRelayedCall` and `_postRelayedCall` were removed and must now be explicitly implemented always in custom recipients. If your custom recipient didn't include an implementation, you can provide an empty one.
- `GSNRecipient`, `GSNBouncerBase`, and `GSNContext` were all merged into `GSNRecipient`.
- `GSNBouncerSignature` and `GSNBouncerERC20Fee` were renamed to `GSNRecipientSignature` and `GSNRecipientERC20Fee`.
- It is no longer necessary to inherit from `GSNRecipient` when using `GSNRecipientSignature` and `GSNRecipientERC20Fee`.

For example, a contract using `GSNBouncerSignature` would have to be changed in the following way.

```diff
-contract MyDapp is GSNRecipient, GSNBouncerSignature {
+contract MyDapp is GSNRecipientSignature {
```

Refer to the table below to adjust your inheritance list.

| 2.4.0-beta                          | 2.4.0                   |
| ----------------------------------- | ----------------------- |
| `GSNRecipient, GSNBouncerSignature` | `GSNRecipientSignature` |
| `GSNRecipient, GSNBouncerERC20Fee`  | `GSNRecipientERC20Fee`  |
| `GSNBouncerBase`                    | `GSNRecipient`          |

## 2.3.0 (2019-05-27)

### New features

- `ERC1820`: added support for interacting with the [ERC1820](https://eips.ethereum.org/EIPS/eip-1820) registry contract (`IERC1820Registry`), as well as base contracts that can be registered as implementers there. ([#1677](https://github.com/OpenZeppelin/openzeppelin-solidity/pull/1677))
- `ERC777`: support for the [ERC777 token](https://eips.ethereum.org/EIPS/eip-777), which has multiple improvements over `ERC20` (but is backwards compatible with it) such as built-in burning, a more straightforward permission system, and optional sender and receiver hooks on transfer (mandatory for contracts!). ([#1684](https://github.com/OpenZeppelin/openzeppelin-solidity/pull/1684))
- All contracts now have revert reason strings, which give insight into error conditions, and help debug failing transactions. ([#1704](https://github.com/OpenZeppelin/openzeppelin-solidity/pull/1704))

### Improvements

- Reverted the Solidity version bump done in v2.2.0, setting the minimum compiler version to v0.5.0, to prevent unexpected build breakage. Users are encouraged however to stay on top of new compiler releases, which usually include bugfixes. ([#1729](https://github.com/OpenZeppelin/openzeppelin-solidity/pull/1729))

### Bugfixes

- `PostDeliveryCrowdsale`: some validations where skipped when paired with other crowdsale flavors, such as `AllowanceCrowdsale`, or `MintableCrowdsale` and `ERC20Capped`, which could cause buyers to not be able to claim their purchased tokens. ([#1721](https://github.com/OpenZeppelin/openzeppelin-solidity/pull/1721))
- `ERC20._transfer`: the `from` argument was allowed to be the zero address, so it was possible to internally trigger a transfer of 0 tokens from the zero address. This address is not a valid destinatary of transfers, nor can it give or receive allowance, so this behavior was inconsistent. It now reverts. ([#1752](https://github.com/OpenZeppelin/openzeppelin-solidity/pull/1752))

## 2.2.0 (2019-03-14)

### New features

- `ERC20Snapshot`: create snapshots on demand of the token balances and total supply, to later retrieve and e.g. calculate dividends at a past time. ([#1617](https://github.com/OpenZeppelin/openzeppelin-solidity/pull/1617))
- `SafeERC20`: `ERC20` contracts with no return value (i.e. that revert on failure) are now supported. ([#1655](https://github.com/OpenZeppelin/openzeppelin-solidity/pull/1655))
- `ERC20`: added internal `_approve(address owner, address spender, uint256 value)`, allowing derived contracts to set the allowance of arbitrary accounts. ([#1609](https://github.com/OpenZeppelin/openzeppelin-solidity/pull/1609))
- `ERC20Metadata`: added internal `_setTokenURI(string memory tokenURI)`. ([#1618](https://github.com/OpenZeppelin/openzeppelin-solidity/pull/1618))
- `TimedCrowdsale`: added internal `_extendTime(uint256 newClosingTime)` as well as `TimedCrowdsaleExtended(uint256 prevClosingTime, uint256 newClosingTime)` event allowing to extend the crowdsale, as long as it hasn't already closed.

### Improvements

- Upgraded the minimum compiler version to v0.5.2: this removes many Solidity warnings that were false positives. ([#1606](https://github.com/OpenZeppelin/openzeppelin-solidity/pull/1606))
- `ECDSA`: `recover` no longer accepts malleable signatures (those using upper-range values for `s`, or 0/1 for `v`). ([#1622](https://github.com/OpenZeppelin/openzeppelin-solidity/pull/1622))
- `ERC721`'s transfers are now more gas efficient due to removal of unnecessary `SafeMath` calls. ([#1610](https://github.com/OpenZeppelin/openzeppelin-solidity/pull/1610))
- Fixed variable shadowing issues. ([#1606](https://github.com/OpenZeppelin/openzeppelin-solidity/pull/1606))

### Bugfixes

- (minor) `SafeERC20`: `safeApprove` wasn't properly checking for a zero allowance when attempting to set a non-zero allowance. ([#1647](https://github.com/OpenZeppelin/openzeppelin-solidity/pull/1647))

### Breaking changes in drafts

- `TokenMetadata` has been renamed to `ERC20Metadata`. ([#1618](https://github.com/OpenZeppelin/openzeppelin-solidity/pull/1618))
- The library `Counter` has been renamed to `Counters` and its API has been improved. See an example in `ERC721`, lines [17](https://github.com/OpenZeppelin/openzeppelin-solidity/blob/3cb4a00fce1da76196ac0ac3a0ae9702b99642b5/contracts/token/ERC721/ERC721.sol#L17) and [204](https://github.com/OpenZeppelin/openzeppelin-solidity/blob/3cb4a00fce1da76196ac0ac3a0ae9702b99642b5/contracts/token/ERC721/ERC721.sol#L204). ([#1610](https://github.com/OpenZeppelin/openzeppelin-solidity/pull/1610))

## 2.1.3 (2019-02-26)

- Backported `SafeERC20.safeApprove` bugfix. ([#1647](https://github.com/OpenZeppelin/openzeppelin-solidity/pull/1647))

## 2.1.2 (2019-01-17)

- Removed most of the test suite from the npm package, except `PublicRole.behavior.js`, which may be useful to users testing their own `Roles`.

## 2.1.1 (2019-01-04)

- Version bump to avoid conflict in the npm registry.

## 2.1.0 (2019-01-04)

### New features

- Now targeting the 0.5.x line of Solidity compilers. For 0.4.24 support, use version 2.0 of OpenZeppelin.
- `WhitelistCrowdsale`: a crowdsale where only whitelisted accounts (`WhitelistedRole`) can purchase tokens. Adding or removing accounts from the whitelist is done by whitelist admins (`WhitelistAdminRole`). Similar to the pre-2.0 `WhitelistedCrowdsale`. ([#1525](https://github.com/OpenZeppelin/openzeppelin-solidity/pull/1525), [#1589](https://github.com/OpenZeppelin/openzeppelin-solidity/pull/1589))
- `RefundablePostDeliveryCrowdsale`: replacement for `RefundableCrowdsale` (deprecated, see below) where tokens are only granted once the crowdsale ends (if it meets its goal). ([#1543](https://github.com/OpenZeppelin/openzeppelin-solidity/pull/1543))
- `PausableCrowdsale`: allows for pausers (`PauserRole`) to pause token purchases. Other crowdsale operations (e.g. withdrawals and refunds, if applicable) are not affected. ([#832](https://github.com/OpenZeppelin/openzeppelin-solidity/pull/832))
- `ERC20`: `transferFrom` and `_burnFrom ` now emit `Approval` events, to represent the token's state comprehensively through events. ([#1524](https://github.com/OpenZeppelin/openzeppelin-solidity/pull/1524))
- `ERC721`: added `_burn(uint256 tokenId)`, replacing the similar deprecated function (see below). ([#1550](https://github.com/OpenZeppelin/openzeppelin-solidity/pull/1550))
- `ERC721`: added `_tokensOfOwner(address owner)`, allowing to internally retrieve the array of an account's owned tokens. ([#1522](https://github.com/OpenZeppelin/openzeppelin-solidity/pull/1522))
- Crowdsales: all constructors are now `public`, meaning it is not necessary to extend these contracts in order to deploy them. The exception is `FinalizableCrowdsale`, since it is meaningless unless extended. ([#1564](https://github.com/OpenZeppelin/openzeppelin-solidity/pull/1564))
- `SignedSafeMath`: added overflow-safe operations for signed integers (`int256`). ([#1559](https://github.com/OpenZeppelin/openzeppelin-solidity/pull/1559), [#1588](https://github.com/OpenZeppelin/openzeppelin-solidity/pull/1588))

### Improvements

- The compiler version required by `Array` was behind the rest of the library so it was updated to `v0.4.24`. ([#1553](https://github.com/OpenZeppelin/openzeppelin-solidity/pull/1553))
- Now conforming to a 4-space indentation code style. ([1508](https://github.com/OpenZeppelin/openzeppelin-solidity/pull/1508))
- `ERC20`: more gas efficient due to removed redundant `require`s. ([#1409](https://github.com/OpenZeppelin/openzeppelin-solidity/pull/1409))
- `ERC721`: fixed a bug that prevented internal data structures from being properly cleaned, missing potential gas refunds. ([#1539](https://github.com/OpenZeppelin/openzeppelin-solidity/pull/1539) and [#1549](https://github.com/OpenZeppelin/openzeppelin-solidity/pull/1549))
- `ERC721`: general gas savings on `transferFrom`, `_mint` and `_burn`, due to redundant `require`s and `SSTORE`s. ([#1549](https://github.com/OpenZeppelin/openzeppelin-solidity/pull/1549))

### Bugfixes

### Breaking changes

### Deprecations

- `ERC721._burn(address owner, uint256 tokenId)`: due to the `owner` parameter being unnecessary. ([#1550](https://github.com/OpenZeppelin/openzeppelin-solidity/pull/1550))
- `RefundableCrowdsale`: due to trading abuse potential on crowdsales that miss their goal. ([#1543](https://github.com/OpenZeppelin/openzeppelin-solidity/pull/1543))<|MERGE_RESOLUTION|>--- conflicted
+++ resolved
@@ -2,16 +2,10 @@
 
 ### Breaking changes
 
-<<<<<<< HEAD
 - `ERC1155`: Performing batch transfers with exactly one id/value in the batch no-longer calls `IERC1155Receiver.onERC1155Received`. `IERC1155Receiver.onERC1155BatchReceived` is called instead (with arrays of length one). ([#6170](https://github.com/OpenZeppelin/openzeppelin-contracts/pull/6170))
-- `ERC1967Proxy` and `TransparentUpgradeableProxy`: Mandate initialization during construction. Deployment now reverts with `ERC1967ProxyUninitialized` if an initialize call is not provided. Developers that rely on the previous behavior and want to disable this check can do so by overriding the internal `_unsafeAllowUninitialized` function to return true.
-- `ERC721` and `ERC1155`: Prevent setting an operator for `address(0)`. In the case of `ERC721` this type of operator allowance could lead to obfuscated mint permission.
-- `RLP`: The `encode(bytes32)` function now encodes `bytes32` as a fixed size item and not as a scalar in `encode(uint256)`. Users must replace calls to `encode(bytes32)` with `encode(uint256(bytes32))` to preserve the same behavior.
-=======
 - `ERC1967Proxy` and `TransparentUpgradeableProxy`: Mandate initialization during construction. Deployment now reverts with `ERC1967ProxyUninitialized` if an initialize call is not provided. Developers that rely on the previous behavior and want to disable this check can do so by overriding the internal `_unsafeAllowUninitialized` function to return true. ([#5906](https://github.com/OpenZeppelin/openzeppelin-contracts/pull/5906))
 - `ERC721` and `ERC1155`: Prevent setting an operator for `address(0)`. In the case of `ERC721` this type of operator allowance could lead to obfuscated mint permission. ([#6171](https://github.com/OpenZeppelin/openzeppelin-contracts/pull/6171))
 - `RLP`: The `encode(bytes32)` function now encodes `bytes32` as a fixed size item and not as a scalar in `encode(uint256)`. Users must replace calls to `encode(bytes32)` with `encode(uint256(bytes32))` to preserve the same behavior. ([#6167](https://github.com/OpenZeppelin/openzeppelin-contracts/pull/6167))
->>>>>>> 353f564d
 
 ## 5.5.0 (2025-10-31)
 
