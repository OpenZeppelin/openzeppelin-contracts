--- conflicted
+++ resolved
@@ -7,9 +7,7 @@
  * `ERC1155`: Add a `_afterTokenTransfer` hook for improved extensibility. ([#3166](https://github.com/OpenZeppelin/openzeppelin-contracts/pull/3166))
  * `DoubleEndedQueue`: a new data structure that supports efficient push and pop to both front and back, useful for FIFO and LIFO queues. ([#3153](https://github.com/OpenZeppelin/openzeppelin-contracts/pull/3153))
  * `Governor`: improved security of `onlyGovernance` modifier when using an external executor contract (e.g. a timelock) that can operate without necessarily going through the governance protocol. ([#3147](https://github.com/OpenZeppelin/openzeppelin-contracts/pull/3147))
-<<<<<<< HEAD
  * `ERC20FlashMint`: support infinite allowance when paying back a flash loan. ([#3226](https://github.com/OpenZeppelin/openzeppelin-contracts/pull/3226))
-=======
  * `Governor`: Add a way to parameterize votes. This can be used to implement voting systems such as fractionalized voting, ERC721 based voting, or any number of other systems. The `params` argument added to `_countVote` method, and included in the newly added `_getVotes` method, can be used by counting and voting modules respectively for such purposes.
 
 ### Breaking changes
@@ -17,7 +15,6 @@
 * `Governor`: Adds internal virtual `_getVotes` method that must be implemented; this is a breaking change for existing concrete extensions to `Governor`. To fix this on an existing voting module extension, rename `getVotes` to `_getVotes` and add a `bytes memory` argument. ([#3043](https://github.com/OpenZeppelin/openzeppelin-contracts/pull/3043))
 * `Governor`: Adds `params` parameter to internal virtual `_countVote ` method; this is a breaking change for existing concrete extensions to `Governor`. To fix this on an existing counting module extension, add a `bytes memory` argument to `_countVote`. ([#3043](https://github.com/OpenZeppelin/openzeppelin-contracts/pull/3043))
 * `Governor`: Does not emit `VoteCast` event when params data is non-empty; instead emits `VoteCastWithParams` event. To fix this on an integration that consumes the `VoteCast` event, also fetch/monitor `VoteCastWithParams` events. ([#3043](https://github.com/OpenZeppelin/openzeppelin-contracts/pull/3043))
->>>>>>> c239e1af
 
 ## 4.5.0 (2022-02-09)
 
