--- conflicted
+++ resolved
@@ -6,11 +6,8 @@
 
 ### Breaking changes
 
-<<<<<<< HEAD
 - `ERC6909` and the its extensions (`ERC6909ContentURI`, `ERC6909Metadata` and `ERC6909TokenSupply`) are no longer marked as draft since [EIP-6909](https://eips.ethereum.org/EIPS/eip-6909) is now final. Developers must update the import paths. Contracts behavior is not modified.
-=======
 - `SignerERC7702` is renamed as `SignerEIP7702`. Imports and inheritance must be updated to that new name and path. Behavior is unmodified.
->>>>>>> 0fc8e4b5
 - Update minimum pragma to 0.8.24 in `Votes`, `VotesExtended`, `ERC20Votes`, `Strings`, `ERC1155URIStorage`, `MessageHashUtils`, `ERC721URIStorage`, `ERC721Votes`, `ERC721Wrapper`, `ERC721Burnable`, `ERC721Consecutive`, `ERC721Enumerable`, `ERC721Pausable`, `ERC721Royalty`, `ERC721Wrapper`, `EIP712`, and `ERC7739`. ([#5726](https://github.com/OpenZeppelin/openzeppelin-contracts/pull/5726))
 
 ### Deprecation
