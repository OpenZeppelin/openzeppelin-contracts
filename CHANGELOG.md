--- conflicted
+++ resolved
@@ -2,13 +2,9 @@
 
 ## Unreleased
 
-<<<<<<< HEAD
- * `ERC20Votes`: add a new extension of the `ERC20` token with support for voting snapshots and delegation. This extension is compatible with Compound's `Comp` token interface. ([#2632](https://github.com/OpenZeppelin/openzeppelin-contracts/pull/2632))
- * `ERC20Wrapper`: add a new extension of the `ERC20` token which wraps an underlying token. Deposit and withdraw guarantee that the total supply is backed by a corresponding amount of underlying token. ([#2633](https://github.com/OpenZeppelin/openzeppelin-contracts/pull/2633))
-=======
  * `ERC20Votes`: add a new extension of the `ERC20` token with support for voting snapshots and delegation. ([#2632](https://github.com/OpenZeppelin/openzeppelin-contracts/pull/2632))
  * `ERC20VotesComp`: Variant of `ERC20Votes` that is compatible with Compound's `Comp` token interface but restricts supply to `uint96`. ([#2706](https://github.com/OpenZeppelin/openzeppelin-contracts/pull/2706))
->>>>>>> 00128bd2
+ * `ERC20Wrapper`: add a new extension of the `ERC20` token which wraps an underlying token. Deposit and withdraw guarantee that the total supply is backed by a corresponding amount of underlying token. ([#2633](https://github.com/OpenZeppelin/openzeppelin-contracts/pull/2633))
  * Enumerables: Improve gas cost of removal in `EnumerableSet` and `EnumerableMap`.
  * Enumerables: Improve gas cost of lookup in `EnumerableSet` and `EnumerableMap`.
  * `Counter`: add a reset method. ([#2678](https://github.com/OpenZeppelin/openzeppelin-contracts/pull/2678))
