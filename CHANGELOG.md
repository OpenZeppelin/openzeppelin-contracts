--- conflicted
+++ resolved
@@ -2,11 +2,6 @@
 
 ## Unreleased
 
-<<<<<<< HEAD
- * `MerkleProof`: add a `processProof` function that returns the rebuilt root hash, and a unique leaf indentifier, given a leaf and a proof. ([#2841](https://github.com/OpenZeppelin/openzeppelin-contracts/pull/2841))
-
-## 4.3.1
-=======
  * `Ownable`: add an internal `_transferOwnership(address)`. ([#2568](https://github.com/OpenZeppelin/openzeppelin-contracts/pull/#2568))
  * `AccessControl`: add internal `_grantRole(bytes32,address)` and `_revokeRole(bytes32,address)`. ([#2568](https://github.com/OpenZeppelin/openzeppelin-contracts/pull/#2568))
  * `AccessControl`: mark `_setupRole(bytes32,address)` as deprecated in favor of `_grantRole(bytes32,address)`. ([#2568](https://github.com/OpenZeppelin/openzeppelin-contracts/pull/#2568))
@@ -14,13 +9,13 @@
  * Add internal `_setApprovalForAll` to `ERC721` and `ERC1155`. ([#2834](https://github.com/OpenZeppelin/openzeppelin-contracts/pull/2834))
  * `Governor`: shift vote start and end by one block to better match Compound's GovernorBravo and prevent voting at the Governor level if the voting snapshot is not ready. ([#2892](https://github.com/OpenZeppelin/openzeppelin-contracts/pull/#2892))
  * `PaymentSplitter`: now supports ERC20 assets in addition to Ether. ([#2858](https://github.com/OpenZeppelin/openzeppelin-contracts/pull/#2858))
+ * `MerkleProof`: add a `processProof` function that returns the rebuilt root hash, and a unique leaf indentifier, given a leaf and a proof. ([#2841](https://github.com/OpenZeppelin/openzeppelin-contracts/pull/2841))
 
 ## 4.3.2 (2021-09-14)
 
  * `UUPSUpgradeable`: Add modifiers to prevent `upgradeTo` and `upgradeToAndCall` being executed on any contract that is not the active ERC1967 proxy. This prevents these functions being called on implementation contracts or minimal ERC1167 clones, in particular.
 
 ## 4.3.1 (2021-08-26)
->>>>>>> efb5b0a2
 
  * `TimelockController`: Add additional isOperationReady check.
 
