# Changelog

<<<<<<< HEAD
## 3.1.0 (unreleased)

### Improvements
 * `AccessControl`: added a `RoleAdminChanged` event to `_setAdminRole`. ([#2214](https://github.com/OpenZeppelin/openzeppelin-contracts/pull/2214))
=======
## 3.0.1 (2020-04-27)

### Bugfixes
 * `ERC777`: fixed the `_approve` internal function not validating some of their arguments for non-zero addresses. ([#2213](https://github.com/OpenZeppelin/openzeppelin-contracts/pull/2213))
>>>>>>> 78dc3773

## 3.0.0 (2020-04-20)

### New features
 * `AccessControl`: new contract for managing permissions in a system, replacement for `Ownable` and `Roles`. ([#2112](https://github.com/OpenZeppelin/openzeppelin-contracts/pull/2112))
 * `SafeCast`: new functions to convert to and from signed and unsigned values: `toUint256` and `toInt256`. ([#2123](https://github.com/OpenZeppelin/openzeppelin-contracts/pull/2123))
 * `EnumerableMap`: a new data structure for key-value pairs (like `mapping`) that can be iterated over. ([#2160](https://github.com/OpenZeppelin/openzeppelin-contracts/pull/2160))

### Breaking changes
 * `ERC721`: `burn(owner, tokenId)` was removed, use `burn(tokenId)` instead. ([#2125](https://github.com/OpenZeppelin/openzeppelin-contracts/pull/2125))
 * `ERC721`: `_checkOnERC721Received` was removed. ([#2125](https://github.com/OpenZeppelin/openzeppelin-contracts/pull/2125))
 * `ERC721`: `_transferFrom` and `_safeTransferFrom` were renamed to `_transfer` and `_safeTransfer`. ([#2162](https://github.com/OpenZeppelin/openzeppelin-contracts/pull/2162))
 * `Ownable`: removed `_transferOwnership`. ([#2162](https://github.com/OpenZeppelin/openzeppelin-contracts/pull/2162))
 * `PullPayment`, `Escrow`: `withdrawWithGas` was removed. The old `withdraw` function now forwards all gas. ([#2125](https://github.com/OpenZeppelin/openzeppelin-contracts/pull/2125))
 * `Roles` was removed, use `AccessControl` as a replacement. ([#2112](https://github.com/OpenZeppelin/openzeppelin-contracts/pull/2112))
 * `ECDSA`: when receiving an invalid signature, `recover` now reverts instead of returning the zero address. ([#2114](https://github.com/OpenZeppelin/openzeppelin-contracts/pull/2114))
 * `Create2`: added an `amount` argument to `deploy` for contracts with `payable` constructors. ([#2117](https://github.com/OpenZeppelin/openzeppelin-contracts/pull/2117))
 * `Pausable`: moved to the `utils` directory. ([#2122](https://github.com/OpenZeppelin/openzeppelin-contracts/pull/2122))
 * `Strings`: moved to the `utils` directory. ([#2122](https://github.com/OpenZeppelin/openzeppelin-contracts/pull/2122))
 * `Counters`: moved to the `utils` directory. ([#2122](https://github.com/OpenZeppelin/openzeppelin-contracts/pull/2122))
 * `SignedSafeMath`: moved to the `math` directory. ([#2122](https://github.com/OpenZeppelin/openzeppelin-contracts/pull/2122))
 * `ERC20Snapshot`: moved to the `token/ERC20` directory. `snapshot` was changed into an `internal` function. ([#2122](https://github.com/OpenZeppelin/openzeppelin-contracts/pull/2122))
 * `Ownable`: moved to the `access` directory. ([#2120](https://github.com/OpenZeppelin/openzeppelin-contracts/pull/2120))
 * `Ownable`: removed `isOwner`. ([#2120](https://github.com/OpenZeppelin/openzeppelin-contracts/pull/2120))
 * `Secondary`: removed from the library, use `Ownable` instead. ([#2120](https://github.com/OpenZeppelin/openzeppelin-contracts/pull/2120))
 * `Escrow`, `ConditionalEscrow`, `RefundEscrow`: these now use `Ownable` instead of `Secondary`, their external API changed accordingly. ([#2120](https://github.com/OpenZeppelin/openzeppelin-contracts/pull/2120))
 * `ERC20`: removed `_burnFrom`. ([#2119](https://github.com/OpenZeppelin/openzeppelin-contracts/pull/2119))
 * `Address`: removed `toPayable`, use `payable(address)` instead. ([#2133](https://github.com/OpenZeppelin/openzeppelin-contracts/pull/2133))
 * `ERC777`: `_send`, `_mint` and `_burn` now use the caller as the operator. ([#2134](https://github.com/OpenZeppelin/openzeppelin-contracts/pull/2134))
 * `ERC777`: removed `_callsTokensToSend` and `_callTokensReceived`. ([#2134](https://github.com/OpenZeppelin/openzeppelin-contracts/pull/2134))
 * `EnumerableSet`: renamed `get` to `at`. ([#2151](https://github.com/OpenZeppelin/openzeppelin-contracts/pull/2151))
 * `ERC165Checker`: functions no longer have a leading underscore. ([#2150](https://github.com/OpenZeppelin/openzeppelin-contracts/pull/2150))
 * `ERC721Metadata`, `ERC721Enumerable`: these contracts were removed, and their functionality merged into `ERC721`. ([#2160](https://github.com/OpenZeppelin/openzeppelin-contracts/pull/2160))
 * `ERC721`: added a constructor for `name` and `symbol`. ([#2160](https://github.com/OpenZeppelin/openzeppelin-contracts/pull/2160))
 * `ERC20Detailed`: this contract was removed and its functionality merged into `ERC20`. ([#2161](https://github.com/OpenZeppelin/openzeppelin-contracts/pull/2161))
 * `ERC20`: added a constructor for `name` and `symbol`. `decimals` now defaults to 18. ([#2161](https://github.com/OpenZeppelin/openzeppelin-contracts/pull/2161))
 * `Strings`: renamed `fromUint256` to `toString` ([#2188](https://github.com/OpenZeppelin/openzeppelin-contracts/pull/2188))

## 2.5.1 (2020-04-24)

### Bugfixes
 * `ERC777`: fixed the `_send` and `_approve` internal functions not validating some of their arguments for non-zero addresses. ([#2212](https://github.com/OpenZeppelin/openzeppelin-contracts/pull/2212))

## 2.5.0 (2020-02-04)

### New features
 * `SafeCast.toUintXX`: new library for integer downcasting, which allows for safe operation on smaller types (e.g. `uint32`) when combined with `SafeMath`. ([#1926](https://github.com/OpenZeppelin/openzeppelin-solidity/pull/1926))
 * `ERC721Metadata`: added `baseURI`, which can be used for dramatic gas savings when all token URIs share a prefix (e.g. `http://api.myapp.com/tokens/<id>`). ([#1970](https://github.com/OpenZeppelin/openzeppelin-solidity/pull/1970))
 * `EnumerableSet`: new library for storing enumerable sets of values. Only `AddressSet` is supported in this release. ([#2061](https://github.com/OpenZeppelin/openzeppelin-solidity/pull/2061))
 * `Create2`: simple library to make usage of the `CREATE2` opcode easier. ([#1744](https://github.com/OpenZeppelin/openzeppelin-contracts/pull/1744))

### Improvements
 * `ERC777`: `_burn` is now internal, providing more flexibility and making it easier to create tokens that deflate. ([#1908](https://github.com/OpenZeppelin/openzeppelin-contracts/pull/1908))
 * `ReentrancyGuard`: greatly improved gas efficiency by using the net gas metering mechanism introduced in the Istanbul hardfork. ([#1992](https://github.com/OpenZeppelin/openzeppelin-contracts/pull/1992), [#1996](https://github.com/OpenZeppelin/openzeppelin-contracts/pull/1996))
 * `ERC777`: improve extensibility by making `_send` and related functions `internal`. ([#2027](https://github.com/OpenZeppelin/openzeppelin-contracts/pull/2027))
 * `ERC721`: improved revert reason when transferring tokens to a non-recipient contract. ([#2018](https://github.com/OpenZeppelin/openzeppelin-contracts/pull/2018))

### Breaking changes
 * `ERC165Checker` now requires a minimum Solidity compiler version of 0.5.10. ([#1829](https://github.com/OpenZeppelin/openzeppelin-solidity/pull/1829))

## 2.4.0 (2019-10-29)

### New features
 * `Address.toPayable`: added a helper to convert between address types without having to resort to low-level casting. ([#1773](https://github.com/OpenZeppelin/openzeppelin-solidity/pull/1773))
 * Facilities to make metatransaction-enabled contracts through the Gas Station Network. ([#1844](https://github.com/OpenZeppelin/openzeppelin-contracts/pull/1844))
 * `Address.sendValue`: added a replacement to Solidity's `transfer`, removing the fixed gas stipend. ([#1962](https://github.com/OpenZeppelin/openzeppelin-solidity/pull/1962))
 * Added replacement for functions that don't forward all gas (which have been deprecated): ([#1976](https://github.com/OpenZeppelin/openzeppelin-solidity/pull/1976))
   * `PullPayment.withdrawPaymentsWithGas(address payable payee)`
   * `Escrow.withdrawWithGas(address payable payee)`
 * `SafeMath`: added support for custom error messages to `sub`, `div` and `mod` functions. ([#1828](https://github.com/OpenZeppelin/openzeppelin-contracts/pull/1828))

### Improvements
 * `Address.isContract`: switched from `extcodesize` to `extcodehash` for less gas usage. ([#1802](https://github.com/OpenZeppelin/openzeppelin-solidity/pull/1802))
 * `ERC20` and `ERC777` updated to throw custom errors on subtraction overflows. ([#1828](https://github.com/OpenZeppelin/openzeppelin-contracts/pull/1828))

### Deprecations
 * Deprecated functions that don't forward all gas: ([#1976](https://github.com/OpenZeppelin/openzeppelin-solidity/pull/1976))
   * `PullPayment.withdrawPayments(address payable payee)`
   * `Escrow.withdraw(address payable payee)`

### Breaking changes
 * `Address` now requires a minimum Solidity compiler version of 0.5.5. ([#1802](https://github.com/OpenZeppelin/openzeppelin-solidity/pull/1802))
 * `SignatureBouncer` has been removed from drafts, both to avoid confusions with the GSN and `GSNRecipientSignature` (previously called `GSNBouncerSignature`) and because the API was not very clear. ([#1879](https://github.com/OpenZeppelin/openzeppelin-contracts/pull/1879))

### How to upgrade from 2.4.0-beta

The final 2.4.0 release includes a refactor of the GSN contracts that will be a breaking change for 2.4.0-beta users.

 * The default empty implementations of `_preRelayedCall` and `_postRelayedCall` were removed and must now be explicitly implemented always in custom recipients. If your custom recipient didn't include an implementation, you can provide an empty one.
 * `GSNRecipient`, `GSNBouncerBase`, and `GSNContext` were all merged into `GSNRecipient`.
 * `GSNBouncerSignature` and `GSNBouncerERC20Fee` were renamed to `GSNRecipientSignature` and `GSNRecipientERC20Fee`.
 * It is no longer necessary to inherit from `GSNRecipient` when using `GSNRecipientSignature` and `GSNRecipientERC20Fee`.

For example, a contract using `GSNBouncerSignature` would have to be changed in the following way.

```diff
-contract MyDapp is GSNRecipient, GSNBouncerSignature {
+contract MyDapp is GSNRecipientSignature {
```

Refer to the table below to adjust your inheritance list.

| 2.4.0-beta                         | 2.4.0                        |
| ---------------------------------- | ---------------------------- |
| `GSNRecipient, GSNBouncerSignature`| `GSNRecipientSignature`      |
| `GSNRecipient, GSNBouncerERC20Fee` | `GSNRecipientERC20Fee`       |
| `GSNBouncerBase`                   | `GSNRecipient`               |

## 2.3.0 (2019-05-27)

### New features
 * `ERC1820`: added support for interacting with the [ERC1820](https://eips.ethereum.org/EIPS/eip-1820) registry contract (`IERC1820Registry`), as well as base contracts that can be registered as implementers there. ([#1677](https://github.com/OpenZeppelin/openzeppelin-solidity/pull/1677))
 * `ERC777`: support for the [ERC777 token](https://eips.ethereum.org/EIPS/eip-777), which has multiple improvements over `ERC20` (but is backwards compatible with it) such as built-in burning, a more  straightforward permission system, and optional sender and receiver hooks on transfer (mandatory for contracts!). ([#1684](https://github.com/OpenZeppelin/openzeppelin-solidity/pull/1684))
 * All contracts now have revert reason strings, which give insight into error conditions, and help debug failing transactions. ([#1704](https://github.com/OpenZeppelin/openzeppelin-solidity/pull/1704))

### Improvements
 * Reverted the Solidity version bump done in v2.2.0, setting the minimum compiler version to v0.5.0, to prevent unexpected build breakage. Users are encouraged however to stay on top of new compiler releases, which usually include bugfixes. ([#1729](https://github.com/OpenZeppelin/openzeppelin-solidity/pull/1729))

### Bugfixes
 * `PostDeliveryCrowdsale`: some validations where skipped when paired with other crowdsale flavors, such as `AllowanceCrowdsale`, or `MintableCrowdsale` and `ERC20Capped`, which could cause buyers to not be able to claim their purchased tokens. ([#1721](https://github.com/OpenZeppelin/openzeppelin-solidity/pull/1721))
 * `ERC20._transfer`: the `from` argument was allowed to be the zero address, so it was possible to internally trigger a transfer of 0 tokens from the zero address. This address is not a valid destinatary of transfers, nor can it give or receive allowance, so this behavior was inconsistent. It now reverts. ([#1752](https://github.com/OpenZeppelin/openzeppelin-solidity/pull/1752))

## 2.2.0 (2019-03-14)

### New features
 * `ERC20Snapshot`: create snapshots on demand of the token balances and total supply, to later retrieve and e.g. calculate dividends at a past time. ([#1617](https://github.com/OpenZeppelin/openzeppelin-solidity/pull/1617))
 * `SafeERC20`: `ERC20` contracts with no return value (i.e. that revert on failure) are now supported. ([#1655](https://github.com/OpenZeppelin/openzeppelin-solidity/pull/1655))
 * `ERC20`: added internal `_approve(address owner, address spender, uint256 value)`, allowing derived contracts to set the allowance of arbitrary accounts. ([#1609](https://github.com/OpenZeppelin/openzeppelin-solidity/pull/1609))
 * `ERC20Metadata`: added internal `_setTokenURI(string memory tokenURI)`. ([#1618](https://github.com/OpenZeppelin/openzeppelin-solidity/pull/1618))
 * `TimedCrowdsale`: added internal `_extendTime(uint256 newClosingTime)` as well as `TimedCrowdsaleExtended(uint256 prevClosingTime, uint256 newClosingTime)` event allowing to extend the crowdsale, as long as it hasn't already closed.

### Improvements
 * Upgraded the minimum compiler version to v0.5.2: this removes many Solidity warnings that were false positives. ([#1606](https://github.com/OpenZeppelin/openzeppelin-solidity/pull/1606))
 * `ECDSA`: `recover` no longer accepts malleable signatures (those using upper-range values for `s`, or 0/1 for `v`). ([#1622](https://github.com/OpenZeppelin/openzeppelin-solidity/pull/1622))
 * ``ERC721``'s transfers are now more gas efficient due to removal of unnecessary `SafeMath` calls. ([#1610](https://github.com/OpenZeppelin/openzeppelin-solidity/pull/1610))
 * Fixed variable shadowing issues. ([#1606](https://github.com/OpenZeppelin/openzeppelin-solidity/pull/1606))

### Bugfixes
 * (minor) `SafeERC20`: `safeApprove` wasn't properly checking for a zero allowance when attempting to set a non-zero allowance. ([#1647](https://github.com/OpenZeppelin/openzeppelin-solidity/pull/1647))

### Breaking changes in drafts
 * `TokenMetadata` has been renamed to `ERC20Metadata`. ([#1618](https://github.com/OpenZeppelin/openzeppelin-solidity/pull/1618))
 * The library `Counter` has been renamed to `Counters` and its API has been improved. See an example in `ERC721`, lines [17](https://github.com/OpenZeppelin/openzeppelin-solidity/blob/3cb4a00fce1da76196ac0ac3a0ae9702b99642b5/contracts/token/ERC721/ERC721.sol#L17) and [204](https://github.com/OpenZeppelin/openzeppelin-solidity/blob/3cb4a00fce1da76196ac0ac3a0ae9702b99642b5/contracts/token/ERC721/ERC721.sol#L204). ([#1610](https://github.com/OpenZeppelin/openzeppelin-solidity/pull/1610))

## 2.1.3 (2019-02-26)
 * Backported `SafeERC20.safeApprove` bugfix. ([#1647](https://github.com/OpenZeppelin/openzeppelin-solidity/pull/1647))

## 2.1.2 (2019-01-17)
 * Removed most of the test suite from the npm package, except `PublicRole.behavior.js`, which may be useful to users testing their own `Roles`.

## 2.1.1 (2019-01-04)
 * Version bump to avoid conflict in the npm registry.

## 2.1.0 (2019-01-04)

### New features
 * Now targeting the 0.5.x line of Solidity compilers. For 0.4.24 support, use version 2.0 of OpenZeppelin.
 * `WhitelistCrowdsale`: a crowdsale where only whitelisted accounts (`WhitelistedRole`) can purchase tokens. Adding or removing accounts from the whitelist is done by whitelist admins (`WhitelistAdminRole`). Similar to the pre-2.0 `WhitelistedCrowdsale`. ([#1525](https://github.com/OpenZeppelin/openzeppelin-solidity/pull/1525), [#1589](https://github.com/OpenZeppelin/openzeppelin-solidity/pull/1589))
 * `RefundablePostDeliveryCrowdsale`: replacement for `RefundableCrowdsale` (deprecated, see below) where tokens are only granted once the crowdsale ends (if it meets its goal). ([#1543](https://github.com/OpenZeppelin/openzeppelin-solidity/pull/1543))
 * `PausableCrowdsale`: allows for pausers (`PauserRole`) to pause token purchases. Other crowdsale operations (e.g. withdrawals and refunds, if applicable) are not affected. ([#832](https://github.com/OpenZeppelin/openzeppelin-solidity/pull/832))
 * `ERC20`: `transferFrom` and `_burnFrom ` now emit `Approval` events, to represent the token's state comprehensively through events. ([#1524](https://github.com/OpenZeppelin/openzeppelin-solidity/pull/1524))
 * `ERC721`: added `_burn(uint256 tokenId)`, replacing the similar deprecated function (see below). ([#1550](https://github.com/OpenZeppelin/openzeppelin-solidity/pull/1550))
 * `ERC721`: added `_tokensOfOwner(address owner)`, allowing to internally retrieve the array of an account's owned tokens. ([#1522](https://github.com/OpenZeppelin/openzeppelin-solidity/pull/1522))
 * Crowdsales: all constructors are now `public`, meaning it is not necessary to extend these contracts in order to deploy them. The exception is `FinalizableCrowdsale`, since it is meaningless unless extended. ([#1564](https://github.com/OpenZeppelin/openzeppelin-solidity/pull/1564))
 * `SignedSafeMath`: added overflow-safe operations for signed integers (`int256`). ([#1559](https://github.com/OpenZeppelin/openzeppelin-solidity/pull/1559), [#1588](https://github.com/OpenZeppelin/openzeppelin-solidity/pull/1588))

### Improvements
 * The compiler version required by `Array` was behind the rest of the libray so it was updated to `v0.4.24`. ([#1553](https://github.com/OpenZeppelin/openzeppelin-solidity/pull/1553))
 * Now conforming to a 4-space indentation code style. ([1508](https://github.com/OpenZeppelin/openzeppelin-solidity/pull/1508))
 * `ERC20`: more gas efficient due to removed redundant `require`s. ([#1409](https://github.com/OpenZeppelin/openzeppelin-solidity/pull/1409))
 * `ERC721`: fixed a bug that prevented internal data structures from being properly cleaned, missing potential gas refunds. ([#1539](https://github.com/OpenZeppelin/openzeppelin-solidity/pull/1539) and [#1549](https://github.com/OpenZeppelin/openzeppelin-solidity/pull/1549))
 * `ERC721`: general gas savings on `transferFrom`, `_mint` and `_burn`, due to redudant `require`s and `SSTORE`s. ([#1549](https://github.com/OpenZeppelin/openzeppelin-solidity/pull/1549))

### Bugfixes

### Breaking changes

### Deprecations
 * `ERC721._burn(address owner, uint256 tokenId)`: due to the `owner` parameter being unnecessary. ([#1550](https://github.com/OpenZeppelin/openzeppelin-solidity/pull/1550))
 * `RefundableCrowdsale`: due to trading abuse potential on crowdsales that miss their goal. ([#1543](https://github.com/OpenZeppelin/openzeppelin-solidity/pull/1543))<|MERGE_RESOLUTION|>--- conflicted
+++ resolved
@@ -1,16 +1,14 @@
 # Changelog
 
-<<<<<<< HEAD
 ## 3.1.0 (unreleased)
 
 ### Improvements
  * `AccessControl`: added a `RoleAdminChanged` event to `_setAdminRole`. ([#2214](https://github.com/OpenZeppelin/openzeppelin-contracts/pull/2214))
-=======
+
 ## 3.0.1 (2020-04-27)
 
 ### Bugfixes
  * `ERC777`: fixed the `_approve` internal function not validating some of their arguments for non-zero addresses. ([#2213](https://github.com/OpenZeppelin/openzeppelin-contracts/pull/2213))
->>>>>>> 78dc3773
 
 ## 3.0.0 (2020-04-20)
 
