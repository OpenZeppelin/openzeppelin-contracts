dist: trusty
sudo: required
group: beta
language: node_js
node_js:
  - "8"

cache:
  directories:
    - node_modules

jobs:
  # XXX fast_finish doesn't work with stages yet. See
  # https://github.com/travis-ci/travis-ci/issues/8425
  # --elopio - 20180531
  fast_finish: true
  allow_failures:
    - env: SOLIDITY_COVERAGE=true
    - env: SOLC_NIGHTLY=true
  include:
    # Run the unit test suite three times in parallel.
    # The first one gets results faster and is the only one required to pass.
    # The second one generates the coverage report.
    # The third one is to keep us informed about possible issues with the
    # upcoming solidity release.
<<<<<<< HEAD
    - stage: Unit tests
=======
    - stage: unit
>>>>>>> bc4a09cc
      script: npm run test
    - stage: unit
      script: npm run test
      env: SOLIDITY_COVERAGE=true
<<<<<<< HEAD
    - stage: Unit tests
      script: npm run test
      env: SOLC_NIGHTLY=true
    # solidity and javascript style tests.
    - stage: Linting
=======
    - stage: unit
      script: npm run test
      env: SOLC_NIGHTLY=true
    # solidity and javascript style tests.
    - stage: static
>>>>>>> bc4a09cc
      script: npm run lint

notifications:
  slack:
    rooms:
      - secure: uEhwUkuwJp5pBNh+VTEytPHz3FDKsnPrKO+8MTAKv5hKi4PCRoVhLv6pklr82HUpL6pvSvJbUPA0HVebOXA+MMSxdny/BHZTh2mtw5Y78l2Ad0svDTWuV2Lus2pmhYigRhT0Wo00/SRX9+pxm0kg4EIFJSTS+uR9G76x0l9NljpEGXrqxlDxjxoHBgk8Ciru2LHaLzX/utE3jlABts4Sb1F3wc2BwFkjd6BDCRTGAPhVJwwFk41ZfnmLVbgSNUyk46Cb38oG5oXHb0FI3d3jV/k1OUhRyFfmA2fLXRk0wavibW8TG1gGJJWZ7xTCKzw/Cvup6mpehSAeQef8eekMdjpWEhF9hYRq1BvOs0384UU8NQ0O+BtdXU+X3Nyr84TMJN/iIfgN7gYX7AsvXH3jC0JfNUcIkWlJvyXdE6l2GV1hMmhL09GFEBbSpuSXRIWlOXTcYBlp5NbvE8xO8PUW+T6N5RG2XXjv1g8wCpr6Wwk1+LmRkX5trv8MFBZ2pM8p4H5da5++Ov8egLonNGK2jbx6aBLBX3tPf+g70LZEkiQ4eBfZw8VIgXIvKreisicppNuCD27gNmSEPNt0NkwiEBcTCJ9GSVAO0CU2g4ggvHDX2A+RW5XPET9bGkBXKLfFyV7Qe+MSQjXkCnW3bIRh7Wo1V31XiUiYOLuZPIiH3EQ=
    on_success: change
    on_failure: always
    on_pull_requests: false<|MERGE_RESOLUTION|>--- conflicted
+++ resolved
@@ -23,28 +23,16 @@
     # The second one generates the coverage report.
     # The third one is to keep us informed about possible issues with the
     # upcoming solidity release.
-<<<<<<< HEAD
     - stage: Unit tests
-=======
-    - stage: unit
->>>>>>> bc4a09cc
       script: npm run test
-    - stage: unit
+    - stage: Unit tests
       script: npm run test
       env: SOLIDITY_COVERAGE=true
-<<<<<<< HEAD
     - stage: Unit tests
       script: npm run test
       env: SOLC_NIGHTLY=true
     # solidity and javascript style tests.
     - stage: Linting
-=======
-    - stage: unit
-      script: npm run test
-      env: SOLC_NIGHTLY=true
-    # solidity and javascript style tests.
-    - stage: static
->>>>>>> bc4a09cc
       script: npm run lint
 
 notifications:
