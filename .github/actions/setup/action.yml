name: Setup
description: Common environment setup

runs:
  using: composite
  steps:
    - uses: actions/setup-node@v4
      with:
        node-version: 20.x
    - uses: actions/cache@v4
      id: cache
      with:
        path: '**/node_modules'
        key: npm-v3-${{ hashFiles('**/package-lock.json') }}
    - name: Install dependencies
<<<<<<< HEAD
=======
      ## TODO: Remove when EIP-7702 authorizations are enabled in latest non-beta ethers version
>>>>>>> 633a1c85
      run: npm ci --legacy-peer-deps
      shell: bash
      if: steps.cache.outputs.cache-hit != 'true'
    - name: Install Foundry
      uses: foundry-rs/foundry-toolchain@v1
      with:
        version: stable<|MERGE_RESOLUTION|>--- conflicted
+++ resolved
@@ -13,11 +13,7 @@
         path: '**/node_modules'
         key: npm-v3-${{ hashFiles('**/package-lock.json') }}
     - name: Install dependencies
-<<<<<<< HEAD
-=======
-      ## TODO: Remove when EIP-7702 authorizations are enabled in latest non-beta ethers version
->>>>>>> 633a1c85
-      run: npm ci --legacy-peer-deps
+      run: npm ci
       shell: bash
       if: steps.cache.outputs.cache-hit != 'true'
     - name: Install Foundry
