--- conflicted
+++ resolved
@@ -130,8 +130,4 @@
         with:
           check_hidden: true
           check_filenames: true
-<<<<<<< HEAD
-          skip: package-lock.json,*.pdf,contracts/vendor/**/*
-=======
-          skip: package-lock.json,*.pdf,vendor
->>>>>>> 518fd94d
+          skip: package-lock.json,*.pdf,vendor