--- conflicted
+++ resolved
@@ -118,10 +118,7 @@
       - uses: actions/checkout@v4
       - name: Set up environment
         uses: ./.github/actions/setup
-<<<<<<< HEAD
-=======
       ## TODO: Remove when EIP-7702 authorizations are enabled in latest non-beta ethers version
->>>>>>> 08566bfe
       - run: rm package-lock.json package.json # Dependencies already installed
       - uses: crytic/slither-action@v0.4.1
 
