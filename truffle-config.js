require('chai/register-should');
const { GSNDevProvider } = require('@openzeppelin/gsn-provider');

const solcStable = {
<<<<<<< HEAD
  version: '0.5.7',
  settings: {
    evmVersion: 'constantinople',
  },
=======
  version: '0.5.11',
>>>>>>> c8762544
};

const solcNightly = {
  version: 'nightly',
  docker: true,
  settings: {
    evmVersion: 'constantinople',
  },
};

const useSolcNightly = process.env.SOLC_NIGHTLY === 'true';

module.exports = {
  networks: {
    development: {
      provider: new GSNDevProvider('http://localhost:8545', {
        txfee: 70,
        useGSN: false,
        // The last two accounts defined in test.sh
        ownerAddress: '0x26be9c03ca7f61ad3d716253ee1edcae22734698',
        relayerAddress: '0xdc5fd04802ea70f6e27aec12d56716624c98e749',
      }),
      network_id: '*', // eslint-disable-line camelcase
    },
    coverage: {
      provider: new GSNDevProvider('http://localhost:8555', {
        txfee: 70,
        useGSN: false,
        // The last two accounts defined in test.sh
        ownerAddress: '0x26be9c03ca7f61ad3d716253ee1edcae22734698',
        relayerAddress: '0xdc5fd04802ea70f6e27aec12d56716624c98e749',
      }),
      gas: 0xfffffffffff,
      gasPrice: 0x01,
      network_id: '*', // eslint-disable-line camelcase
    },
  },

  compilers: {
    solc: useSolcNightly ? solcNightly : solcStable,
  },
};<|MERGE_RESOLUTION|>--- conflicted
+++ resolved
@@ -2,15 +2,8 @@
 const { GSNDevProvider } = require('@openzeppelin/gsn-provider');
 
 const solcStable = {
-<<<<<<< HEAD
-  version: '0.5.7',
-  settings: {
-    evmVersion: 'constantinople',
-  },
-=======
   version: '0.5.11',
->>>>>>> c8762544
-};
+  };
 
 const solcNightly = {
   version: 'nightly',
