{
  "name": "openzeppelin-solidity",
  "description": "Secure Smart Contract library for Solidity",
  "version": "4.8.2",
  "files": [
    "/contracts/**/*.sol",
    "/build/contracts/*.json",
    "!/contracts/mocks/**/*"
  ],
  "scripts": {
    "compile": "hardhat compile",
    "coverage": "env COVERAGE=true hardhat coverage",
    "docs": "npm run prepare-docs && oz-docs",
    "docs:watch": "oz-docs watch contracts docs/templates docs/config.js",
    "prepare-docs": "scripts/prepare-docs.sh",
    "lint": "npm run lint:js && npm run lint:sol",
    "lint:fix": "npm run lint:js:fix && npm run lint:sol:fix",
    "lint:js": "prettier --loglevel warn --ignore-path .gitignore '**/*.{js,ts}' --check && eslint --ignore-path .gitignore .",
    "lint:js:fix": "prettier --loglevel warn --ignore-path .gitignore '**/*.{js,ts}' --write && eslint --ignore-path .gitignore . --fix",
    "lint:sol": "prettier --loglevel warn --ignore-path .gitignore '{contracts,test}/**/*.sol' --check && solhint '{contracts,test}/**/*.sol'",
    "lint:sol:fix": "prettier --loglevel warn --ignore-path .gitignore '{contracts,test}/**/*.sol' --write",
    "clean": "hardhat clean && rimraf build contracts/build",
    "prepare": "scripts/prepare.sh",
    "prepack": "scripts/prepack.sh",
    "generate": "scripts/generate/run.js",
    "release": "scripts/release/release.sh",
    "version": "scripts/release/version.sh",
    "test": "hardhat test",
    "test:inheritance": "scripts/checks/inheritance-ordering.js artifacts/build-info/*",
    "test:generation": "scripts/checks/generation.sh",
    "gas-report": "env ENABLE_GAS_REPORT=true npm run test",
    "slither": "npm run clean && slither ."
  },
  "repository": {
    "type": "git",
    "url": "https://github.com/OpenZeppelin/openzeppelin-contracts.git"
  },
  "keywords": [
    "solidity",
    "ethereum",
    "smart",
    "contracts",
    "security",
    "zeppelin"
  ],
  "author": "OpenZeppelin Community <maintainers@openzeppelin.org>",
  "license": "MIT",
  "bugs": {
    "url": "https://github.com/OpenZeppelin/openzeppelin-contracts/issues"
  },
  "homepage": "https://openzeppelin.com/contracts/",
  "devDependencies": {
    "@changesets/changelog-github": "^0.4.8",
    "@changesets/cli": "^2.26.0",
    "@changesets/pre": "^1.0.14",
    "@changesets/read": "^0.5.9",
    "@nomicfoundation/hardhat-network-helpers": "^1.0.3",
    "@nomiclabs/hardhat-truffle5": "^2.0.5",
    "@nomiclabs/hardhat-web3": "^2.0.0",
    "@openzeppelin/docs-utils": "^0.1.3",
    "@openzeppelin/test-helpers": "^0.5.13",
<<<<<<< HEAD
    "array.prototype.at": "^1.1.1",
=======
    "@openzeppelin/upgrades-core": "^1.20.6",
>>>>>>> 1642b663
    "chai": "^4.2.0",
    "eslint": "^8.30.0",
    "eslint-config-prettier": "^8.5.0",
    "eth-sig-util": "^3.0.0",
    "ethereumjs-util": "^7.0.7",
    "ethereumjs-wallet": "^1.0.1",
    "glob": "^8.0.3",
    "graphlib": "^2.1.8",
    "hardhat": "^2.9.1",
    "hardhat-exposed": "^0.3.3",
    "hardhat-gas-reporter": "^1.0.4",
    "hardhat-ignore-warnings": "^0.2.0",
    "keccak256": "^1.0.2",
    "lodash.startcase": "^4.4.0",
    "lodash.zip": "^4.2.0",
    "merkletreejs": "^0.2.13",
    "micromatch": "^4.0.2",
    "p-limit": "^3.1.0",
    "prettier": "^2.8.1",
    "prettier-plugin-solidity": "^1.1.0",
    "rimraf": "^3.0.2",
    "semver": "^7.3.5",
    "solhint": "^3.3.6",
    "solidity-ast": "^0.4.25",
    "solidity-coverage": "^0.8.0",
    "solidity-docgen": "^0.6.0-beta.29",
    "undici": "^5.22.1",
    "web3": "^1.3.0",
    "yargs": "^17.0.0"
  }
}<|MERGE_RESOLUTION|>--- conflicted
+++ resolved
@@ -59,11 +59,8 @@
     "@nomiclabs/hardhat-web3": "^2.0.0",
     "@openzeppelin/docs-utils": "^0.1.3",
     "@openzeppelin/test-helpers": "^0.5.13",
-<<<<<<< HEAD
+    "@openzeppelin/upgrades-core": "^1.20.6",
     "array.prototype.at": "^1.1.1",
-=======
-    "@openzeppelin/upgrades-core": "^1.20.6",
->>>>>>> 1642b663
     "chai": "^4.2.0",
     "eslint": "^8.30.0",
     "eslint-config-prettier": "^8.5.0",
