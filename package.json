--- conflicted
+++ resolved
@@ -50,12 +50,8 @@
     "eslint-plugin-standard": "^3.1.0",
     "ethereumjs-util": "^6.0.0",
     "ethjs-abi": "^0.2.1",
-<<<<<<< HEAD
-    "ganache-cli": "6.1.0",
+    "ganache-cli": "6.1.8",
     "pify": "^4.0.1",
-=======
-    "ganache-cli": "6.1.8",
->>>>>>> 41c540fb
     "solidity-coverage": "^0.5.4",
     "solium": "^1.1.8",
     "truffle": "^4.1.13",
