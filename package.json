{
  "name": "openzeppelin-solidity",
  "description": "Secure Smart Contract library for Solidity",
  "version": "5.3.0",
  "private": true,
  "files": [
    "/contracts/**/*.sol",
    "!/contracts/mocks/**/*"
  ],
  "scripts": {
    "compile": "hardhat compile",
    "compile:harnesses": "env SRC=./certora/harnesses hardhat compile",
    "coverage": "scripts/checks/coverage.sh",
    "docs": "npm run prepare-docs && oz-docs",
    "docs:watch": "oz-docs watch contracts docs/templates docs/config.js",
    "prepare": "husky",
    "prepare-docs": "scripts/prepare-docs.sh",
    "lint": "npm run lint:js && npm run lint:sol",
    "lint:fix": "npm run lint:js:fix && npm run lint:sol:fix",
    "lint:js": "prettier --log-level warn --ignore-path .gitignore '**/*.{js,ts}' --check && eslint .",
    "lint:js:fix": "prettier --log-level warn --ignore-path .gitignore '**/*.{js,ts}' --write && eslint . --fix",
    "lint:sol": "prettier --log-level warn --ignore-path .gitignore '{contracts,test}/**/*.sol' --check && solhint '{contracts,test}/**/*.sol'",
    "lint:sol:fix": "prettier --log-level warn --ignore-path .gitignore '{contracts,test}/**/*.sol' --write",
    "clean": "hardhat clean && rimraf build contracts/build",
    "prepack": "scripts/prepack.sh",
    "generate": "scripts/generate/run.js",
    "version": "scripts/release/version.sh",
    "test": ". scripts/set-max-old-space-size.sh && hardhat test",
    "test:generation": "scripts/checks/generation.sh",
    "test:inheritance": "scripts/checks/inheritance-ordering.js artifacts/build-info/*",
    "test:pragma": "scripts/checks/pragma-consistency.js artifacts/build-info/*",
    "gas-report": "env ENABLE_GAS_REPORT=true npm run test",
    "slither": "npm run clean && slither ."
  },
  "repository": {
    "type": "git",
    "url": "https://github.com/OpenZeppelin/openzeppelin-contracts.git"
  },
  "keywords": [
    "solidity",
    "ethereum",
    "smart",
    "contracts",
    "security",
    "zeppelin"
  ],
  "author": "OpenZeppelin Community <maintainers@openzeppelin.org>",
  "license": "MIT",
  "bugs": {
    "url": "https://github.com/OpenZeppelin/openzeppelin-contracts/issues"
  },
  "homepage": "https://openzeppelin.com/contracts/",
  "devDependencies": {
    "@changesets/changelog-github": "^0.5.0",
    "@changesets/cli": "^2.26.0",
    "@changesets/pre": "^2.0.0",
    "@changesets/read": "^0.6.0",
    "@eslint/compat": "^1.2.1",
    "@nomicfoundation/hardhat-chai-matchers": "^2.0.6",
    "@nomicfoundation/hardhat-ethers": "^3.0.4",
    "@nomicfoundation/hardhat-network-helpers": "^1.0.3",
    "@openzeppelin/docs-utils": "^0.1.5",
    "@openzeppelin/merkle-tree": "^1.0.7",
    "@openzeppelin/upgrade-safe-transpiler": "^0.3.32",
    "@openzeppelin/upgrades-core": "^1.20.6",
    "chai": "^4.2.0",
    "eslint": "^9.0.0",
    "eslint-config-prettier": "^10.0.0",
<<<<<<< HEAD
    "ethers": "6.13.6-beta.1",
=======
    "ethers": "^6.14.0",
>>>>>>> 633a1c85
    "glob": "^11.0.0",
    "globals": "^16.0.0",
    "graphlib": "^2.1.8",
    "hardhat": "^2.24.0",
    "hardhat-exposed": "^0.3.15",
    "hardhat-gas-reporter": "^2.1.0",
    "hardhat-ignore-warnings": "^0.2.11",
    "husky": "^9.1.7",
    "lint-staged": "^15.2.10",
    "lodash.startcase": "^4.4.0",
    "micromatch": "^4.0.2",
    "p-limit": "^6.0.0",
    "prettier": "^3.0.0",
    "prettier-plugin-solidity": "^1.1.0",
    "rimraf": "^6.0.0",
    "semver": "^7.3.5",
    "solhint": "^5.0.0",
    "solhint-plugin-openzeppelin": "file:scripts/solhint-custom",
    "solidity-ast": "^0.4.50",
    "solidity-coverage": "^0.8.14",
    "solidity-docgen": "^0.6.0-beta.29",
    "undici": "^7.4.0",
    "yargs": "^17.0.0"
  },
  "lint-staged": {
    "*.{js,ts}": [
      "prettier --log-level warn --ignore-path .gitignore --check",
      "eslint"
    ],
    "*.sol": [
      "prettier --log-level warn --ignore-path .gitignore --check",
      "solhint"
    ]
  }
}<|MERGE_RESOLUTION|>--- conflicted
+++ resolved
@@ -66,11 +66,7 @@
     "chai": "^4.2.0",
     "eslint": "^9.0.0",
     "eslint-config-prettier": "^10.0.0",
-<<<<<<< HEAD
-    "ethers": "6.13.6-beta.1",
-=======
     "ethers": "^6.14.0",
->>>>>>> 633a1c85
     "glob": "^11.0.0",
     "globals": "^16.0.0",
     "graphlib": "^2.1.8",
