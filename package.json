--- conflicted
+++ resolved
@@ -29,15 +29,10 @@
     "release": "scripts/release/release.sh",
     "version": "scripts/release/version.sh",
     "test": "hardhat test",
-<<<<<<< HEAD
     "test:inheritance": "scripts/checks/inheritanceOrdering.js artifacts/build-info/*",
     "test:generation": "scripts/checks/generation.sh",
     "gas-report": "env ENABLE_GAS_REPORT=true npm run test",
     "slither": "npm run clean && slither . --detect reentrancy-eth,reentrancy-no-eth,reentrancy-unlimited-gas"
-=======
-    "test:inheritance": "node scripts/inheritanceOrdering artifacts/build-info/*",
-    "gas-report": "env ENABLE_GAS_REPORT=true npm run test"
->>>>>>> c2077f00
   },
   "repository": {
     "type": "git",
