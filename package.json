{
  "name": "openzeppelin-solidity",
  "version": "2.2.0",
  "description": "Secure Smart Contract library for Solidity",
  "files": [
    "build",
    "contracts",
    "test/behaviors"
  ],
  "scripts": {
    "build": "scripts/build.sh",
    "compile": "truffle compile",
    "console": "truffle console",
    "coverage": "scripts/coverage.sh",
    "lint": "npm run lint:js && npm run lint:sol",
    "lint:fix": "npm run lint:js:fix",
    "lint:js": "eslint .",
    "lint:js:fix": "eslint . --fix",
    "lint:sol": "solhint --max-warnings 0 \"contracts/**/*.sol\"",
    "prepack": "npm run build",
    "version": "scripts/version.js",
    "test": "npm run compile && scripts/test.sh"
  },
  "repository": {
    "type": "git",
    "url": "https://github.com/OpenZeppelin/zeppelin-solidity.git"
  },
  "keywords": [
    "solidity",
    "ethereum",
    "smart",
    "contracts",
    "security",
    "zeppelin"
  ],
  "author": "OpenZeppelin Community <maintainers@openzeppelin.org>",
  "license": "MIT",
  "bugs": {
    "url": "https://github.com/OpenZeppelin/zeppelin-solidity/issues"
  },
  "homepage": "https://github.com/OpenZeppelin/zeppelin-solidity",
  "devDependencies": {
    "chai": "^4.1.2",
    "coveralls": "^3.0.1",
    "eslint": "^4.19.1",
    "eslint-config-standard": "^10.2.1",
    "eslint-plugin-import": "^2.13.0",
    "eslint-plugin-mocha-no-only": "^1.1.0",
    "eslint-plugin-node": "^5.2.1",
    "eslint-plugin-promise": "^3.8.0",
    "eslint-plugin-standard": "^3.1.0",
    "ethereumjs-util": "^6.0.0",
    "ganache-cli": "^6.4.1",
<<<<<<< HEAD
    "ganache-cli-coverage": "github:frangio/ganache-cli#coverage",
    "openzeppelin-test-helpers": "^0.3.2",
    "pify": "^4.0.1",
=======
    "ganache-cli-coverage": "github:Agusx1211/ganache-cli#c462b3fc48fe9b16756f7799885c0741114d9ed3",
    "openzeppelin-test-helpers": "^0.3.0",
>>>>>>> 19c705d9
    "solhint": "^1.5.0",
    "solidity-coverage": "github:rotcivegaf/solidity-coverage#5875f5b7bc74d447f3312c9c0e9fc7814b482477",
    "truffle": "^5.0.0"
  },
  "dependencies": {}
}<|MERGE_RESOLUTION|>--- conflicted
+++ resolved
@@ -51,14 +51,8 @@
     "eslint-plugin-standard": "^3.1.0",
     "ethereumjs-util": "^6.0.0",
     "ganache-cli": "^6.4.1",
-<<<<<<< HEAD
     "ganache-cli-coverage": "github:frangio/ganache-cli#coverage",
     "openzeppelin-test-helpers": "^0.3.2",
-    "pify": "^4.0.1",
-=======
-    "ganache-cli-coverage": "github:Agusx1211/ganache-cli#c462b3fc48fe9b16756f7799885c0741114d9ed3",
-    "openzeppelin-test-helpers": "^0.3.0",
->>>>>>> 19c705d9
     "solhint": "^1.5.0",
     "solidity-coverage": "github:rotcivegaf/solidity-coverage#5875f5b7bc74d447f3312c9c0e9fc7814b482477",
     "truffle": "^5.0.0"
