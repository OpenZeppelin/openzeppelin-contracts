--- conflicted
+++ resolved
@@ -156,29 +156,9 @@
         assert roleId     == getRoleAdmin(getFirstArgumentAsUint64(data));
         assert delay      == 0;
     } else {
-<<<<<<< HEAD
-        assert restricted ==
-            isOnlyAuthorized(selector);
-
-        assert roleId == (
-            (restricted && selector == to_bytes4(sig:grantRole(uint64,address,uint32).selector)) ||
-            (restricted && selector == to_bytes4(sig:revokeRole(uint64,address).selector      ))
-            ? getRoleAdmin(getFirstArgumentAsUint64(data))
-            : (restricted ? ADMIN_ROLE() : getTargetFunctionRole(currentContract, selector))
-        );
-
-        assert delay == (
-            (restricted && selector == to_bytes4(sig:updateAuthority(address,address).selector              )) ||
-            (restricted && selector == to_bytes4(sig:setTargetClosed(address,bool).selector                 )) ||
-            (restricted && selector == to_bytes4(sig:setTargetFunctionRole(address,bytes4[],uint64).selector))
-            ? getTargetAdminDelay(e, getFirstArgumentAsAddress(data))
-            : 0
-        );
-=======
         assert restricted == false;
         assert roleId     == getTargetFunctionRole(currentContract, selector);
         assert delay      == 0;
->>>>>>> 3196c86f
     }
 }
 
@@ -268,10 +248,6 @@
                 executionId()  == hashExecutionId(target, selector)
             ) || (
                 caller         != currentContract &&
-<<<<<<< HEAD
-                (enabled || !isTargetClosed(currentContract)) &&
-=======
->>>>>>> 3196c86f
                 inRole                            &&
                 (restricted || !closed)           &&
                 operationDelay == 0               &&
@@ -290,10 +266,6 @@
         // - operation delay or execution delay is set
         assert delay > 0 <=> (
             caller != currentContract &&
-<<<<<<< HEAD
-            (enabled || !isTargetClosed(currentContract)) &&
-=======
->>>>>>> 3196c86f
             inRole                    &&
             (restricted || !closed)   &&
             (operationDelay > 0 || executionDelay > 0)
