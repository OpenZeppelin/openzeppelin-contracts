--- conflicted
+++ resolved
@@ -1,8 +1,3 @@
-<<<<<<< HEAD
-definition nonpayable(env e) returns bool = e.msg.value == 0;
-
-definition max_uint48() returns uint48 = 0xffffffffffff;
-=======
 // environment
 definition nonpayable(env e) returns bool = e.msg.value == 0;
 definition nonzerosender(env e) returns bool = e.msg.sender != 0;
@@ -12,5 +7,4 @@
 
 // math
 definition min(mathint a, mathint b) returns mathint = a < b ? a : b;
-definition max(mathint a, mathint b) returns mathint = a > b ? a : b;
->>>>>>> a1d57bac
+definition max(mathint a, mathint b) returns mathint = a > b ? a : b;