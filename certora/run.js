#!/usr/bin/env node

// USAGE:
//    node certora/run.js [[CONTRACT_NAME:]SPEC_NAME] [OPTIONS...]
// EXAMPLES:
//    node certora/run.js AccessControl
//    node certora/run.js AccessControlHarness:AccessControl

const MAX_PARALLEL = 4;

let specs = require(__dirname + '/specs.json');

const proc = require('child_process');
const { PassThrough } = require('stream');
const events = require('events');
const limit = require('p-limit')(MAX_PARALLEL);

let [, , request = '', ...extraOptions] = process.argv;
if (request.startsWith('-')) {
  extraOptions.unshift(request);
  request = '';
}

<<<<<<< HEAD
for (const { spec, contract, files, options = [] } of Object.values(specs)) {
  if ((!reqSpec || reqSpec === spec) && (!reqContract || reqContract === contract)) {
    limit(runCertora, spec, contract, files, [...options.flatMap(opt => opt.split(' ')), ...extraOptions]);
=======
if (request) {
  const [reqSpec, reqContract] = request.split(':').reverse();
  specs = Object.values(specs).filter(s => reqSpec === s.spec && (!reqContract || reqContract === s.contract));
  if (specs.length === 0) {
    console.error(`Error: Requested spec '${request}' not found in specs.json`);
    process.exit(1);
>>>>>>> 5f7f660c
  }
}

for (const { spec, contract, files, options = [] } of Object.values(specs)) {
  limit(runCertora, spec, contract, files, [...options, ...extraOptions]);
}

// Run certora, aggregate the output and print it at the end
async function runCertora(spec, contract, files, options = []) {
  const args = [...files, '--verify', `${contract}:certora/specs/${spec}.spec`, ...options];
  const child = proc.spawn('certoraRun', args);

  const stream = new PassThrough();
  const output = collect(stream);

  child.stdout.pipe(stream, { end: false });
  child.stderr.pipe(stream, { end: false });

  // as soon as we have a jobStatus link, print it
  stream.on('data', function logStatusUrl(data) {
    const urls = data.toString('utf8').match(/https?:\S*/g);
    for (const url of urls ?? []) {
      if (url.includes('/jobStatus/')) {
        console.error(`[${spec}] ${url.replace('/jobStatus/', '/output/')}`);
        stream.off('data', logStatusUrl);
        break;
      }
    }
  });

  // wait for process end
  const [code, signal] = await events.once(child, 'exit');

  // error
  if (code || signal) {
    console.error(`[${spec}] Exited with code ${code || signal}`);
    process.exitCode = 1;
  }

  // get all output
  stream.end();

  // write results in markdown format
  writeEntry(spec, contract, code || signal, (await output).match(/https:\S*/)?.[0]);

  // write all details
  console.error(`+ certoraRun ${args.join(' ')}\n` + (await output));
}

// Collects stream data into a string
async function collect(stream) {
  const buffers = [];
  for await (const data of stream) {
    const buf = Buffer.isBuffer(data) ? data : Buffer.from(data);
    buffers.push(buf);
  }
  return Buffer.concat(buffers).toString('utf8');
}

// Formatting
let hasHeader = false;

function formatRow(...array) {
  return ['', ...array, ''].join(' | ');
}

function writeHeader() {
  console.log(formatRow('spec', 'contract', 'result', 'status', 'output'));
  console.log(formatRow('-', '-', '-', '-', '-'));
}

function writeEntry(spec, contract, success, url) {
  if (!hasHeader) {
    hasHeader = true;
    writeHeader();
  }
  console.log(
    formatRow(
      spec,
      contract,
      success ? ':x:' : ':heavy_check_mark:',
<<<<<<< HEAD
      url ? `[link](${url})` : 'error',
      url ? `[link](${url?.replace('/jobStatus/', '/output/')})` : 'error',
=======
      `[link](${url})`,
      `[link](${url?.replace('/jobStatus/', '/output/')})`,
>>>>>>> 5f7f660c
    ),
  );
}<|MERGE_RESOLUTION|>--- conflicted
+++ resolved
@@ -21,23 +21,17 @@
   request = '';
 }
 
-<<<<<<< HEAD
-for (const { spec, contract, files, options = [] } of Object.values(specs)) {
-  if ((!reqSpec || reqSpec === spec) && (!reqContract || reqContract === contract)) {
-    limit(runCertora, spec, contract, files, [...options.flatMap(opt => opt.split(' ')), ...extraOptions]);
-=======
 if (request) {
   const [reqSpec, reqContract] = request.split(':').reverse();
   specs = Object.values(specs).filter(s => reqSpec === s.spec && (!reqContract || reqContract === s.contract));
   if (specs.length === 0) {
     console.error(`Error: Requested spec '${request}' not found in specs.json`);
     process.exit(1);
->>>>>>> 5f7f660c
   }
 }
 
 for (const { spec, contract, files, options = [] } of Object.values(specs)) {
-  limit(runCertora, spec, contract, files, [...options, ...extraOptions]);
+  limit(runCertora, spec, contract, files, [...options.split(' '), ...extraOptions]);
 }
 
 // Run certora, aggregate the output and print it at the end
@@ -114,13 +108,8 @@
       spec,
       contract,
       success ? ':x:' : ':heavy_check_mark:',
-<<<<<<< HEAD
       url ? `[link](${url})` : 'error',
       url ? `[link](${url?.replace('/jobStatus/', '/output/')})` : 'error',
-=======
-      `[link](${url})`,
-      `[link](${url?.replace('/jobStatus/', '/output/')})`,
->>>>>>> 5f7f660c
     ),
   );
 }