[
  {
    "spec": "AccessControl",
    "contract": "AccessControlHarness",
    "files": ["certora/harnesses/AccessControlHarness.sol"]
  },
  {
    "spec": "Ownable",
    "contract": "OwnableHarness",
    "files": ["certora/harnesses/OwnableHarness.sol"]
  },
  {
    "spec": "Ownable2Step",
    "contract": "Ownable2StepHarness",
    "files": ["certora/harnesses/Ownable2StepHarness.sol"]
  },
  {
    "spec": "ERC20",
    "contract": "ERC20PermitHarness",
    "files": ["certora/harnesses/ERC20PermitHarness.sol"],
    "options": ["--optimistic_loop"]
  },
  {
    "spec": "ERC20FlashMint",
    "contract": "ERC20FlashMintHarness",
    "files": ["certora/harnesses/ERC20FlashMintHarness.sol", "certora/harnesses/ERC3156FlashBorrowerHarness.sol"],
    "options": ["--optimistic_loop"]
  },
  {
<<<<<<< HEAD
    "spec": "TimelockController",
    "contract": "TimelockControllerHarness",
    "files": ["certora/harnesses/TimelockControllerHarness.sol"],
    "options": ["--optimistic_hashing", "--optimistic_loop"]
=======
    "spec": "Initializable",
    "contract": "InitializableHarness",
    "files": ["certora/harnesses/InitializableHarness.sol"]
>>>>>>> 5f7f660c
  }
]<|MERGE_RESOLUTION|>--- conflicted
+++ resolved
@@ -27,15 +27,14 @@
     "options": ["--optimistic_loop"]
   },
   {
-<<<<<<< HEAD
+    "spec": "Initializable",
+    "contract": "InitializableHarness",
+    "files": ["certora/harnesses/InitializableHarness.sol"]
+  },
+  {
     "spec": "TimelockController",
     "contract": "TimelockControllerHarness",
     "files": ["certora/harnesses/TimelockControllerHarness.sol"],
     "options": ["--optimistic_hashing", "--optimistic_loop"]
-=======
-    "spec": "Initializable",
-    "contract": "InitializableHarness",
-    "files": ["certora/harnesses/InitializableHarness.sol"]
->>>>>>> 5f7f660c
   }
 ]