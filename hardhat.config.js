/// ENVVAR
<<<<<<< HEAD
// - COMPILER:      compiler version (default: 0.8.20)
// - SRC:           contracts folder to compile (default: contracts)
// - RUNS:          number of optimization runs (default: 200)
// - IR:            enable IR compilation (default: false)
// - UNLIMITED:     allow deployment of contracts larger than 24k (default: false)
=======
// - COMPILER:      compiler version (default: 0.8.24)
// - SRC:           contracts folder to compile (default: contracts)
// - RUNS:          number of optimization runs (default: 200)
// - IR:            enable IR compilation (default: false)
>>>>>>> 6121a839
// - COVERAGE:      enable coverage report (default: false)
// - GAS:           enable gas report (default: false)
// - COINMARKETCAP: coinmarketcap api key for USD value in gas report
// - CI:            output gas report to file instead of stdout

const fs = require('fs');
const path = require('path');

const { argv } = require('yargs/yargs')()
  .env('')
  .options({
    // Compilation settings
    compiler: {
      alias: 'compileVersion',
      type: 'string',
      default: '0.8.24',
    },
    src: {
      alias: 'source',
      type: 'string',
      default: 'contracts',
    },
    runs: {
      alias: 'optimizationRuns',
      type: 'number',
      default: 200,
    },
    ir: {
      alias: 'enableIR',
      type: 'boolean',
      default: false,
    },
    evm: {
      alias: 'evmVersion',
      type: 'string',
      default: 'cancun',
    },
    unlimited: {
      alias: 'allowUnlimitedContractSize',
      type: 'boolean',
      default: false,
    },
    // Extra modules
    coverage: {
      type: 'boolean',
      default: false,
    },
    gas: {
      alias: 'enableGasReport',
      type: 'boolean',
      default: false,
    },
    coinmarketcap: {
      alias: 'coinmarketcapApiKey',
      type: 'string',
    },
  });

require('@nomicfoundation/hardhat-chai-matchers');
require('@nomicfoundation/hardhat-ethers');
require('hardhat-exposed');
require('hardhat-gas-reporter');
require('hardhat-ignore-warnings');
require('solidity-coverage');
require('solidity-docgen');

for (const f of fs.readdirSync(path.join(__dirname, 'hardhat'))) {
  require(path.join(__dirname, 'hardhat', f));
}

/**
 * @type import('hardhat/config').HardhatUserConfig
 */
module.exports = {
  solidity: {
    version: argv.compiler,
    settings: {
      optimizer: {
        enabled: true,
        runs: argv.runs,
<<<<<<< HEAD
        details: { yul: true },
=======
>>>>>>> 6121a839
      },
      evmVersion: argv.evm,
      viaIR: argv.ir,
      outputSelection: { '*': { '*': ['storageLayout'] } },
    },
  },
  warnings: {
    'contracts-exposed/**/*': {
      'code-size': 'off',
      'initcode-size': 'off',
    },
    '*': {
      'code-size': true,
      'unused-param': !argv.coverage, // coverage causes unused-param warnings
      'transient-storage': false,
      default: 'error',
    },
  },
  networks: {
    hardhat: {
      hardfork: argv.evm,
<<<<<<< HEAD
      allowUnlimitedContractSize: argv.gas || argv.coverage || argv.unlimited,
=======
      // Exposed contracts often exceed the maximum contract size. For normal contract,
      // we rely on the `code-size` compiler warning, that will cause a compilation error.
      allowUnlimitedContractSize: true,
>>>>>>> 6121a839
      initialBaseFeePerGas: argv.coverage ? 0 : undefined,
    },
  },
  exposed: {
    imports: true,
    initializers: true,
    exclude: ['vendor/**/*', '**/*WithInit.sol'],
  },
  gasReporter: {
    enabled: argv.gas,
    showMethodSig: true,
    includeBytecodeInJSON: true,
    currency: 'USD',
    coinmarketcap: argv.coinmarketcap,
  },
  paths: {
    sources: argv.src,
  },
  docgen: require('./docs/config'),
};<|MERGE_RESOLUTION|>--- conflicted
+++ resolved
@@ -1,16 +1,8 @@
 /// ENVVAR
-<<<<<<< HEAD
-// - COMPILER:      compiler version (default: 0.8.20)
-// - SRC:           contracts folder to compile (default: contracts)
-// - RUNS:          number of optimization runs (default: 200)
-// - IR:            enable IR compilation (default: false)
-// - UNLIMITED:     allow deployment of contracts larger than 24k (default: false)
-=======
 // - COMPILER:      compiler version (default: 0.8.24)
 // - SRC:           contracts folder to compile (default: contracts)
 // - RUNS:          number of optimization runs (default: 200)
 // - IR:            enable IR compilation (default: false)
->>>>>>> 6121a839
 // - COVERAGE:      enable coverage report (default: false)
 // - GAS:           enable gas report (default: false)
 // - COINMARKETCAP: coinmarketcap api key for USD value in gas report
@@ -91,10 +83,6 @@
       optimizer: {
         enabled: true,
         runs: argv.runs,
-<<<<<<< HEAD
-        details: { yul: true },
-=======
->>>>>>> 6121a839
       },
       evmVersion: argv.evm,
       viaIR: argv.ir,
@@ -116,13 +104,9 @@
   networks: {
     hardhat: {
       hardfork: argv.evm,
-<<<<<<< HEAD
-      allowUnlimitedContractSize: argv.gas || argv.coverage || argv.unlimited,
-=======
       // Exposed contracts often exceed the maximum contract size. For normal contract,
       // we rely on the `code-size` compiler warning, that will cause a compilation error.
       allowUnlimitedContractSize: true,
->>>>>>> 6121a839
       initialBaseFeePerGas: argv.coverage ? 0 : undefined,
     },
   },
