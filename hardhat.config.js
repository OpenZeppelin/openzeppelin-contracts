--- conflicted
+++ resolved
@@ -50,17 +50,10 @@
   .argv;
 
 require('@nomiclabs/hardhat-truffle5');
-<<<<<<< HEAD
+require('hardhat-ignore-warnings');
 require('hardhat-exposed');
-=======
-require('hardhat-ignore-warnings');
 
 require('solidity-docgen');
-
-if (argv.gas) {
-  require('hardhat-gas-reporter');
-}
->>>>>>> 25fe1912
 
 for (const f of fs.readdirSync(path.join(__dirname, 'hardhat'))) {
   require(path.join(__dirname, 'hardhat', f));
@@ -102,6 +95,7 @@
       'utils/Timers.sol',
     ],
   },
+  docgen: require('./docs/config'),
 };
 
 if (argv.gas) {
@@ -111,14 +105,8 @@
     currency: 'USD',
     outputFile: argv.gasReport,
     coinmarketcap: argv.coinmarketcap,
-<<<<<<< HEAD
   };
-}
-=======
-  },
-  docgen: require('./docs/config'),
 };
->>>>>>> 25fe1912
 
 if (argv.coverage) {
   require('solidity-coverage');
