--- conflicted
+++ resolved
@@ -167,11 +167,7 @@
 }
 ----
 
-<<<<<<< HEAD
-The signers must be ordered by their `keccak256` hash to ensure no duplicates and optimize verification.
-=======
 This function will reject inputs that contain duplicated signers. Sorting the signers by their `keccak256` hash is recommended to minimize the gas cost.
->>>>>>> 1d9400e0
 
 This unified approach allows smart contracts to accept signatures from any supported source without needing to implement different verification logic for each type.
 
