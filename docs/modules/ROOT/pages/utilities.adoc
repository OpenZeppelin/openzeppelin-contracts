--- conflicted
+++ resolved
@@ -461,7 +461,6 @@
 ]);
 ----
 
-<<<<<<< HEAD
 === LowLevelCall
 
 The `LowLevelCall` library contains a set of functions to perform external calls with low-level assembly, allowing them to deal with the callee's `returndata` in different ways. This is especially useful to make a call in a way that is safe against return bombing (i.e. the callee allocates too much memory using a long returndata).
@@ -503,7 +502,9 @@
 
     // As long as the contract returned data, its content doesn't matter
     return LowLevelCall.returnDataSize() >= 32;
-=======
+}
+----
+
 === Historical Block Hashes
 
 xref:api:utils.adoc#Blockhash[`Blockhash`] provides L2 protocol developers with extended access to historical block hashes beyond Ethereum's native 256-block limit. By leveraging https://eips.ethereum.org/EIPS/eip-2935[EIP-2935]'s history storage contract, the library enables access to block hashes up to 8,191 blocks in the past, making it invaluable for L2 fraud proofs and state verification systems.
@@ -598,6 +599,5 @@
     );
 
     emit TargetAdminDelayUpdated(target, newDelay, effect);
->>>>>>> 1d9400e0
 }
 ----