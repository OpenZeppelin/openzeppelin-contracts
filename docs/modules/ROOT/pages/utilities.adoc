--- conflicted
+++ resolved
@@ -97,61 +97,6 @@
 
 IMPORTANT: Always use keys of at least 2048 bits. Additionally, be aware that PKCS#1 v1.5 allows for replayability due to the possibility of arbitrary optional parameters. To prevent replay attacks, consider including an onchain nonce or unique identifier in the message.
 
-<<<<<<< HEAD
-=== Validating Typed Data Signatures
-
-As opposed to validating plain-text messages, it is possible to let your users sign structured data (i.e. typed values) in a way that is still readable on their wallets. This is possible by implementing xref:api:utils#EIP712[`EIP712`], a standard way to encode structured data into a typed data hash.
-
-To start validating signed typed structures, just validate the xref:api:utils#EIP712-_hashTypedDataV4-bytes32-[typed data hash]:
-
-[source,solidity]
-----
-include::api:example$utils/cryptography/MyContractDomain.sol[]
-----
-
-As part of the message, EIP-712 requires implementers to include a domain separator, which is a hash that includes the current smart contract address and the chain id where it's deployed. This way, the smart contract can be sure that the structured message was signed for its specific domain, avoiding replayability of signatures in smart contracts.
-
-==== Validating Nested EIP-712 Signatures
-
-Accounts (i.e. Smart Contract Wallets or Smart Accounts) are particularly likely to be controlled by multiple signers. As such, it's important to make sure that signatures are:
-
-1. Only valid for the intended domain and account.
-2. Validated in a way that's readable for the end signer.
-
-On one hand, making sure that the Account signature is only valid for an specific smart contract (i.e. an application) is difficult since it requires to validate a signature whose domain is the application but also the Account itself. For these reason, the community developed https://eips.ethereum.org/EIPS/eip-7739[ERC-7739]; a defensive rehashing mechanism that binds a signature to a single domain using a nested EIP-712 approach (i.e. an EIP-712 typed structure wrapping another).
-
-In case your smart contract validates signatures, using xref:api:utils.adoc#ERC7739Signer[`ERC7739Signer`] will implement the xref:api:interfaces#IERC1271[`IERC1271`] interface for validating smart contract signatures following the approach suggested by ERC-7739:
-
-[source,solidity]
-----
-include::api:example$utils/cryptography/ERC7739SignerECDSA.sol[]
-----
-
-=== ERC-7913 Signature Verifiers
-
-ERC-7913 extends the concept of signature verification to support keys that don't have their own Ethereum address. This is particularly useful for integrating non-Ethereum cryptographic curves, hardware devices, or other identity systems into smart accounts.
-
-The standard defines a verifier interface that can be implemented to support different types of keys. A signer is represented as a `bytes` object that concatenates a verifier address and a key: `verifier || key`.
-
-xref:api:utils.adoc#ERC7913Utils[`ERC7913Utils`] provides functions for verifying signatures using ERC-7913 compatible verifiers:
-
-[source,solidity]
-----
-using ERC7913Utils for bytes;
-
-function _verify(bytes memory signer, bytes32 hash, bytes memory signature) internal view returns (bool) {
-    return signer.isValidSignatureNow(hash, signature);
-}
-----
-
-The verification process works as follows:
-
-* If `signer.length < 20`: verification fails
-* If `signer.length == 20`: verification is done using xref:api:utils#SignatureChecker[SignatureChecker]
-* Otherwise: verification is done using an ERC-7913 verifier.
-
-This allows for backward compatibility with EOAs and ERC-1271 contracts while supporting new types of keys.
-=======
 === Signature Verification
 
 The xref:api:utils.adoc#SignatureChecker[`SignatureChecker`] library provides a unified interface for verifying signatures from different sources. It seamlessly supports:
@@ -225,7 +170,6 @@
 The signers must be ordered by their `keccak256` hash to ensure no duplicates and optimize verification.
 
 This unified approach allows smart contracts to accept signatures from any supported source without needing to implement different verification logic for each type.
->>>>>>> 98108d90
 
 === Verifying Merkle Proofs
 
