= Access Control

<<<<<<< HEAD
Access control—that is, "who is allowed to do this thing"—is incredibly important in the world of smart contracts. The access control of your contract may govern who can mint tokens, vote on proposals, freeze transfers, and many other things. It is therefore *critical* to understand how you implement it, lest someone else https://blog.openzeppelin.com/on-the-parity-wallet-multisig-hack-405a8c12e8f7/[steals your whole system].
=======
Access control—that is, "who is allowed to do this thing"—is incredibly important in the world of smart contracts. The access control of your contract may govern who can mint tokens, vote on proposals, freeze transfers, and many others. It is therefore critical to understand how you implement it, lest someone else https://blog.openzeppelin.com/on-the-parity-wallet-multisig-hack-405a8c12e8f7[steals your whole system].
>>>>>>> 90831c89

[[ownership-and-ownable]]
== Ownership and `Ownable`

The most common and basic form of access control is the concept of _ownership_: there's an account that is the `owner` of a contract and can do administrative tasks on it. This approach is perfectly reasonable for contracts that have a single administrative user.

OpenZeppelin provides xref:api:ownership.adoc#Ownable[`Ownable`] for implementing ownership in your contracts.

[source,solidity]
----
pragma solidity ^0.5.0;

import "openzeppelin-solidity/contracts/ownership/Ownable.sol";

contract MyContract is Ownable {
    function normalThing() public {
        // anyone can call this normalThing()
    }

    function specialThing() public onlyOwner {
        // only the owner can call specialThing()!
    }
}
----

By default, the xref:api:ownership.adoc#Ownable-owner--[`owner`] of an `Ownable` contract is the account that deployed it, which is usually exactly what you want.

<<<<<<< HEAD
Ownable also lets you: - link:api/ownership#Ownable.transferOwnership(address)[`transferOwnership`] from the owner account to a new one - link:api/ownership#Ownable.renounceOwnership()[`renounceOwnership`] for the owner to relinquish this administrative privilege, a common pattern after an initial stage with centralized administration is over - *⚠ Warning! ⚠* Removing the owner altogether will mean that administrative tasks that are protected by `onlyOwner` will no longer be callable!
=======
Ownable also lets you:
* xref:api:ownership.adoc#Ownable-transferOwnership-address-[`transferOwnership`] from the owner account to a new one, and
* xref:api:ownership.adoc#Ownable-renounceOwnership--[`renounceOwnership`] for the owner to lose this administrative privilege, a common pattern after an initial stage with centralized administration is over.

WARNING: Removing the owner altogether will mean that administrative tasks that are protected by `onlyOwner` will no longer be callable!
>>>>>>> 90831c89

Note that *a contract can also be the owner of another one*! This opens the door to using, for example, a https://github.com/gnosis/MultiSigWallet[Gnosis Multisig] or https://safe.gnosis.io[Gnosis Safe], an https://aragon.org[Aragon DAO], an https://www.uport.me[ERC725/uPort] identity contract, or a totally custom contract that _you_ create.

In this way you can use _composability_ to add additional layers of access control complexity to your contracts. Instead of having a single regular Ethereum account (Externally Owned Account, or EOA) as the owner, you could use a 2-of-3 multisig run by your project leads, for example. Prominent projects in the space, such as https://makerdao.com[MakerDAO], use systems similar to this one.

[[role-based-access-control]]
== Role-Based Access Control

While the simplicity of _ownership_ can be useful for simple systems or quick prototyping, different levels of authorization are often needed. An account may be able to ban users from a system, but not create new tokens. _Role-Based Access Control (RBAC)_ offers flexibility in this regard.

In essence, we will be defining multiple _roles_, each allowed to perform different sets of actions. Instead of `onlyOwner` everywhere - you will use, for example, `onlyAdminRole` in some places, and `onlyModeratorRole` in others. Separately, you will be able to define rules for how accounts can be assignned a role, transfer it, and more.

Most of software development uses access control systems that are role-based: some users are regular users, some may be supervisors or managers, and a few will often have administrative privileges.

[[using-roles]]
=== Using `Roles`

OpenZeppelin provides xref:api:access.adoc#Roles[`Roles`] for implementing role-based access control. Its usage is straightforward: for each role that you want to define, you'll store a variable of type `Role`, which will hold the list of accounts with that role.

<<<<<<< HEAD
Here's a simple example of using `Roles` in an link:tokens#erc20[`ERC20` token]: we'll define two roles, `namers` and `minters`, that will be able to change the name of the token contract and mint new tokens, respectively.
=======
Here's an simple example of using `Roles` in an xref:tokens.adoc#ERC20[`ERC20` token]: we'll define two roles, `namers` and `minters`, that will be able to change the name of the token contract, and mint new tokens, respectively.
>>>>>>> 90831c89

[source,solidity]
----
pragma solidity ^0.5.0;

import "openzeppelin-solidity/contracts/access/Roles.sol";
import "openzeppelin-solidity/contracts/token/ERC20/ERC20.sol";
import "openzeppelin-solidity/contracts/token/ERC20/ERC20Detailed.sol";

contract MyToken is ERC20, ERC20Detailed {
    using Roles for Roles.Role;

    Roles.Role private _minters;
    Roles.Role private _namers;

    constructor(address[] memory minters, address[] memory namers)
        DetailedERC20("MyToken", "MTKN", 18)
        public
    {
        for (uint256 i = 0; i < minters.length; ++i) {
            _minters.add(minters[i]);
        }

        for (uint256 i = 0; i < namers.length; ++i) {
            _namers.add(namers[i]);
        }
    }

    function mint(address to, uint256 amount) public {
        // Only minters can mint
        require(minters.has(msg.sender), "DOES_NOT_HAVE_MINTER_ROLE");

        _mint(to, amount);
    }

    function rename(string memory name, string memory symbol) public {
        // Only namers can change the name and symbol
        require(namers.has(msg.sender), "DOES_NOT_HAVE_NAMER_ROLE");

        name = name;
        symbol = symbol;
    }
}
----

So clean! By splitting concerns this way, much more granular levels of permission may be implemented than were possible with the simpler _ownership_ approach to access control. Note that an account may have more than one role, if desired.

OpenZeppelin uses `Roles` extensively with predefined contracts that encode rules for each specific role. A few examples are: xref:api:token/ERC20.adoc#ERC20Mintable[`ERC20Mintable`] which uses the xref:api:access.adoc#MinterRole[`MinterRole`] to determine who can mint tokens, and xref:api:crowdsale.adoc#WhitelistCrowdsale[`WhitelistCrowdsale`] which uses both xref:api:access.adoc#WhitelistAdminRole[`WhitelistAdminRole`] and xref:api:access.adoc#WhitelistedRole[`WhitelistedRole`] to create a set of accounts that can purchase tokens.

This flexibility allows for interesting setups: for example, a xref:api:crowdsale.adoc#MintedCrowdsale[`MintedCrowdsale`] expects to be given the `MinterRole` of an `ERC20Mintable` in order to work, but the token contract could also extend xref:api:token/ERC20.adoc#ERC20Pausable[`ERC20Pausable`] and assign the xref:api:access.adoc#PauserRole[`PauserRole`] to a DAO that serves as a contingency mechanism in case a vulnerability is discovered in the contract code. Limiting what each component of a system is able to do is known as the https://en.wikipedia.org/wiki/Principle_of_least_privilege[principle of least privilege], and is a good security practice.

[[usage-in-openzeppelin]]
== Usage in OpenZeppelin

You'll notice that none of the OpenZeppelin contracts use `Ownable`. `Roles` is a prefferred solution, because it provides the user of the library with enough flexibility to adapt the provided contracts to their needs.

<<<<<<< HEAD
There are some cases, however, where there's a direct relationship between contracts. For example, link:api/crowdsale#refundablecrowdsale[`RefundableCrowdsale`] deploys a link:api/payment#refundescrow[`RefundEscrow`] on construction to hold its funds. For those cases, we'll use link:api/ownership#secondary[`Secondary`] to create a _secondary_ contract that allows a _primary_ contract to manage it. You could also think of these as _auxiliary_ contracts.
=======
There are some cases, though, where there's a direct relationship between contracts. For example, xref:api:crowdsale.adoc#RefundableCrowdsale[`RefundableCrowdsale`] deploys a xref:api:payment.adoc#RefundEscrow[`RefundEscrow`] on construction, to hold its funds. For those cases, we'll use xref:api:ownership.adoc#Secondary[`Secondary`] to create a _secondary_ contract that allows a _primary_ contract to manage it. You could also think of these as _auxiliary_ contracts.
>>>>>>> 90831c89
<|MERGE_RESOLUTION|>--- conflicted
+++ resolved
@@ -1,10 +1,6 @@
 = Access Control
 
-<<<<<<< HEAD
-Access control—that is, "who is allowed to do this thing"—is incredibly important in the world of smart contracts. The access control of your contract may govern who can mint tokens, vote on proposals, freeze transfers, and many other things. It is therefore *critical* to understand how you implement it, lest someone else https://blog.openzeppelin.com/on-the-parity-wallet-multisig-hack-405a8c12e8f7/[steals your whole system].
-=======
-Access control—that is, "who is allowed to do this thing"—is incredibly important in the world of smart contracts. The access control of your contract may govern who can mint tokens, vote on proposals, freeze transfers, and many others. It is therefore critical to understand how you implement it, lest someone else https://blog.openzeppelin.com/on-the-parity-wallet-multisig-hack-405a8c12e8f7[steals your whole system].
->>>>>>> 90831c89
+Access control—that is, "who is allowed to do this thing"—is incredibly important in the world of smart contracts. The access control of your contract may govern who can mint tokens, vote on proposals, freeze transfers, and many other things. It is therefore *critical* to understand how you implement it, lest someone else https://blog.openzeppelin.com/on-the-parity-wallet-multisig-hack-405a8c12e8f7[steals your whole system].
 
 [[ownership-and-ownable]]
 == Ownership and `Ownable`
@@ -32,15 +28,11 @@
 
 By default, the xref:api:ownership.adoc#Ownable-owner--[`owner`] of an `Ownable` contract is the account that deployed it, which is usually exactly what you want.
 
-<<<<<<< HEAD
-Ownable also lets you: - link:api/ownership#Ownable.transferOwnership(address)[`transferOwnership`] from the owner account to a new one - link:api/ownership#Ownable.renounceOwnership()[`renounceOwnership`] for the owner to relinquish this administrative privilege, a common pattern after an initial stage with centralized administration is over - *⚠ Warning! ⚠* Removing the owner altogether will mean that administrative tasks that are protected by `onlyOwner` will no longer be callable!
-=======
 Ownable also lets you:
 * xref:api:ownership.adoc#Ownable-transferOwnership-address-[`transferOwnership`] from the owner account to a new one, and
-* xref:api:ownership.adoc#Ownable-renounceOwnership--[`renounceOwnership`] for the owner to lose this administrative privilege, a common pattern after an initial stage with centralized administration is over.
+* xref:api:ownership.adoc#Ownable-renounceOwnership--[`renounceOwnership`] for the owner to relinquish this administrative privilege, a common pattern after an initial stage with centralized administration is over.
 
 WARNING: Removing the owner altogether will mean that administrative tasks that are protected by `onlyOwner` will no longer be callable!
->>>>>>> 90831c89
 
 Note that *a contract can also be the owner of another one*! This opens the door to using, for example, a https://github.com/gnosis/MultiSigWallet[Gnosis Multisig] or https://safe.gnosis.io[Gnosis Safe], an https://aragon.org[Aragon DAO], an https://www.uport.me[ERC725/uPort] identity contract, or a totally custom contract that _you_ create.
 
@@ -60,11 +52,7 @@
 
 OpenZeppelin provides xref:api:access.adoc#Roles[`Roles`] for implementing role-based access control. Its usage is straightforward: for each role that you want to define, you'll store a variable of type `Role`, which will hold the list of accounts with that role.
 
-<<<<<<< HEAD
-Here's a simple example of using `Roles` in an link:tokens#erc20[`ERC20` token]: we'll define two roles, `namers` and `minters`, that will be able to change the name of the token contract and mint new tokens, respectively.
-=======
-Here's an simple example of using `Roles` in an xref:tokens.adoc#ERC20[`ERC20` token]: we'll define two roles, `namers` and `minters`, that will be able to change the name of the token contract, and mint new tokens, respectively.
->>>>>>> 90831c89
+Here's a simple example of using `Roles` in an xref:tokens.adoc#ERC20[`ERC20` token]: we'll define two roles, `namers` and `minters`, that will be able to change the name of the token contract, and mint new tokens, respectively.
 
 [source,solidity]
 ----
@@ -121,8 +109,4 @@
 
 You'll notice that none of the OpenZeppelin contracts use `Ownable`. `Roles` is a prefferred solution, because it provides the user of the library with enough flexibility to adapt the provided contracts to their needs.
 
-<<<<<<< HEAD
-There are some cases, however, where there's a direct relationship between contracts. For example, link:api/crowdsale#refundablecrowdsale[`RefundableCrowdsale`] deploys a link:api/payment#refundescrow[`RefundEscrow`] on construction to hold its funds. For those cases, we'll use link:api/ownership#secondary[`Secondary`] to create a _secondary_ contract that allows a _primary_ contract to manage it. You could also think of these as _auxiliary_ contracts.
-=======
-There are some cases, though, where there's a direct relationship between contracts. For example, xref:api:crowdsale.adoc#RefundableCrowdsale[`RefundableCrowdsale`] deploys a xref:api:payment.adoc#RefundEscrow[`RefundEscrow`] on construction, to hold its funds. For those cases, we'll use xref:api:ownership.adoc#Secondary[`Secondary`] to create a _secondary_ contract that allows a _primary_ contract to manage it. You could also think of these as _auxiliary_ contracts.
->>>>>>> 90831c89
+There are some cases, however, where there's a direct relationship between contracts. For example, xref:api:crowdsale.adoc#RefundableCrowdsale[`RefundableCrowdsale`] deploys a xref:api:payment.adoc#RefundEscrow[`RefundEscrow`] on construction, to hold its funds. For those cases, we'll use xref:api:ownership.adoc#Secondary[`Secondary`] to create a _secondary_ contract that allows a _primary_ contract to manage it. You could also think of these as _auxiliary_ contracts.