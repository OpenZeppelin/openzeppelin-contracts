pragma solidity ^0.4.24;


/**
<<<<<<< HEAD
 * @title Helps contracts guard agains reentrancy attacks.
 * @author Remco Bloemen <remco@2π.com>, Eenae <alexey@mixbytes.io>
 * @notice If you mark a function `nonReentrant`, you should also
=======
 * @title Helps contracts guard against reentrancy attacks.
 * @author Remco Bloemen <remco@2π.com>
 * @dev If you mark a function `nonReentrant`, you should also
>>>>>>> 16429b15
 * mark it `external`.
 */
contract ReentrancyGuard {

  /// @dev Constant for unlocked guard state
  uint private constant REENTRANCY_GUARD_FREE = 1;

  /// @dev Constant for locked guard state
  uint private constant REENTRANCY_GUARD_LOCKED = 2;

  /**
   * @dev We use a single lock for the whole contract.
   */
  uint private reentrancyLock = REENTRANCY_GUARD_FREE;

  /**
   * @dev Prevents a contract from calling itself, directly or indirectly.
   * If you mark a function `nonReentrant`, you should also
   * mark it `external`. Calling one `nonReentrant` function from
   * another is not supported. Instead, you can implement a
   * `private` function doing the actual work, and an `external`
   * wrapper marked as `nonReentrant`.
   */
  modifier nonReentrant() {
    require(REENTRANCY_GUARD_FREE == reentrancyLock);
    reentrancyLock = REENTRANCY_GUARD_LOCKED;
    _;
    reentrancyLock = REENTRANCY_GUARD_FREE;
  }

}<|MERGE_RESOLUTION|>--- conflicted
+++ resolved
@@ -2,20 +2,15 @@
 
 
 /**
-<<<<<<< HEAD
- * @title Helps contracts guard agains reentrancy attacks.
+ * @title Helps contracts guard against reentrancy attacks.
  * @author Remco Bloemen <remco@2π.com>, Eenae <alexey@mixbytes.io>
- * @notice If you mark a function `nonReentrant`, you should also
-=======
- * @title Helps contracts guard against reentrancy attacks.
- * @author Remco Bloemen <remco@2π.com>
  * @dev If you mark a function `nonReentrant`, you should also
->>>>>>> 16429b15
  * mark it `external`.
  */
 contract ReentrancyGuard {
 
-  /// @dev Constant for unlocked guard state
+  /// @dev Constant for unlocked guard state - non-zero to prevent extra gas costs.
+  /// See: https://github.com/OpenZeppelin/openzeppelin-solidity/issues/1056
   uint private constant REENTRANCY_GUARD_FREE = 1;
 
   /// @dev Constant for locked guard state
@@ -35,7 +30,7 @@
    * wrapper marked as `nonReentrant`.
    */
   modifier nonReentrant() {
-    require(REENTRANCY_GUARD_FREE == reentrancyLock);
+    require(reentrancyLock == REENTRANCY_GUARD_FREE);
     reentrancyLock = REENTRANCY_GUARD_LOCKED;
     _;
     reentrancyLock = REENTRANCY_GUARD_FREE;
