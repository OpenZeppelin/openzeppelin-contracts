pragma solidity ^0.5.0;

import "../../introspection/IERC165.sol";

/**
 * https://github.com/ethereum/EIPs/blob/master/EIPS/eip-214.md#specification
<<<<<<< HEAD
 * Any attempts to make state-changing operations inside an execution instance with STATIC set to true 
 * will instead throw an exception.These operations include [...], LOG0, LOG1, LOG2, [...]
=======
 * > Any attempts to make state-changing operations inside an execution instance with STATIC set to true will instead
 * throw an exception.
 * > These operations include [...], LOG0, LOG1, LOG2, [...]
 *
>>>>>>> 7fb90a15
 * therefore, because this contract is staticcall'd we need to not emit events (which is how solidity-coverage works)
 * solidity-coverage ignores the /mocks folder, so we duplicate its implementation here to avoid instrumenting it
 */
contract SupportsInterfaceWithLookupMock is IERC165 {
    bytes4 public constant INTERFACE_ID_ERC165 = 0x01ffc9a7;
    /**
     * 0x01ffc9a7 ===
     *     bytes4(keccak256('supportsInterface(bytes4)'))
     */

    /**
     * @dev a mapping of interface id to whether or not it's supported
     */
    mapping(bytes4 => bool) private _supportedInterfaces;

    /**
     * @dev A contract implementing SupportsInterfaceWithLookup
     * implement ERC165 itself
     */
    constructor () public {
        _registerInterface(INTERFACE_ID_ERC165);
    }

    /**
     * @dev implement supportsInterface(bytes4) using a lookup table
     */
    function supportsInterface(bytes4 interfaceId) external view returns (bool) {
        return _supportedInterfaces[interfaceId];
    }

    /**
     * @dev private method for registering an interface
     */
    function _registerInterface(bytes4 interfaceId) internal {
        require(interfaceId != 0xffffffff);
        _supportedInterfaces[interfaceId] = true;
    }
}

contract ERC165InterfacesSupported is SupportsInterfaceWithLookupMock {
    constructor (bytes4[] memory interfaceIds) public {
        for (uint256 i = 0; i < interfaceIds.length; i++) {
            _registerInterface(interfaceIds[i]);
        }
    }
}<|MERGE_RESOLUTION|>--- conflicted
+++ resolved
@@ -4,21 +4,17 @@
 
 /**
  * https://github.com/ethereum/EIPs/blob/master/EIPS/eip-214.md#specification
-<<<<<<< HEAD
- * Any attempts to make state-changing operations inside an execution instance with STATIC set to true 
- * will instead throw an exception.These operations include [...], LOG0, LOG1, LOG2, [...]
-=======
+ * From the specification:
  * > Any attempts to make state-changing operations inside an execution instance with STATIC set to true will instead
  * throw an exception.
  * > These operations include [...], LOG0, LOG1, LOG2, [...]
  *
->>>>>>> 7fb90a15
  * therefore, because this contract is staticcall'd we need to not emit events (which is how solidity-coverage works)
  * solidity-coverage ignores the /mocks folder, so we duplicate its implementation here to avoid instrumenting it
  */
 contract SupportsInterfaceWithLookupMock is IERC165 {
     bytes4 public constant INTERFACE_ID_ERC165 = 0x01ffc9a7;
-    /**
+    /*
      * 0x01ffc9a7 ===
      *     bytes4(keccak256('supportsInterface(bytes4)'))
      */
