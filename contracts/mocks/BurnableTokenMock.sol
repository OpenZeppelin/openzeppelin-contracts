--- conflicted
+++ resolved
@@ -6,12 +6,7 @@
 contract BurnableTokenMock is BurnableToken {
 
   constructor(address _initialAccount, uint256 _initialBalance) public {
-<<<<<<< HEAD
-    balances_[_initialAccount] = _initialBalance;
-    totalSupply_ = _initialBalance;
-=======
     _mint(_initialAccount, _initialBalance);
->>>>>>> 1c053245
   }
 
 }