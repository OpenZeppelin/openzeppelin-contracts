pragma solidity ^0.5.0;

import "../token/ERC20/ERC20Mintable.sol";
import "../crowdsale/emission/MintedCrowdsale.sol";

contract MintedCrowdsaleImpl is MintedCrowdsale {
<<<<<<< HEAD

    constructor (
        uint256 rate,
        address wallet,
        ERC20Mintable token
    )
        public
    {
        Crowdsale.initialize(rate, wallet, token);
    }

=======
    constructor (uint256 rate, address payable wallet, ERC20Mintable token) public Crowdsale(rate, wallet, token) {
        // solhint-disable-previous-line no-empty-blocks
    }
>>>>>>> ae02103e
}<|MERGE_RESOLUTION|>--- conflicted
+++ resolved
@@ -4,21 +4,7 @@
 import "../crowdsale/emission/MintedCrowdsale.sol";
 
 contract MintedCrowdsaleImpl is MintedCrowdsale {
-<<<<<<< HEAD
-
-    constructor (
-        uint256 rate,
-        address wallet,
-        ERC20Mintable token
-    )
-        public
-    {
+    constructor (uint256 rate, address payable wallet, ERC20Mintable token) public {
         Crowdsale.initialize(rate, wallet, token);
     }
-
-=======
-    constructor (uint256 rate, address payable wallet, ERC20Mintable token) public Crowdsale(rate, wallet, token) {
-        // solhint-disable-previous-line no-empty-blocks
-    }
->>>>>>> ae02103e
 }