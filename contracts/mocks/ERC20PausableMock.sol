pragma solidity ^0.5.0;

import "../token/ERC20/ERC20Pausable.sol";
import "./PauserRoleMock.sol";

// mock class using ERC20Pausable
contract ERC20PausableMock is ERC20Pausable, PauserRoleMock {
<<<<<<< HEAD

    constructor(address initialAccount, uint initialBalance) public {
        ERC20Pausable.initialize(msg.sender);

        _mint(initialAccount, initialBalance);
    }

=======
    constructor (address initialAccount, uint initialBalance) public {
        _mint(initialAccount, initialBalance);
    }
>>>>>>> ae02103e
}<|MERGE_RESOLUTION|>--- conflicted
+++ resolved
@@ -5,17 +5,8 @@
 
 // mock class using ERC20Pausable
 contract ERC20PausableMock is ERC20Pausable, PauserRoleMock {
-<<<<<<< HEAD
-
-    constructor(address initialAccount, uint initialBalance) public {
+    constructor (address initialAccount, uint initialBalance) public {
         ERC20Pausable.initialize(msg.sender);
-
         _mint(initialAccount, initialBalance);
     }
-
-=======
-    constructor (address initialAccount, uint initialBalance) public {
-        _mint(initialAccount, initialBalance);
-    }
->>>>>>> ae02103e
 }