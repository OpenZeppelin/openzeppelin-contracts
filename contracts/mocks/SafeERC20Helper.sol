pragma solidity ^0.4.24;

import "../token/ERC20/IERC20.sol";
import "../token/ERC20/SafeERC20.sol";


contract ERC20FailingMock is IERC20 {
  function totalSupply() public view returns (uint256) {
    return 0;
  }

  function transfer(address, uint256) public returns (bool) {
    return false;
  }

  function transferFrom(address, address, uint256) public returns (bool) {
    return false;
  }

  function approve(address, uint256) public returns (bool) {
    return false;
  }

  function balanceOf(address) public view returns (uint256) {
    return 0;
  }

  function allowance(address, address) public view returns (uint256) {
    return 0;
  }
}


contract ERC20SucceedingMock is IERC20 {
  function totalSupply() public view returns (uint256) {
    return 0;
  }

  function transfer(address, uint256) public returns (bool) {
    return true;
  }

  function transferFrom(address, address, uint256) public returns (bool) {
    return true;
  }

  function approve(address, uint256) public returns (bool) {
    return true;
  }

  function balanceOf(address) public view returns (uint256) {
    return 0;
  }

  function allowance(address, address) public view returns (uint256) {
    return 0;
  }
}


contract SafeERC20Helper {
  using SafeERC20 for IERC20;

<<<<<<< HEAD
  ERC20 internal failing_;
  ERC20 internal succeeding_;
=======
  IERC20 failing;
  IERC20 succeeding;
>>>>>>> 2e0713be

  constructor() public {
    failing_ = new ERC20FailingMock();
    succeeding_ = new ERC20SucceedingMock();
  }

  function doFailingTransfer() public {
    failing_.safeTransfer(address(0), 0);
  }

  function doFailingTransferFrom() public {
    failing_.safeTransferFrom(address(0), address(0), 0);
  }

  function doFailingApprove() public {
    failing_.safeApprove(address(0), 0);
  }

  function doSucceedingTransfer() public {
    succeeding_.safeTransfer(address(0), 0);
  }

  function doSucceedingTransferFrom() public {
    succeeding_.safeTransferFrom(address(0), address(0), 0);
  }

  function doSucceedingApprove() public {
    succeeding_.safeApprove(address(0), 0);
  }
}<|MERGE_RESOLUTION|>--- conflicted
+++ resolved
@@ -61,13 +61,8 @@
 contract SafeERC20Helper {
   using SafeERC20 for IERC20;
 
-<<<<<<< HEAD
-  ERC20 internal failing_;
-  ERC20 internal succeeding_;
-=======
-  IERC20 failing;
-  IERC20 succeeding;
->>>>>>> 2e0713be
+  IERC20 internal failing_;
+  IERC20 internal succeeding_;
 
   constructor() public {
     failing_ = new ERC20FailingMock();
