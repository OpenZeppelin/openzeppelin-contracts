pragma solidity ^0.4.24;

import "../token/ERC20/IERC20.sol";
import "../token/ERC20/SafeERC20.sol";

<<<<<<< HEAD
contract ERC20FailingMock is IERC20 {
  uint256 private _allowance;
  function totalSupply() public view returns (uint256) {
    return 0;
  }
=======
contract ERC20FailingMock {
  uint256 private _allowance;
>>>>>>> 80458ebc

  function transfer(address, uint256) public returns (bool) {
    return false;
  }

  function transferFrom(address, address, uint256) public returns (bool) {
    return false;
  }

  function approve(address, uint256) public returns (bool) {
    return false;
  }

<<<<<<< HEAD
  function increaseAllowance(address, uint256) public returns (bool){
    return false;
  }

  function decreaseAllowance(address, uint256) public returns (bool){
    return false;
  }

  function balanceOf(address) public view returns (uint256) {
    return 0;
  }

=======
>>>>>>> 80458ebc
  function allowance(address, address) public view returns (uint256) {
    return 0;
  }
  
  function setAllowance(uint256 value) public {
    _allowance = value;
  }
}

<<<<<<< HEAD
contract ERC20SucceedingMock is IERC20 {
  uint256 private _allowance;

  function totalSupply() public view returns (uint256) {
    return 0;
  }
=======
contract ERC20SucceedingMock {
  uint256 private _allowance;
>>>>>>> 80458ebc

  function transfer(address, uint256) public returns (bool) {
    return true;
  }

  function transferFrom(address, address, uint256) public returns (bool) {
    return true;
  }

  function approve(address, uint256) public returns (bool) {
    return true;
  }

<<<<<<< HEAD
  function increaseAllowance(address, uint256) public returns (bool){
    return true;
  }

  function decreaseAllowance(address, uint256) public returns (bool){
    return true;
  }

  function balanceOf(address) public view returns (uint256) {
    return 0;
  }

  function allowance(address, address) public view returns (uint256) {
    return _allowance;  
  }

  function setAllowance(uint256 value) public {
    _allowance = value;
=======
  function setAllowance(uint256 allowance_) public {
    _allowance = allowance_;
  }

  function allowance(address, address) public view returns (uint256) {
    return _allowance;
>>>>>>> 80458ebc
  }
}

contract SafeERC20Helper {
  using SafeERC20 for IERC20;

  IERC20 private _failing;
  IERC20 private _succeeding;

  constructor() public {
    _failing = IERC20(new ERC20FailingMock());
    _succeeding = IERC20(new ERC20SucceedingMock());
  }

  // Using _failing

  function doFailingTransfer() public {
    _failing.safeTransfer(address(0), 0);
  }

  function doFailingTransferFrom() public {
    _failing.safeTransferFrom(address(0), address(0), 0);
  }

  function doFailingApprove() public {
    _failing.safeApprove(address(0), 0);
  }

  function doFailingIncreaseAllowance() public {
    _failing.safeIncreaseAllowance(address(0), 0);
  }

  function doFailingDecreaseAllowance() public {
    _failing.safeDecreaseAllowance(address(0), 0);
  }

<<<<<<< HEAD
=======
  // Using _succeeding

>>>>>>> 80458ebc
  function doSucceedingTransfer() public {
    _succeeding.safeTransfer(address(0), 0);
  }

  function doSucceedingTransferFrom() public {
    _succeeding.safeTransferFrom(address(0), address(0), 0);
  }

  function doSucceedingApprove(uint256 amount) public {
    _succeeding.safeApprove(address(0), amount);
  }

  function doSucceedingIncreaseAllowance(uint256 amount) public {
    _succeeding.safeIncreaseAllowance(address(0), amount);
  }

  function doSucceedingDecreaseAllowance(uint256 amount) public {
    _succeeding.safeDecreaseAllowance(address(0), amount);
  }

  function setAllowance(uint256 allowance_) public {
    ERC20SucceedingMock(_succeeding).setAllowance(allowance_);
  }

  function allowance() public view returns (uint256) {
    return _succeeding.allowance(address(0), address(0));
  }

  function doFailingApproveByValue() public {
    _succeeding.setAllowance(10);
    _succeeding.safeApprove(address(0), 10);
  }

  function doSucceedingIncreaseAllowance() public {
    _succeeding.safeIncreaseAllowance(address(0), 0);
  }

  function doSucceedingDecreaseAllowance() public {
    _succeeding.safeDecreaseAllowance(address(0), 0);
  }
}<|MERGE_RESOLUTION|>--- conflicted
+++ resolved
@@ -3,16 +3,8 @@
 import "../token/ERC20/IERC20.sol";
 import "../token/ERC20/SafeERC20.sol";
 
-<<<<<<< HEAD
-contract ERC20FailingMock is IERC20 {
-  uint256 private _allowance;
-  function totalSupply() public view returns (uint256) {
-    return 0;
-  }
-=======
 contract ERC20FailingMock {
   uint256 private _allowance;
->>>>>>> 80458ebc
 
   function transfer(address, uint256) public returns (bool) {
     return false;
@@ -26,21 +18,6 @@
     return false;
   }
 
-<<<<<<< HEAD
-  function increaseAllowance(address, uint256) public returns (bool){
-    return false;
-  }
-
-  function decreaseAllowance(address, uint256) public returns (bool){
-    return false;
-  }
-
-  function balanceOf(address) public view returns (uint256) {
-    return 0;
-  }
-
-=======
->>>>>>> 80458ebc
   function allowance(address, address) public view returns (uint256) {
     return 0;
   }
@@ -50,17 +27,8 @@
   }
 }
 
-<<<<<<< HEAD
-contract ERC20SucceedingMock is IERC20 {
-  uint256 private _allowance;
-
-  function totalSupply() public view returns (uint256) {
-    return 0;
-  }
-=======
 contract ERC20SucceedingMock {
   uint256 private _allowance;
->>>>>>> 80458ebc
 
   function transfer(address, uint256) public returns (bool) {
     return true;
@@ -74,33 +42,12 @@
     return true;
   }
 
-<<<<<<< HEAD
-  function increaseAllowance(address, uint256) public returns (bool){
-    return true;
-  }
-
-  function decreaseAllowance(address, uint256) public returns (bool){
-    return true;
-  }
-
-  function balanceOf(address) public view returns (uint256) {
-    return 0;
-  }
-
-  function allowance(address, address) public view returns (uint256) {
-    return _allowance;  
-  }
-
-  function setAllowance(uint256 value) public {
-    _allowance = value;
-=======
   function setAllowance(uint256 allowance_) public {
     _allowance = allowance_;
   }
 
   function allowance(address, address) public view returns (uint256) {
     return _allowance;
->>>>>>> 80458ebc
   }
 }
 
@@ -137,11 +84,8 @@
     _failing.safeDecreaseAllowance(address(0), 0);
   }
 
-<<<<<<< HEAD
-=======
   // Using _succeeding
 
->>>>>>> 80458ebc
   function doSucceedingTransfer() public {
     _succeeding.safeTransfer(address(0), 0);
   }
