--- conflicted
+++ resolved
@@ -31,12 +31,7 @@
         return _set.length();
     }
 
-<<<<<<< HEAD
     function at(uint256 index) public view returns (address) {
-        return set.at(index);
-=======
-    function get(uint256 index) public view returns (address) {
-        return _set.get(index);
->>>>>>> 24c37c1f
+        return _set.at(index);
     }
 }