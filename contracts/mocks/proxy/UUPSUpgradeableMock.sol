// SPDX-License-Identifier: MIT

pragma solidity ^0.8.19;

import "../../proxy/utils/UUPSUpgradeable.sol";

contract NonUpgradeableMock {
    uint256 internal _counter;

    function current() external view returns (uint256) {
        return _counter;
    }

    function increment() external {
        ++_counter;
    }
}

contract UUPSUpgradeableMock is NonUpgradeableMock, UUPSUpgradeable {
    // Not having any checks in this function is dangerous! Do not do this outside tests!
    function _authorizeUpgrade(address) internal override {}
}

contract UUPSUpgradeableUnsafeMock is UUPSUpgradeableMock {
    function upgradeTo(address newImplementation) public override {
<<<<<<< HEAD
        ERC1967Upgrade.upgradeToAndCall(newImplementation, bytes(""), false);
    }

    function upgradeToAndCall(address newImplementation, bytes memory data) public payable override {
        ERC1967Upgrade.upgradeToAndCall(newImplementation, data, false);
=======
        _upgradeToAndCall(newImplementation, bytes(""), false);
    }

    function upgradeToAndCall(address newImplementation, bytes memory data) public payable override {
        _upgradeToAndCall(newImplementation, data, false);
>>>>>>> d9474327
    }
}<|MERGE_RESOLUTION|>--- conflicted
+++ resolved
@@ -23,18 +23,10 @@
 
 contract UUPSUpgradeableUnsafeMock is UUPSUpgradeableMock {
     function upgradeTo(address newImplementation) public override {
-<<<<<<< HEAD
         ERC1967Upgrade.upgradeToAndCall(newImplementation, bytes(""), false);
     }
 
     function upgradeToAndCall(address newImplementation, bytes memory data) public payable override {
         ERC1967Upgrade.upgradeToAndCall(newImplementation, data, false);
-=======
-        _upgradeToAndCall(newImplementation, bytes(""), false);
-    }
-
-    function upgradeToAndCall(address newImplementation, bytes memory data) public payable override {
-        _upgradeToAndCall(newImplementation, data, false);
->>>>>>> d9474327
     }
 }