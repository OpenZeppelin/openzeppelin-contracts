--- conflicted
+++ resolved
@@ -132,7 +132,49 @@
     }
 }
 
-<<<<<<< HEAD
+// UintToUintMap
+contract UintToUintMapMock {
+    using EnumerableMap for EnumerableMap.UintToUintMap;
+
+    event OperationResult(bool result);
+
+    EnumerableMap.UintToUintMap private _map;
+
+    function contains(uint256 key) public view returns (bool) {
+        return _map.contains(key);
+    }
+
+    function set(uint256 key, uint256 value) public {
+        bool result = _map.set(key, value);
+        emit OperationResult(result);
+    }
+
+    function remove(uint256 key) public {
+        bool result = _map.remove(key);
+        emit OperationResult(result);
+    }
+
+    function length() public view returns (uint256) {
+        return _map.length();
+    }
+
+    function at(uint256 index) public view returns (uint256 key, uint256 value) {
+        return _map.at(index);
+    }
+
+    function tryGet(uint256 key) public view returns (bool, uint256) {
+        return _map.tryGet(key);
+    }
+
+    function get(uint256 key) public view returns (uint256) {
+        return _map.get(key);
+    }
+
+    function getWithMessage(uint256 key, string calldata errorMessage) public view returns (uint256) {
+            return _map.get(key, errorMessage);
+    }
+}
+
 // Bytes32ToUintMap
 contract Bytes32ToUintMapMock {
     using EnumerableMap for EnumerableMap.Bytes32ToUintMap;
@@ -146,39 +188,19 @@
     }
 
     function set(bytes32 key, uint256 value) public {
-=======
-// UintToUintMap
-contract UintToUintMapMock {
-    using EnumerableMap for EnumerableMap.UintToUintMap;
-
-    event OperationResult(bool result);
-
-    EnumerableMap.UintToUintMap private _map;
-
-    function contains(uint256 key) public view returns (bool) {
-        return _map.contains(key);
-    }
-
-    function set(uint256 key, uint256 value) public {
->>>>>>> c4f76cfa
-        bool result = _map.set(key, value);
-        emit OperationResult(result);
-    }
-
-<<<<<<< HEAD
+        bool result = _map.set(key, value);
+        emit OperationResult(result);
+    }
+
     function remove(bytes32 key) public {
-=======
-    function remove(uint256 key) public {
->>>>>>> c4f76cfa
-        bool result = _map.remove(key);
-        emit OperationResult(result);
-    }
-
-    function length() public view returns (uint256) {
-        return _map.length();
-    }
-
-<<<<<<< HEAD
+        bool result = _map.remove(key);
+        emit OperationResult(result);
+    }
+
+    function length() public view returns (uint256) {
+        return _map.length();
+    }
+
     function at(uint256 index) public view returns (bytes32 key, uint256 value) {
         return _map.at(index);
     }
@@ -192,21 +214,6 @@
     }
 
     function getWithMessage(bytes32 key, string calldata errorMessage) public view returns (uint256) {
-=======
-    function at(uint256 index) public view returns (uint256 key, uint256 value) {
-        return _map.at(index);
-    }
-
-    function tryGet(uint256 key) public view returns (bool, uint256) {
-        return _map.tryGet(key);
-    }
-
-    function get(uint256 key) public view returns (uint256) {
-        return _map.get(key);
-    }
-
-    function getWithMessage(uint256 key, string calldata errorMessage) public view returns (uint256) {
->>>>>>> c4f76cfa
-        return _map.get(key, errorMessage);
+            return _map.get(key, errorMessage);
     }
 }