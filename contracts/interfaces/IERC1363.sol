// SPDX-License-Identifier: MIT
// OpenZeppelin Contracts (last updated v5.0.0) (interfaces/IERC1363.sol)

pragma solidity ^0.8.20;

import {IERC20} from "./IERC20.sol";
import {IERC165} from "./IERC165.sol";

/**
<<<<<<< HEAD
 * @title IERC1363
 * @dev Interface of the ERC1363 standard as defined in the https://eips.ethereum.org/EIPS/eip-1363[ERC-1363].
 *
 * Defines an extension interface for ERC20 tokens that supports executing code on a recipient contract
 * after `transfer` or `transferFrom`, or code on a spender contract after `approve`, in a single transaction.
=======
 * @dev Interface of an ERC-1363 compliant contract, as defined in the
 * https://eips.ethereum.org/EIPS/eip-1363[ERC].
 *
 * Defines a interface for ERC-20 tokens that supports executing recipient
 * code after `transfer` or `transferFrom`, or spender code after `approve`.
>>>>>>> 6ba452de
 */
interface IERC1363 is IERC20, IERC165 {
    /*
     * Note: the ERC-165 identifier for this interface is 0xb0202a11.
     * 0xb0202a11 ===
     *   bytes4(keccak256('transferAndCall(address,uint256)')) ^
     *   bytes4(keccak256('transferAndCall(address,uint256,bytes)')) ^
     *   bytes4(keccak256('transferFromAndCall(address,address,uint256)')) ^
     *   bytes4(keccak256('transferFromAndCall(address,address,uint256,bytes)')) ^
     *   bytes4(keccak256('approveAndCall(address,uint256)')) ^
     *   bytes4(keccak256('approveAndCall(address,uint256,bytes)'))
     */

    /**
     * @dev Moves a `value` amount of tokens from the caller's account to `to`
     * and then calls {IERC1363Receiver-onTransferReceived} on `to`.
     * @param to The address which you want to transfer to.
     * @param value The amount of tokens to be transferred.
     * @return A boolean value indicating whether the operation succeeded unless throwing.
     */
    function transferAndCall(address to, uint256 value) external returns (bool);

    /**
     * @dev Moves a `value` amount of tokens from the caller's account to `to`
     * and then calls {IERC1363Receiver-onTransferReceived} on `to`.
     * @param to The address which you want to transfer to.
     * @param value The amount of tokens to be transferred.
     * @param data Additional data with no specified format, sent in call to `to`.
     * @return A boolean value indicating whether the operation succeeded unless throwing.
     */
    function transferAndCall(address to, uint256 value, bytes calldata data) external returns (bool);

    /**
     * @dev Moves a `value` amount of tokens from `from` to `to` using the allowance mechanism
     * and then calls {IERC1363Receiver-onTransferReceived} on `to`.
     * @param from The address which you want to send tokens from.
     * @param to The address which you want to transfer to.
     * @param value The amount of tokens to be transferred.
     * @return A boolean value indicating whether the operation succeeded unless throwing.
     */
    function transferFromAndCall(address from, address to, uint256 value) external returns (bool);

    /**
     * @dev Moves a `value` amount of tokens from `from` to `to` using the allowance mechanism
     * and then calls {IERC1363Receiver-onTransferReceived} on `to`.
     * @param from The address which you want to send tokens from.
     * @param to The address which you want to transfer to.
     * @param value The amount of tokens to be transferred.
     * @param data Additional data with no specified format, sent in call to `to`.
     * @return A boolean value indicating whether the operation succeeded unless throwing.
     */
    function transferFromAndCall(address from, address to, uint256 value, bytes calldata data) external returns (bool);

    /**
     * @dev Sets a `value` amount of tokens as the allowance of `spender` over the
     * caller's tokens and then calls {IERC1363Spender-onApprovalReceived} on `spender`.
     * @param spender The address which will spend the funds.
     * @param value The amount of tokens to be spent.
     * @return A boolean value indicating whether the operation succeeded unless throwing.
     */
    function approveAndCall(address spender, uint256 value) external returns (bool);

    /**
     * @dev Sets a `value` amount of tokens as the allowance of `spender` over the
     * caller's tokens and then calls {IERC1363Spender-onApprovalReceived} on `spender`.
     * @param spender The address which will spend the funds.
     * @param value The amount of tokens to be spent.
     * @param data Additional data with no specified format, sent in call to `spender`.
     * @return A boolean value indicating whether the operation succeeded unless throwing.
     */
    function approveAndCall(address spender, uint256 value, bytes calldata data) external returns (bool);
}<|MERGE_RESOLUTION|>--- conflicted
+++ resolved
@@ -7,19 +7,11 @@
 import {IERC165} from "./IERC165.sol";
 
 /**
-<<<<<<< HEAD
  * @title IERC1363
- * @dev Interface of the ERC1363 standard as defined in the https://eips.ethereum.org/EIPS/eip-1363[ERC-1363].
+ * @dev Interface of the ERC-1363 standard as defined in the https://eips.ethereum.org/EIPS/eip-1363[ERC-1363].
  *
- * Defines an extension interface for ERC20 tokens that supports executing code on a recipient contract
+ * Defines an extension interface for ERC-20 tokens that supports executing code on a recipient contract
  * after `transfer` or `transferFrom`, or code on a spender contract after `approve`, in a single transaction.
-=======
- * @dev Interface of an ERC-1363 compliant contract, as defined in the
- * https://eips.ethereum.org/EIPS/eip-1363[ERC].
- *
- * Defines a interface for ERC-20 tokens that supports executing recipient
- * code after `transfer` or `transferFrom`, or spender code after `approve`.
->>>>>>> 6ba452de
  */
 interface IERC1363 is IERC20, IERC165 {
     /*
