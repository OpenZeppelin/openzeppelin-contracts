= Interfaces

[.readme-notice]
NOTE: This document is better viewed at https://docs.openzeppelin.com/contracts/api/interfaces

== List of standardized interfaces
These interfaces are available as `.sol` files, and also as compiler `.json` ABI files (through the npm package). These
are useful to interact with third party contracts that implement them.

- {IERC20}
- {IERC20Errors}
- {IERC20Metadata}
- {IERC165}
- {IERC721}
- {IERC721Receiver}
- {IERC721Enumerable}
- {IERC721Metadata}
- {IERC721Errors}
- {IERC777}
- {IERC777Recipient}
- {IERC777Sender}
- {IERC1155}
- {IERC1155Receiver}
- {IERC1155MetadataURI}
- {IERC1155Errors}
- {IERC1271}
- {IERC1363}
- {IERC1363Receiver}
- {IERC1363Spender}
- {IERC1820Implementer}
- {IERC1820Registry}
- {IERC1822Proxiable}
- {IERC2612}
- {IERC2981}
- {IERC3156FlashLender}
- {IERC3156FlashBorrower}
- {IERC4626}
- {IERC4906}
- {IERC5267}
- {IERC5313}
- {IERC5805}
- {IERC6372}
- {IERC6909}
- {IERC6909ContentURI}
- {IERC6909Metadata}
- {IERC6909TokenSupply}
- {IERC7674}
<<<<<<< HEAD
=======
- {IERC7786}
>>>>>>> 76e02bc0
- {IERC7802}

== Detailed ABI

{{IERC20Errors}}

{{IERC721Errors}}

{{IERC1155Errors}}

{{IERC1271}}

{{IERC1363}}

{{IERC1363Receiver}}

{{IERC1363Spender}}

{{IERC1820Implementer}}

{{IERC1820Registry}}

{{IERC1822Proxiable}}

{{IERC2612}}

{{IERC2981}}

{{IERC3156FlashLender}}

{{IERC3156FlashBorrower}}

{{IERC4626}}

{{IERC4906}}

{{IERC5267}}

{{IERC5313}}

{{IERC5805}}

{{IERC6372}}

{{IERC6909}}

{{IERC6909ContentURI}}

{{IERC6909Metadata}}

{{IERC6909TokenSupply}}

{{IERC7674}}

<<<<<<< HEAD
=======
{{IERC7786}}

>>>>>>> 76e02bc0
{{IERC7802}}<|MERGE_RESOLUTION|>--- conflicted
+++ resolved
@@ -45,10 +45,7 @@
 - {IERC6909Metadata}
 - {IERC6909TokenSupply}
 - {IERC7674}
-<<<<<<< HEAD
-=======
 - {IERC7786}
->>>>>>> 76e02bc0
 - {IERC7802}
 
 == Detailed ABI
@@ -103,9 +100,6 @@
 
 {{IERC7674}}
 
-<<<<<<< HEAD
-=======
 {{IERC7786}}
 
->>>>>>> 76e02bc0
 {{IERC7802}}