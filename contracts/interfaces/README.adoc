--- conflicted
+++ resolved
@@ -32,15 +32,11 @@
 - {IERC3156FlashLender}
 - {IERC3156FlashBorrower}
 - {IERC4626}
-<<<<<<< HEAD
-- {IERC5313}
-=======
 - {IERC4906}
 - {IERC5267}
 - {IERC5313}
 - {IERC5805}
 - {IERC6372}
->>>>>>> 2c6ef8c8
 
 == Detailed ABI
 
@@ -68,12 +64,10 @@
 
 {{IERC4626}}
 
-<<<<<<< HEAD
 {{IERC5313}}
-=======
+
 {{IERC5267}}
 
 {{IERC5805}}
 
-{{IERC6372}}
->>>>>>> 2c6ef8c8
+{{IERC6372}}