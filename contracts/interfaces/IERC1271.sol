// SPDX-License-Identifier: MIT

pragma solidity ^0.8.0;

/**
 * @dev Interface of the ERC1271 standard signature validation method for
 * contracts as defined in https://eips.ethereum.org/EIPS/eip-1271[ERC-1271].
 *
 * _Available since v4.1._
 */
interface IERC1271 {
<<<<<<< HEAD
  /**
   * @dev Should return whether the signature provided is valid for the provided data
   * @param hash      Hash of the data to be signed
   * @param signature Signature byte array associated with _data
   */
  function isValidSignature(bytes32 hash, bytes calldata signature) external view returns (bytes4 magicValue);
=======
    /**
     * @dev Should return whether the signature provided is valid for the provided data
     * @param hash      Hash of the data to be signed
     * @param signature Signature byte array associated with _data
     */
    function isValidSignature(bytes32 hash, bytes memory signature) external view returns (bytes4 magicValue);
>>>>>>> 29957d4a
}<|MERGE_RESOLUTION|>--- conflicted
+++ resolved
@@ -9,19 +9,10 @@
  * _Available since v4.1._
  */
 interface IERC1271 {
-<<<<<<< HEAD
-  /**
-   * @dev Should return whether the signature provided is valid for the provided data
-   * @param hash      Hash of the data to be signed
-   * @param signature Signature byte array associated with _data
-   */
-  function isValidSignature(bytes32 hash, bytes calldata signature) external view returns (bytes4 magicValue);
-=======
     /**
      * @dev Should return whether the signature provided is valid for the provided data
      * @param hash      Hash of the data to be signed
      * @param signature Signature byte array associated with _data
      */
     function isValidSignature(bytes32 hash, bytes memory signature) external view returns (bytes4 magicValue);
->>>>>>> 29957d4a
 }