--- conflicted
+++ resolved
@@ -114,16 +114,9 @@
     function renounceRole(bytes32 role, address account) public virtual override(AccessControl, IAccessControl) {
         if (role == DEFAULT_ADMIN_ROLE && account == defaultAdmin()) {
             (address newDefaultAdmin, uint48 schedule) = pendingDefaultAdmin();
-<<<<<<< HEAD
-            require(
-                newDefaultAdmin == address(0) && _isScheduleSet(schedule) && _hasSchedulePassed(schedule),
-                "AccessControl: only can renounce in two delayed steps"
-            );
-=======
             if (newDefaultAdmin != address(0) || !_isScheduleSet(schedule) || !_hasSchedulePassed(schedule)) {
                 revert AccessControlEnforcedDefaultAdminDelay(schedule);
             }
->>>>>>> 7cc2cbfe
             delete _pendingDefaultAdminSchedule;
         }
         super.renounceRole(role, account);
