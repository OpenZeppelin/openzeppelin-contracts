// SPDX-License-Identifier: MIT

pragma solidity ^0.8.0;

import "../utils/Context.sol";

/**
 * @dev Contract module which provides a basic access control mechanism, where
 * there is an account (an owner) that can be granted exclusive access to
 * specific functions.
 *
 * By default, the owner account will be the one that deploys the contract. This
 * can later be changed with {transferOwnership}.
 *
 * This module is used through inheritance. It will make available the modifier
 * `onlyOwner`, which can be applied to your functions to restrict their use to
 * the owner.
 */
abstract contract Ownable is Context {
    address private _owner;

    event OwnershipTransferred(address indexed previousOwner, address indexed newOwner);

    /**
     * @dev Initializes the contract setting the deployer as the initial owner.
     */
<<<<<<< HEAD
    constructor () {
        _transferOwnership(_msgSender());
=======
    constructor() {
        _setOwner(_msgSender());
>>>>>>> 973b0f88
    }

    /**
     * @dev Returns the address of the current owner.
     */
    function owner() public view virtual returns (address) {
        return _owner;
    }

    /**
     * @dev Throws if called by any account other than the owner.
     */
    modifier onlyOwner() {
        require(owner() == _msgSender(), "Ownable: caller is not the owner");
        _;
    }

    /**
     * @dev Leaves the contract without owner. It will not be possible to call
     * `onlyOwner` functions anymore. Can only be called by the current owner.
     *
     * NOTE: Renouncing ownership will leave the contract without an owner,
     * thereby removing any functionality that is only available to the owner.
     */
    function renounceOwnership() public virtual onlyOwner {
<<<<<<< HEAD
        _transferOwnership(address(0));
=======
        _setOwner(address(0));
>>>>>>> 973b0f88
    }

    /**
     * @dev Transfers ownership of the contract to a new account (`newOwner`).
     * Can only be called by the current owner.
     */
    function transferOwnership(address newOwner) public virtual onlyOwner {
        require(newOwner != address(0), "Ownable: new owner is the zero address");
<<<<<<< HEAD
        _transferOwnership(newOwner);
    }

    /**
     * @dev Internal function that forces an ownership change. Can be used to
     * implement custom ownership management logic in childs contracts.
     */
    function _transferOwnership(address newOwner) internal virtual {
        emit OwnershipTransferred(_owner, newOwner);
=======
        _setOwner(newOwner);
    }

    function _setOwner(address newOwner) private {
        address oldOwner = _owner;
>>>>>>> 973b0f88
        _owner = newOwner;
        emit OwnershipTransferred(oldOwner, newOwner);
    }
}<|MERGE_RESOLUTION|>--- conflicted
+++ resolved
@@ -24,13 +24,8 @@
     /**
      * @dev Initializes the contract setting the deployer as the initial owner.
      */
-<<<<<<< HEAD
-    constructor () {
+    constructor() {
         _transferOwnership(_msgSender());
-=======
-    constructor() {
-        _setOwner(_msgSender());
->>>>>>> 973b0f88
     }
 
     /**
@@ -56,11 +51,7 @@
      * thereby removing any functionality that is only available to the owner.
      */
     function renounceOwnership() public virtual onlyOwner {
-<<<<<<< HEAD
         _transferOwnership(address(0));
-=======
-        _setOwner(address(0));
->>>>>>> 973b0f88
     }
 
     /**
@@ -69,7 +60,6 @@
      */
     function transferOwnership(address newOwner) public virtual onlyOwner {
         require(newOwner != address(0), "Ownable: new owner is the zero address");
-<<<<<<< HEAD
         _transferOwnership(newOwner);
     }
 
@@ -78,14 +68,7 @@
      * implement custom ownership management logic in childs contracts.
      */
     function _transferOwnership(address newOwner) internal virtual {
-        emit OwnershipTransferred(_owner, newOwner);
-=======
-        _setOwner(newOwner);
-    }
-
-    function _setOwner(address newOwner) private {
         address oldOwner = _owner;
->>>>>>> 973b0f88
         _owner = newOwner;
         emit OwnershipTransferred(oldOwner, newOwner);
     }
