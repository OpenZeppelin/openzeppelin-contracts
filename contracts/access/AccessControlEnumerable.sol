--- conflicted
+++ resolved
@@ -7,18 +7,6 @@
 import "../utils/structs/EnumerableSet.sol";
 
 /**
-<<<<<<< HEAD
-=======
- * @dev External interface of AccessControlEnumerable declared to support ERC165 detection.
- */
-interface IAccessControlEnumerable {
-    function getRoleMember(bytes32 role, uint256 index) external view returns (address);
-
-    function getRoleMemberCount(bytes32 role) external view returns (uint256);
-}
-
-/**
->>>>>>> 29957d4a
  * @dev Extension of {AccessControl} that allows enumerating the members of each role.
  */
 abstract contract AccessControlEnumerable is IAccessControlEnumerable, AccessControl {
