// SPDX-License-Identifier: MIT

pragma solidity ^0.8.20;

import {IAccessManager} from "./IAccessManager.sol";
import {IAccessManaged} from "./IAccessManaged.sol";
import {Address} from "../../utils/Address.sol";
import {Context} from "../../utils/Context.sol";
import {Multicall} from "../../utils/Multicall.sol";
import {Math} from "../../utils/math/Math.sol";
import {Time} from "../../utils/types/Time.sol";

/**
 * @dev AccessManager is a central contract to store the permissions of a system.
 *
 * The smart contracts under the control of an AccessManager instance will have a set of "restricted" functions, and the
 * exact details of how access is restricted for each of those functions is configurable by the admins of the instance.
 * These restrictions are expressed in terms of "roles".
 *
 * An AccessManager instance will define a set of roles. Accounts can be added into any number of these roles. Each of
 * them defines a role, and may confer access to some of the restricted functions in the system, as configured by admins
 * through the use of {setFunctionAllowedRoles}.
 *
 * Note that a function in a target contract may become permissioned in this way only when: 1) said contract is
 * {AccessManaged} and is connected to this contract as its manager, and 2) said function is decorated with the
 * `restricted` modifier.
 *
 * There is a special role defined by default named "public" which all accounts automatically have.
 *
 * In addition to the access rules defined by each target's functions being assigned to roles, then entire target can
 * be "closed". This "closed" mode is set/unset by the admin using {setTargetClosed} and can be used to lock a contract
 * while permissions are being (re-)configured.
 *
 * Since all the permissions of the managed system can be modified by the admins of this instance, it is expected that
 * they will be highly secured (e.g., a multisig or a well-configured DAO).
 *
 * NOTE: This contract implements a form of the {IAuthority} interface, but {canCall} has additional return data so it
 * doesn't inherit `IAuthority`. It is however compatible with the `IAuthority` interface since the first 32 bytes of
 * the return data are a boolean as expected by that interface.
 *
 * NOTE: Systems that implement other access control mechanisms (for example using {Ownable}) can be paired with an
 * {AccessManager} by transferring permissions (ownership in the case of {Ownable}) directly to the {AccessManager}.
 * Users will be able to interact with these contracts through the {execute} function, following the access rules
 * registered in the {AccessManager}. Keep in mind that in that context, the msg.sender seen by restricted functions
 * will be {AccessManager} itself.
 *
 * WARNING: When granting permissions over an {Ownable} or {AccessControl} contract to an {AccessManager}, be very
 * mindful of the danger associated with functions such as {{Ownable-renounceOwnership}} or
 * {{AccessControl-renounceRole}}.
 */
contract AccessManager is Context, Multicall, IAccessManager {
    using Time for *;

    // Structure that stores the details for a target contract.
    struct TargetConfig {
        mapping(bytes4 selector => uint64 roleId) allowedRoles;
        Time.Delay adminDelay;
        bool closed;
    }

    // Structure that stores the details for a role/account pair. This structures fit into a single slot.
    struct Access {
        // Timepoint at which the user gets the permission. If this is either 0, or in the future, the role
        // permission is not available.
        uint48 since;
        // Delay for execution. Only applies to restricted() / execute() calls.
        Time.Delay delay;
    }

    // Structure that stores the details of a role, including:
    // - the members of the role
    // - the admin role (that can grant or revoke permissions)
    // - the guardian role (that can cancel operations targeting functions that need this role)
    // - the grand delay
    struct Role {
        mapping(address user => Access access) members;
        uint64 admin;
        uint64 guardian;
        Time.Delay grantDelay;
    }

    // Structure that stores the details for a scheduled operation. This structure fits into a single slot.
    struct Schedule {
        uint48 timepoint;
        uint32 nonce;
    }

    uint64 public constant ADMIN_ROLE = type(uint64).min; // 0
    uint64 public constant PUBLIC_ROLE = type(uint64).max; // 2**64-1

    mapping(address target => TargetConfig mode) private _targets;
    mapping(uint64 roleId => Role) private _roles;
    mapping(bytes32 operationId => Schedule) private _schedules;

    // This should be transient storage when supported by the EVM.
    bytes32 private _executionId;

    /**
     * @dev Check that the caller is authorized to perform the operation, following the restrictions encoded in
     * {_getAdminRestrictions}.
     */
    modifier onlyAuthorized() {
        _checkAuthorized();
        _;
    }

    constructor(address initialAdmin) {
        if (initialAdmin == address(0)) {
            revert AccessManagerInvalidInitialAdmin(address(0));
        }

        // admin is active immediately and without any execution delay.
        _grantRole(ADMIN_ROLE, initialAdmin, 0, 0);
    }

    // =================================================== GETTERS ====================================================
    /**
     * @dev Check if an address (`caller`) is authorised to call a given function on a given contract directly (with
     * no restriction). Additionally, it returns the delay needed to perform the call indirectly through the {schedule}
     * & {execute} workflow.
     *
     * This function is usually called by the targeted contract to control immediate execution of restricted functions.
     * Therefore we only return true is the call can be performed without any delay. If the call is subject to a delay,
     * then the function should return false, and the caller should schedule the operation for future execution.
     *
     * We may be able to hash the operation, and check if the call was scheduled, but we would not be able to cleanup
     * the schedule, leaving the possibility of multiple executions. Maybe this function should not be view?
     *
     * NOTE: The IAuthority interface does not include the `uint32` delay. This is an extension of that interface that
     * is backward compatible. Some contracts may thus ignore the second return argument. In that case they will fail
     * to identify the indirect workflow, and will consider calls that require a delay to be forbidden.
     */
    function canCall(
        address caller,
        address target,
        bytes4 selector
    ) public view virtual returns (bool immediate, uint32 delay) {
        if (isTargetClosed(target)) {
            return (false, 0);
        } else if (caller == address(this)) {
            // Caller is AccessManager, this means the call was sent through {execute} and it already checked
            // permissions. We verify that the call "identifier", which is set during {execute}, is correct.
            return (_isExecuting(target, selector), 0);
        } else {
            uint64 roleId = getTargetFunctionRole(target, selector);
            (bool isMember, uint32 currentDelay) = hasRole(roleId, caller);
            return isMember ? (currentDelay == 0, currentDelay) : (false, 0);
        }
    }

    /**
     * @dev Expiration delay for scheduled proposals. Defaults to 1 week.
     */
    function expiration() public view virtual returns (uint32) {
        return 1 weeks;
    }

    /**
     * @dev Minimum setback for all delay updates, with the exception of execution delays, which
     * can be increased without setback (and in the event of an accidental increase can be reset
     * via {revokeRole}). Defaults to 5 days.
     */
    function minSetback() public view virtual returns (uint32) {
        return 5 days;
    }

    /**
     * @dev Get the mode under which a contract is operating.
     */
    function isTargetClosed(address target) public view virtual returns (bool) {
        return _targets[target].closed;
    }

    /**
     * @dev Get the role required to call a function.
     */
    function getTargetFunctionRole(address target, bytes4 selector) public view virtual returns (uint64) {
        return _targets[target].allowedRoles[selector];
    }

    /**
     * @dev Get the admin delay for a target contract. Changes to contract configuration are subject to this delay.
     */
    function getTargetAdminDelay(address target) public view virtual returns (uint32) {
        return _targets[target].adminDelay.get();
    }

    /**
     * @dev Get the id of the role that acts as an admin for given role.
     *
     * The admin permission is required to grant the role, revoke the role and update the execution delay to execute
     * an operation that is restricted to this role.
     */
    function getRoleAdmin(uint64 roleId) public view virtual returns (uint64) {
        return _roles[roleId].admin;
    }

    /**
     * @dev Get the role that acts as a guardian for a given role.
     *
     * The guardian permission allows canceling operations that have been scheduled under the role.
     */
    function getRoleGuardian(uint64 roleId) public view virtual returns (uint64) {
        return _roles[roleId].guardian;
    }

    /**
     * @dev Get the role current grant delay, that value may change at any point, without an event emitted, following
     * a call to {setGrantDelay}. Changes to this value, including effect timepoint are notified by the
     * {RoleGrantDelayChanged} event.
     */
    function getRoleGrantDelay(uint64 roleId) public view virtual returns (uint32) {
        return _roles[roleId].grantDelay.get();
    }

    /**
     * @dev Get the access details for a given account for a given role. These details include the timepoint at which
     * membership becomes active, and the delay applied to all operation by this user that requires this permission
     * level.
     *
     * Returns:
     * [0] Timestamp at which the account membership becomes valid. 0 means role is not granted.
     * [1] Current execution delay for the account.
     * [2] Pending execution delay for the account.
     * [3] Timestamp at which the pending execution delay will become active. 0 means no delay update is scheduled.
     */
    function getAccess(
        uint64 roleId,
        address account
    ) public view virtual returns (uint48 since, uint32 currentDelay, uint32 pendingDelay, uint48 effect) {
        Access storage access = _roles[roleId].members[account];

        since = access.since;
        (currentDelay, pendingDelay, effect) = access.delay.getFull();

        return (since, currentDelay, pendingDelay, effect);
    }

    /**
     * @dev Check if a given account currently had the permission level corresponding to a given role. Note that this
     * permission might be associated with a delay. {getAccess} can provide more details.
     */
    function hasRole(
        uint64 roleId,
        address account
    ) public view virtual returns (bool isMember, uint32 executionDelay) {
        if (roleId == PUBLIC_ROLE) {
            return (true, 0);
        } else {
            (uint48 hasRoleSince, uint32 currentDelay, , ) = getAccess(roleId, account);
            return (hasRoleSince != 0 && hasRoleSince <= Time.timestamp(), currentDelay);
        }
    }

    // =============================================== ROLE MANAGEMENT ===============================================
    /**
     * @dev Give a label to a role, for improved role discoverabily by UIs.
     *
     * Emits a {RoleLabel} event.
     */
    function labelRole(uint64 roleId, string calldata label) public virtual onlyAuthorized {
        if (roleId == ADMIN_ROLE || roleId == PUBLIC_ROLE) {
            revert AccessManagerLockedRole(roleId);
        }
        emit RoleLabel(roleId, label);
    }

    /**
     * @dev Add `account` to `roleId`, or change its execution delay.
     *
     * This gives the account the authorization to call any function that is restricted to this role. An optional
     * execution delay (in seconds) can be set. If that delay is non 0, the user is required to schedule any operation
     * that is restricted to members this role. The user will only be able to execute the operation after the delay has
     * passed, before it has expired. During this period, admin and guardians can cancel the operation (see {cancel}).
     *
     * If the account has already been granted this role, the execution delay will be updated. This update is not
     * immediate and follows the delay rules. For example, If a user currently has a delay of 3 hours, and this is
     * called to reduce that delay to 1 hour, the new delay will take some time to take effect, enforcing that any
     * operation executed in the 3 hours that follows this update was indeed scheduled before this update.
     *
     * Requirements:
     *
     * - the caller must be an admin for the role (see {getRoleAdmin})
     *
     * Emits a {RoleGranted} event
     */
    function grantRole(uint64 roleId, address account, uint32 executionDelay) public virtual onlyAuthorized {
        _grantRole(roleId, account, getRoleGrantDelay(roleId), executionDelay);
    }

    /**
     * @dev Remove an account from a role, with immediate effect. If the account does not have the role, this call has
     * no effect.
     *
     * Requirements:
     *
     * - the caller must be an admin for the role (see {getRoleAdmin})
     *
     * Emits a {RoleRevoked} event if the account had the role.
     */
    function revokeRole(uint64 roleId, address account) public virtual onlyAuthorized {
        _revokeRole(roleId, account);
    }

    /**
     * @dev Renounce role permissions for the calling account, with immediate effect. If the sender is not in
     * the role, this call has no effect.
     *
     * Requirements:
     *
     * - the caller must be `callerConfirmation`.
     *
     * Emits a {RoleRevoked} event if the account had the role.
     */
    function renounceRole(uint64 roleId, address callerConfirmation) public virtual {
        if (callerConfirmation != _msgSender()) {
            revert AccessManagerBadConfirmation();
        }
        _revokeRole(roleId, callerConfirmation);
    }

    /**
     * @dev Change admin role for a given role.
     *
     * Requirements:
     *
     * - the caller must be a global admin
     *
     * Emits a {RoleAdminChanged} event
     */
    function setRoleAdmin(uint64 roleId, uint64 admin) public virtual onlyAuthorized {
        _setRoleAdmin(roleId, admin);
    }

    /**
     * @dev Change guardian role for a given role.
     *
     * Requirements:
     *
     * - the caller must be a global admin
     *
     * Emits a {RoleGuardianChanged} event
     */
    function setRoleGuardian(uint64 roleId, uint64 guardian) public virtual onlyAuthorized {
        _setRoleGuardian(roleId, guardian);
    }

    /**
     * @dev Update the delay for granting a `roleId`.
     *
     * Requirements:
     *
     * - the caller must be a global admin
     *
     * Emits a {RoleGrantDelayChanged} event.
     */
    function setGrantDelay(uint64 roleId, uint32 newDelay) public virtual onlyAuthorized {
        _setGrantDelay(roleId, newDelay);
    }

    /**
     * @dev Internal version of {grantRole} without access control. Returns true if the role was newly granted.
     *
     * Emits a {RoleGranted} event.
     */
    function _grantRole(
        uint64 roleId,
        address account,
        uint32 grantDelay,
        uint32 executionDelay
    ) internal virtual returns (bool) {
        if (roleId == PUBLIC_ROLE) {
            revert AccessManagerLockedRole(roleId);
        }

        bool newMember = _roles[roleId].members[account].since == 0;
        uint48 since;

        if (newMember) {
            since = Time.timestamp() + grantDelay;
            _roles[roleId].members[account] = Access({since: since, delay: executionDelay.toDelay()});
        } else {
            // No setback here. Value can be reset by doing revoke + grant, effectively allowing the admin to perform
            // any change to the execution delay within the duration of the role admin delay.
            (_roles[roleId].members[account].delay, since) = _roles[roleId].members[account].delay.withUpdate(
                executionDelay,
                0
            );
        }

        emit RoleGranted(roleId, account, executionDelay, since, newMember);
        return newMember;
    }

    /**
     * @dev Internal version of {revokeRole} without access control. This logic is also used by {renounceRole}.
     * Returns true if the role was previously granted.
     *
     * Emits a {RoleRevoked} event if the account had the role.
     */
    function _revokeRole(uint64 roleId, address account) internal virtual returns (bool) {
        if (roleId == PUBLIC_ROLE) {
            revert AccessManagerLockedRole(roleId);
        }

        if (_roles[roleId].members[account].since == 0) {
            return false;
        }

        delete _roles[roleId].members[account];

        emit RoleRevoked(roleId, account);
        return true;
    }

    /**
     * @dev Internal version of {setRoleAdmin} without access control.
     *
     * Emits a {RoleAdminChanged} event
     */
    function _setRoleAdmin(uint64 roleId, uint64 admin) internal virtual {
        if (roleId == ADMIN_ROLE || roleId == PUBLIC_ROLE) {
            revert AccessManagerLockedRole(roleId);
        }

        _roles[roleId].admin = admin;

        emit RoleAdminChanged(roleId, admin);
    }

    /**
     * @dev Internal version of {setRoleGuardian} without access control.
     *
     * Emits a {RoleGuardianChanged} event
     */
    function _setRoleGuardian(uint64 roleId, uint64 guardian) internal virtual {
        if (roleId == ADMIN_ROLE || roleId == PUBLIC_ROLE) {
            revert AccessManagerLockedRole(roleId);
        }

        _roles[roleId].guardian = guardian;

        emit RoleGuardianChanged(roleId, guardian);
    }

    /**
     * @dev Internal version of {setGrantDelay} without access control.
     *
     * Emits a {RoleGrantDelayChanged} event
     */
    function _setGrantDelay(uint64 roleId, uint32 newDelay) internal virtual {
        if (roleId == PUBLIC_ROLE) {
            revert AccessManagerLockedRole(roleId);
        }

        uint48 effect;
        (_roles[roleId].grantDelay, effect) = _roles[roleId].grantDelay.withUpdate(newDelay, minSetback());

        emit RoleGrantDelayChanged(roleId, newDelay, effect);
    }

    // ============================================= FUNCTION MANAGEMENT ==============================================
    /**
     * @dev Set the role required to call functions identified by the `selectors` in the `target` contract.
     *
     * Requirements:
     *
     * - the caller must be a global admin
     *
     * Emits a {TargetFunctionRoleUpdated} event per selector.
     */
    function setTargetFunctionRole(
        address target,
        bytes4[] calldata selectors,
        uint64 roleId
    ) public virtual onlyAuthorized {
        for (uint256 i = 0; i < selectors.length; ++i) {
            _setTargetFunctionRole(target, selectors[i], roleId);
        }
    }

    /**
     * @dev Internal version of {setFunctionAllowedRole} without access control.
     *
     * Emits a {TargetFunctionRoleUpdated} event
     */
    function _setTargetFunctionRole(address target, bytes4 selector, uint64 roleId) internal virtual {
        _targets[target].allowedRoles[selector] = roleId;
        emit TargetFunctionRoleUpdated(target, selector, roleId);
    }

    /**
     * @dev Set the delay for changing the configuration of a given target contract.
     *
     * Requirements:
     *
     * - the caller must be a global admin
     *
     * Emits a {TargetAdminDelayUpdated} event per selector
     */
    function setTargetAdminDelay(address target, uint32 newDelay) public virtual onlyAuthorized {
        _setTargetAdminDelay(target, newDelay);
    }

    /**
     * @dev Internal version of {setTargetAdminDelay} without access control.
     *
     * Emits a {TargetAdminDelayUpdated} event
     */
    function _setTargetAdminDelay(address target, uint32 newDelay) internal virtual {
        uint48 effect;
        (_targets[target].adminDelay, effect) = _targets[target].adminDelay.withUpdate(newDelay, minSetback());

        emit TargetAdminDelayUpdated(target, newDelay, effect);
    }

    // =============================================== MODE MANAGEMENT ================================================
    /**
     * @dev Set the closed flag for a contract.
     *
     * Requirements:
     *
     * - the caller must be a global admin
     *
     * Emits a {TargetClosed} event.
     */
    function setTargetClosed(address target, bool closed) public virtual onlyAuthorized {
        _setTargetClosed(target, closed);
    }

    /**
     * @dev Set the closed flag for a contract. This is an internal setter with no access restrictions.
     *
     * Emits a {TargetClosed} event.
     */
    function _setTargetClosed(address target, bool closed) internal virtual {
        if (target == address(this)) {
            revert AccessManagerLockedAccount(target);
        }
        _targets[target].closed = closed;
        emit TargetClosed(target, closed);
    }

    // ============================================== DELAYED OPERATIONS ==============================================
    /**
     * @dev Return the timepoint at which a scheduled operation will be ready for execution. This returns 0 if the
     * operation is not yet scheduled, has expired, was executed, or was canceled.
     */
    function getSchedule(bytes32 id) public view virtual returns (uint48) {
        uint48 timepoint = _schedules[id].timepoint;
        return _isExpired(timepoint) ? 0 : timepoint;
    }

    /**
     * @dev Return the nonce for the latest scheduled operation with a given id. Returns 0 if the operation has never
     * been scheduled.
     */
    function getNonce(bytes32 id) public view virtual returns (uint32) {
        return _schedules[id].nonce;
    }

    /**
     * @dev Schedule a delayed operation for future execution, and return the operation identifier. It is possible to
     * choose the timestamp at which the operation becomes executable as long as it satisfies the execution delays
     * required for the caller. The special value zero will automatically set the earliest possible time.
     *
     * Returns the `operationId` that was scheduled. Since this value is a hash of the parameters, it can reoccur when
     * the same parameters are used; if this is relevant, the returned `nonce` can be used to uniquely identify this
     * scheduled operation from other occurrences of the same `operationId` in invocations of {execute} and {cancel}.
     *
     * Emits a {OperationScheduled} event.
     *
     * NOTE: It is not possible to concurrently schedule more than one operation with the same `target` and `data`. If
     * this is necessary, a random byte can be appended to `data` to act as a salt that will be ignored by the target
     * contract if it is using standard Solidity ABI encoding.
     */
    function schedule(
        address target,
        bytes calldata data,
        uint48 when
    ) public virtual returns (bytes32 operationId, uint32 nonce) {
        address caller = _msgSender();

        // Fetch restrictions that apply to the caller on the targeted function
        (, uint32 setback) = _canCallExtended(caller, target, data);

        uint48 minWhen = Time.timestamp() + setback;

<<<<<<< HEAD
        // If call is not authorized, or if requested timing is too soon, revert
=======
        // if call with delay is not authorized, or if requested timing is too soon
>>>>>>> b4a9c47e
        if (setback == 0 || (when > 0 && when < minWhen)) {
            revert AccessManagerUnauthorizedCall(caller, target, _checkSelector(data));
        }

        // Reuse variable due to stack too deep
        when = uint48(Math.max(when, minWhen)); // cast is safe: both inputs are uint48

        // If caller is authorised, schedule operation
        operationId = hashOperation(caller, target, data);

        _checkNotScheduled(operationId);

        unchecked {
            // It's not feasible to overflow the nonce in less than 1000 years
            nonce = _schedules[operationId].nonce + 1;
        }
        _schedules[operationId].timepoint = when;
        _schedules[operationId].nonce = nonce;
        emit OperationScheduled(operationId, nonce, when, caller, target, data);

        // Using named return values because otherwise we get stack too deep
    }

    /**
     * @dev Reverts if the operation is currently scheduled and has not expired.
     * (Note: This function was introduced due to stack too deep errors in schedule.)
     */
    function _checkNotScheduled(bytes32 operationId) private view {
        uint48 prevTimepoint = _schedules[operationId].timepoint;
        if (prevTimepoint != 0 && !_isExpired(prevTimepoint)) {
            revert AccessManagerAlreadyScheduled(operationId);
        }
    }

    /**
     * @dev Execute a function that is delay restricted, provided it was properly scheduled beforehand, or the
     * execution delay is 0.
     *
     * Returns the nonce that identifies the previously scheduled operation that is executed, or 0 if the
     * operation wasn't previously scheduled (if the caller doesn't have an execution delay).
     *
     * Emits an {OperationExecuted} event only if the call was scheduled and delayed.
     */
    // Reentrancy is not an issue because permissions are checked on msg.sender. Additionally,
    // _consumeScheduledOp guarantees a scheduled operation is only executed once.
    // slither-disable-next-line reentrancy-no-eth
    function execute(address target, bytes calldata data) public payable virtual returns (uint32) {
        address caller = _msgSender();

        // Fetch restrictions that apply to the caller on the targeted function
        (bool immediate, uint32 setback) = _canCallExtended(caller, target, data);

        // If call is not authorized, revert
        if (!immediate && setback == 0) {
            revert AccessManagerUnauthorizedCall(caller, target, _checkSelector(data));
        }

        bytes32 operationId = hashOperation(caller, target, data);
        uint32 nonce;

        // If caller is authorised, check operation was scheduled early enough
        // Consume an available schedule even if there is no currently enforced delay
        if (setback != 0 || getSchedule(operationId) != 0) {
            nonce = _consumeScheduledOp(operationId);
        }

        // Mark the target and selector as authorised
        bytes32 executionIdBefore = _executionId;
        _executionId = _hashExecutionId(target, _checkSelector(data));

        // Perform call
        Address.functionCallWithValue(target, data, msg.value);

        // Reset execute identifier
        _executionId = executionIdBefore;

        return nonce;
    }

    /**
     * @dev Consume a scheduled operation targeting the caller. If such an operation exists, mark it as consumed
     * (emit an {OperationExecuted} event and clean the state). Otherwise, throw an error.
     *
     * This is useful for contract that want to enforce that calls targeting them were scheduled on the manager,
     * with all the verifications that it implies.
     *
     * Emit a {OperationExecuted} event
     */
    function consumeScheduledOp(address caller, bytes calldata data) public virtual {
        address target = _msgSender();
        if (IAccessManaged(target).isConsumingScheduledOp() != IAccessManaged.isConsumingScheduledOp.selector) {
            revert AccessManagerUnauthorizedConsume(target);
        }
        _consumeScheduledOp(hashOperation(caller, target, data));
    }

    /**
     * @dev Internal variant of {consumeScheduledOp} that operates on bytes32 operationId.
     *
     * Returns the nonce of the scheduled operation that is consumed.
     */
    function _consumeScheduledOp(bytes32 operationId) internal virtual returns (uint32) {
        uint48 timepoint = _schedules[operationId].timepoint;
        uint32 nonce = _schedules[operationId].nonce;

        if (timepoint == 0) {
            revert AccessManagerNotScheduled(operationId);
        } else if (timepoint > Time.timestamp()) {
            revert AccessManagerNotReady(operationId);
        } else if (_isExpired(timepoint)) {
            revert AccessManagerExpired(operationId);
        }

        delete _schedules[operationId].timepoint; // reset the timepoint, keep the nonce
        emit OperationExecuted(operationId, nonce);

        return nonce;
    }

    /**
     * @dev Cancel a scheduled (delayed) operation. Returns the nonce that identifies the previously scheduled
     * operation that is cancelled.
     *
     * Requirements:
     *
     * - the caller must be the proposer, a guardian of the targeted function, or a global admin
     *
     * Emits a {OperationCanceled} event.
     */
    function cancel(address caller, address target, bytes calldata data) public virtual returns (uint32) {
        address msgsender = _msgSender();
        bytes4 selector = _checkSelector(data);

        bytes32 operationId = hashOperation(caller, target, data);
        if (_schedules[operationId].timepoint == 0) {
            revert AccessManagerNotScheduled(operationId);
        } else if (caller != msgsender) {
            // calls can only be canceled by the account that scheduled them, a global admin, or by a guardian of the required role.
            (bool isAdmin, ) = hasRole(ADMIN_ROLE, msgsender);
            (bool isGuardian, ) = hasRole(getRoleGuardian(getTargetFunctionRole(target, selector)), msgsender);
            if (!isAdmin && !isGuardian) {
                revert AccessManagerUnauthorizedCancel(msgsender, caller, target, selector);
            }
        }

        delete _schedules[operationId].timepoint; // reset the timepoint, keep the nonce
        uint32 nonce = _schedules[operationId].nonce;
        emit OperationCanceled(operationId, nonce);

        return nonce;
    }

    /**
     * @dev Hashing function for delayed operations
     */
    function hashOperation(address caller, address target, bytes calldata data) public view virtual returns (bytes32) {
        return keccak256(abi.encode(caller, target, data));
    }

    /**
     * @dev Hashing function for execute protection
     */
    function _hashExecutionId(address target, bytes4 selector) private pure returns (bytes32) {
        return keccak256(abi.encode(target, selector));
    }

    // ==================================================== OTHERS ====================================================
    /**
     * @dev Change the AccessManager instance used by a contract that correctly uses this instance.
     *
     * Requirements:
     *
     * - the caller must be a global admin
     */
    function updateAuthority(address target, address newAuthority) public virtual onlyAuthorized {
        IAccessManaged(target).setAuthority(newAuthority);
    }

    // ================================================= ADMIN LOGIC ==================================================
    /**
     * @dev Check if the current call is authorized according to admin logic.
     */
    function _checkAuthorized() private {
        address caller = _msgSender();
        (bool immediate, uint32 delay) = _canCallSelf(caller, _msgData());
        if (!immediate) {
            if (delay == 0) {
                (, uint64 requiredRole, ) = _getAdminRestrictions(_msgData());
                revert AccessManagerUnauthorizedAccount(caller, requiredRole);
            } else {
                _consumeScheduledOp(hashOperation(caller, address(this), _msgData()));
            }
        }
    }

    /**
     * @dev Get the admin restrictions of a given function call based on the function and arguments involved.
     *
     * Returns:
     * - bool restricted: does this data match a restricted operation
     * - uint64: which role is this operation restricted to
     * - uint32: minimum delay to enforce for that operation (on top of the admin's execution delay)
     */
    function _getAdminRestrictions(
        bytes calldata data
    ) private view returns (bool restricted, uint64 roleAdminId, uint32 executionDelay) {
        if (data.length < 4) {
            return (false, 0, 0);
        }

        bytes4 selector = _checkSelector(data);

        // Restricted to ADMIN with no delay beside any execution delay the caller may have
        if (
            selector == this.labelRole.selector ||
            selector == this.setRoleAdmin.selector ||
            selector == this.setRoleGuardian.selector ||
            selector == this.setGrantDelay.selector ||
            selector == this.setTargetAdminDelay.selector
        ) {
            return (true, ADMIN_ROLE, 0);
        }

        // Restricted to ADMIN with the admin delay corresponding to the target
        if (
            selector == this.updateAuthority.selector ||
            selector == this.setTargetClosed.selector ||
            selector == this.setTargetFunctionRole.selector
        ) {
            // First argument is a target.
            address target = abi.decode(data[0x04:0x24], (address));
            uint32 delay = getTargetAdminDelay(target);
            return (true, ADMIN_ROLE, delay);
        }

        // Restricted to that role's admin with no delay beside any execution delay the caller may have.
        if (selector == this.grantRole.selector || selector == this.revokeRole.selector) {
            // First argument is a roleId.
            uint64 roleId = abi.decode(data[0x04:0x24], (uint64));
            return (true, getRoleAdmin(roleId), 0);
        }

        return (false, 0, 0);
    }

    // =================================================== HELPERS ====================================================
    /**
     * @dev An extended version of {canCall} for internal use that considers restrictions for admin functions.
     *
     * Returns:
     * - bool immediate: whether the operation can be executed immediately (with no delay)
     * - uint32 delay: the execution delay
     *
     * If immediate is true, the delay can be disregarded and the operation can be immediately executed.
     * If immediate is false, the operation can be executed if and only if delay is greater than 0.
     */
    function _canCallExtended(
        address caller,
        address target,
        bytes calldata data
    ) private view returns (bool immediate, uint32 delay) {
        if (target == address(this)) {
            return _canCallSelf(caller, data);
        } else {
            return data.length < 4 ? (false, 0) : canCall(caller, target, _checkSelector(data));
        }
    }

    /**
     * @dev A version of {canCall} that checks for admin restrictions in this contract.
     */
    function _canCallSelf(address caller, bytes calldata data) private view returns (bool immediate, uint32 delay) {
        if (data.length < 4) {
            return (false, 0);
        }

        if (caller == address(this)) {
            // Caller is AccessManager, this means the call was sent through {execute} and it already checked
            // permissions. We verify that the call "identifier", which is set during {execute}, is correct.
            return (_isExecuting(address(this), _checkSelector(data)), 0);
        }

        (bool enabled, uint64 roleId, uint32 operationDelay) = _getAdminRestrictions(data);
        if (!enabled) {
            return (false, 0);
        }

        (bool inRole, uint32 executionDelay) = hasRole(roleId, caller);
        if (!inRole) {
            return (false, 0);
        }

        // downcast is safe because both options are uint32
        delay = uint32(Math.max(operationDelay, executionDelay));
        return (delay == 0, delay);
    }

    /**
     * @dev Returns true if a call with `target` and `selector` is being executed via {executed}.
     */
    function _isExecuting(address target, bytes4 selector) private view returns (bool) {
        return _executionId == _hashExecutionId(target, selector);
    }

    /**
     * @dev Returns true if a schedule timepoint is past its expiration deadline.
     */
    function _isExpired(uint48 timepoint) private view returns (bool) {
        return timepoint + expiration() <= Time.timestamp();
    }

    /**
     * @dev Extracts the selector from calldata. Panics if data is not at least 4 bytes
     */
    function _checkSelector(bytes calldata data) private pure returns (bytes4) {
        return bytes4(data[0:4]);
    }
}<|MERGE_RESOLUTION|>--- conflicted
+++ resolved
@@ -586,11 +586,7 @@
 
         uint48 minWhen = Time.timestamp() + setback;
 
-<<<<<<< HEAD
-        // If call is not authorized, or if requested timing is too soon, revert
-=======
-        // if call with delay is not authorized, or if requested timing is too soon
->>>>>>> b4a9c47e
+        // If call with delay is not authorized, or if requested timing is too soon, revert
         if (setback == 0 || (when > 0 && when < minWhen)) {
             revert AccessManagerUnauthorizedCall(caller, target, _checkSelector(data));
         }
