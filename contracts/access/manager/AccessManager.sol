// SPDX-License-Identifier: MIT

pragma solidity ^0.8.20;

import {IAccessManager} from "./IAccessManager.sol";
import {IAccessManaged} from "./IAccessManaged.sol";
import {Address} from "../../utils/Address.sol";
import {Context} from "../../utils/Context.sol";
import {Multicall} from "../../utils/Multicall.sol";
import {Math} from "../../utils/math/Math.sol";
import {Time} from "../../utils/types/Time.sol";

/**
 * @dev AccessManager is a central contract to store the permissions of a system.
 *
 * The smart contracts under the control of an AccessManager instance will have a set of "restricted" functions, and the
 * exact details of how access is restricted for each of those functions is configurable by the admins of the instance.
 * These restrictions are expressed in terms of "groups".
 *
 * An AccessManager instance will define a set of groups. Accounts can be added into any number of these groups. Each of
 * them defines a role, and may confer access to some of the restricted functions in the system, as configured by admins
 * through the use of {setFunctionAllowedGroup}.
 *
 * Note that a function in a target contract may become permissioned in this way only when: 1) said contract is
 * {AccessManaged} and is connected to this contract as its manager, and 2) said function is decorated with the
 * `restricted` modifier.
 *
 * There is a special group defined by default named "public" which all accounts automatically have.
 *
 * Contracts where functions are mapped to groups are said to be in a "custom" mode, but contracts can also be
 * configured in two special modes: 1) the "open" mode, where all functions are allowed to the "public" group, and 2)
 * the "closed" mode, where no function is allowed to any group.
 *
 * Since all the permissions of the managed system can be modified by the admins of this instance, it is expected that
 * they will be highly secured (e.g., a multisig or a well-configured DAO).
 *
 * NOTE: This contract implements a form of the {IAuthority} interface, but {canCall} has additional return data so it
 * doesn't inherit `IAuthority`. It is however compatible with the `IAuthority` interface since the first 32 bytes of
 * the return data are a boolean as expected by that interface.
 *
 * NOTE: Systems that implement other access control mechanisms (for example using {Ownable}) can be paired with an
 * {AccessManager} by transferring permissions (ownership in the case of {Ownable}) directly to the {AccessManager}.
 * Users will be able to interact with these contracts through the {relay} function, following the access rules
 * registered in the {AccessManager}. Keep in mind that in that context, the msg.sender seen by restricted functions
 * will be {AccessManager} itself.
 *
 * WARNING: When granting permissions over an {Ownable} or {AccessControl} contract to an {AccessManager}, be very
 * mindful of the danger associated with functions such as {{Ownable-renounceOwnership}} or
 * {{AccessControl-renounceRole}}.
 */
contract AccessManager is Context, Multicall, IAccessManager {
    using Time for *;

    struct TargetConfig {
        mapping(bytes4 selector => uint64 groupId) allowedGroups;
        Time.Delay adminDelay;
        bool closed;
    }

    // Structure that stores the details for a group/account pair. This structure fits into a single slot.
    struct Access {
        // Timepoint at which the user gets the permission. If this is either 0, or in the future, the group permission
        // is not available. Should be checked using {Time-isSetAndPast}
        uint48 since;
        // delay for execution. Only applies to restricted() / relay() calls. This does not restrict access to
        // functions that use the `onlyGroup` modifier.
        Time.Delay delay;
    }

    // Structure that stores the details of a group, including:
    // - the members of the group
    // - the admin group (that can grant or revoke permissions)
    // - the guardian group (that can cancel operations targeting functions that need this group
    // - the grant delay
    struct Group {
        mapping(address user => Access access) members;
        uint64 admin;
        uint64 guardian;
        Time.Delay grantDelay;
    }

    struct Schedule {
        uint48 timepoint;
        uint32 nonce;
    }

    uint64 public constant ADMIN_GROUP = type(uint64).min; // 0
    uint64 public constant PUBLIC_GROUP = type(uint64).max; // 2**64-1

    mapping(address target => TargetConfig mode) private _contracts;
    mapping(uint64 groupId => Group) private _groups;
    mapping(bytes32 operationId => Schedule) private _schedules;

    // This should be transient storage when supported by the EVM.
    bytes32 private _relayIdentifier;

    /**
     * @dev Check that the caller is authorized to perform the operation, following the restrictions encoded in
     * {_getAdminRestrictions}.
     */
    modifier onlyAuthorized() {
        _checkAuthorized();
        _;
    }

    constructor(address initialAdmin) {
        // admin is active immediately and without any execution delay.
        _grantGroup(ADMIN_GROUP, initialAdmin, 0, 0);
    }

    // =================================================== GETTERS ====================================================
    /**
     * @dev Check if an address (`caller`) is authorised to call a given function on a given contract directly (with
     * no restriction). Additionally, it returns the delay needed to perform the call indirectly through the {schedule}
     * & {relay} workflow.
     *
     * This function is usually called by the targeted contract to control immediate execution of restricted functions.
     * Therefore we only return true is the call can be performed without any delay. If the call is subject to a delay,
     * then the function should return false, and the caller should schedule the operation for future execution.
     *
     * We may be able to hash the operation, and check if the call was scheduled, but we would not be able to cleanup
     * the schedule, leaving the possibility of multiple executions. Maybe this function should not be view?
     *
     * NOTE: The IAuthority interface does not include the `uint32` delay. This is an extension of that interface that
     * is backward compatible. Some contracts may thus ignore the second return argument. In that case they will fail
     * to identify the indirect workflow, and will consider calls that require a delay to be forbidden.
     */
    function canCall(address caller, address target, bytes4 selector) public view virtual returns (bool, uint32) {
        if (isTargetClosed(target)) {
            return (false, 0);
        } else if (caller == address(this)) {
            // Caller is AccessManager => call was relayed. In that case the relay already checked permissions. We
            // verify that the call "identifier", which is set during the relay call, is correct.
            return (_relayIdentifier == _hashRelayIdentifier(target, selector), 0);
        } else {
            uint64 groupId = getTargetFunctionGroup(target, selector);
            (bool inGroup, uint32 currentDelay) = hasGroup(groupId, caller);
            return inGroup ? (currentDelay == 0, currentDelay) : (false, 0);
        }
    }

    /**
     * @dev Expiration delay for scheduled proposals. Defaults to 1 week.
     */
    function expiration() public view virtual returns (uint32) {
        return 1 weeks;
    }

    /**
     * @dev Minimum setback for all delay updates, with the exception of execution delays, which
     * can be increased without setback (and in the event of an accidental increase can be reset
     * via {revokeGroup}). Defaults to 5 days.
     */
    function minSetback() public view virtual returns (uint32) {
        return 5 days;
    }

    /**
     * @dev Get the mode under which a contract is operating.
     */
    function isTargetClosed(address target) public view virtual returns (bool) {
        return _contracts[target].closed;
    }

    /**
     * @dev Get the permission level (group) required to call a function. This only applies for contract that are
     * operating under the `Custom` mode.
     */
    function getTargetFunctionGroup(address target, bytes4 selector) public view virtual returns (uint64) {
        return _contracts[target].allowedGroups[selector];
    }

    function getTargetAdminDelay(address target) public view virtual returns (uint32) {
        return _contracts[target].adminDelay.get();
    }

    /**
     * @dev Get the id of the group that acts as an admin for given group.
     *
     * The admin permission is required to grant the group, revoke the group and update the execution delay to execute
     * an operation that is restricted to this group.
     */
    function getGroupAdmin(uint64 groupId) public view virtual returns (uint64) {
        return _groups[groupId].admin;
    }

    /**
     * @dev Get the group that acts as a guardian for a given group.
     *
     * The guardian permission allows canceling operations that have been scheduled under the group.
     */
    function getGroupGuardian(uint64 groupId) public view virtual returns (uint64) {
        return _groups[groupId].guardian;
    }

    /**
     * @dev Get the group current grant delay, that value may change at any point, without an event emitted, following
     * a call to {setGrantDelay}. Changes to this value, including effect timepoint are notified by the
     * {GroupGrantDelayChanged} event.
     */
    function getGroupGrantDelay(uint64 groupId) public view virtual returns (uint32) {
        return _groups[groupId].grantDelay.get();
    }

    /**
     * @dev Get the access details for a given account in a given group. These details include the timepoint at which
     * membership becomes active, and the delay applied to all operation by this user that requires this permission
     * level.
     *
     * Returns:
     * [0] Timestamp at which the account membership becomes valid. 0 means role is not granted.
     * [1] Current execution delay for the account.
     * [2] Pending execution delay for the account.
     * [3] Timestamp at which the pending execution delay will become active. 0 means no delay update is scheduled.
     */
    function getAccess(uint64 groupId, address account) public view virtual returns (uint48, uint32, uint32, uint48) {
        Access storage access = _groups[groupId].members[account];

        uint48 since = access.since;
        (uint32 currentDelay, uint32 pendingDelay, uint48 effect) = access.delay.getFull();

        return (since, currentDelay, pendingDelay, effect);
    }

    /**
     * @dev Check if a given account currently had the permission level corresponding to a given group. Note that this
     * permission might be associated with a delay. {getAccess} can provide more details.
     */
    function hasGroup(uint64 groupId, address account) public view virtual returns (bool, uint32) {
        if (groupId == PUBLIC_GROUP) {
            return (true, 0);
        } else {
            (uint48 inGroupSince, uint32 currentDelay, , ) = getAccess(groupId, account);
            return (inGroupSince.isSetAndPast(Time.timestamp()), currentDelay);
        }
    }

    // =============================================== GROUP MANAGEMENT ===============================================
    /**
     * @dev Give a label to a group, for improved group discoverabily by UIs.
     *
     * Emits a {GroupLabel} event.
     */
    function labelGroup(uint64 groupId, string calldata label) public virtual onlyAuthorized {
        if (groupId == ADMIN_GROUP || groupId == PUBLIC_GROUP) {
            revert AccessManagerLockedGroup(groupId);
        }
        emit GroupLabel(groupId, label);
    }

    /**
     * @dev Add `account` to `groupId`, or change its execution delay.
     *
     * This gives the account the authorization to call any function that is restricted to this group. An optional
     * execution delay (in seconds) can be set. If that delay is non 0, the user is required to schedule any operation
     * that is restricted to members this group. The user will only be able to execute the operation after the delay has
     * passed, before it has expired. During this period, admin and guardians can cancel the operation (see {cancel}).
     *
     * If the account has already been granted this group, the execution delay will be updated. This update is not
     * immediate and follows the delay rules. For example, If a user currently has a delay of 3 hours, and this is
     * called to reduce that delay to 1 hour, the new delay will take some time to take effect, enforcing that any
     * operation executed in the 3 hours that follows this update was indeed scheduled before this update.
     *
     * Requirements:
     *
     * - the caller must be in the group's admins
     *
     * Emits a {GroupGranted} event
     */
    function grantGroup(uint64 groupId, address account, uint32 executionDelay) public virtual onlyAuthorized {
        _grantGroup(groupId, account, getGroupGrantDelay(groupId), executionDelay);
    }

    /**
     * @dev Remove an account for a group, with immediate effect. If the sender is not in the group, this call has no
     * effect.
     *
     * Requirements:
     *
     * - the caller must be in the group's admins
     *
     * Emits a {GroupRevoked} event
     */
    function revokeGroup(uint64 groupId, address account) public virtual onlyAuthorized {
        _revokeGroup(groupId, account);
    }

    /**
     * @dev Renounce group permissions for the calling account, with immediate effect. If the sender is not in
     * the group, this call has no effect.
     *
     * Requirements:
     *
     * - the caller must be `callerConfirmation`.
     *
     * Emits a {GroupRevoked} event
     */
    function renounceGroup(uint64 groupId, address callerConfirmation) public virtual {
        if (callerConfirmation != _msgSender()) {
            revert AccessManagerBadConfirmation();
        }
        _revokeGroup(groupId, callerConfirmation);
    }

    /**
     * @dev Change admin group for a given group.
     *
     * Requirements:
     *
     * - the caller must be a global admin
     *
     * Emits a {GroupAdminChanged} event
     */
    function setGroupAdmin(uint64 groupId, uint64 admin) public virtual onlyAuthorized {
        _setGroupAdmin(groupId, admin);
    }

    /**
     * @dev Change guardian group for a given group.
     *
     * Requirements:
     *
     * - the caller must be a global admin
     *
     * Emits a {GroupGuardianChanged} event
     */
    function setGroupGuardian(uint64 groupId, uint64 guardian) public virtual onlyAuthorized {
        _setGroupGuardian(groupId, guardian);
    }

    /**
     * @dev Update the delay for granting a `groupId`.
     *
     * Requirements:
     *
     * - the caller must be a global admin
     *
     * Emits a {GroupGrantDelayChanged} event
     */
    function setGrantDelay(uint64 groupId, uint32 newDelay) public virtual onlyAuthorized {
        _setGrantDelay(groupId, newDelay);
    }

    /**
     * @dev Internal version of {grantGroup} without access control. Returns true if the group was newly granted.
     *
     * Emits a {GroupGranted} event
     */
    function _grantGroup(
        uint64 groupId,
        address account,
        uint32 grantDelay,
        uint32 executionDelay
    ) internal virtual returns (bool) {
        if (groupId == PUBLIC_GROUP) {
            revert AccessManagerLockedGroup(groupId);
        }

        bool inGroup = _groups[groupId].members[account].since != 0;

        uint48 since;

        if (inGroup) {
            // No setback here. Value can be reset by doing revoke + grant, effectively allowing the admin to perform
            // any change to the execution delay within the duration of the group admin delay.
            (_groups[groupId].members[account].delay, since) = _groups[groupId].members[account].delay.withUpdate(
                executionDelay,
                0
            );
        } else {
            since = Time.timestamp() + grantDelay;
            _groups[groupId].members[account] = Access({since: since, delay: executionDelay.toDelay()});
        }

        emit GroupGranted(groupId, account, executionDelay, since);
        return !inGroup;
    }

    /**
     * @dev Internal version of {revokeGroup} without access control. This logic is also used by {renounceGroup}.
     * Returns true if the group was previously granted.
     *
     * Emits a {GroupRevoked} event
     */
    function _revokeGroup(uint64 groupId, address account) internal virtual returns (bool) {
        if (groupId == PUBLIC_GROUP) {
            revert AccessManagerLockedGroup(groupId);
        }

        if (_groups[groupId].members[account].since == 0) {
            return false;
        }

        delete _groups[groupId].members[account];

        emit GroupRevoked(groupId, account);
        return true;
    }

    /**
     * @dev Internal version of {setGroupAdmin} without access control.
     *
     * Emits a {GroupAdminChanged} event
     */
    function _setGroupAdmin(uint64 groupId, uint64 admin) internal virtual {
        if (groupId == ADMIN_GROUP || groupId == PUBLIC_GROUP) {
            revert AccessManagerLockedGroup(groupId);
        }

        _groups[groupId].admin = admin;

        emit GroupAdminChanged(groupId, admin);
    }

    /**
     * @dev Internal version of {setGroupGuardian} without access control.
     *
     * Emits a {GroupGuardianChanged} event
     */
    function _setGroupGuardian(uint64 groupId, uint64 guardian) internal virtual {
        if (groupId == ADMIN_GROUP || groupId == PUBLIC_GROUP) {
            revert AccessManagerLockedGroup(groupId);
        }

        _groups[groupId].guardian = guardian;

        emit GroupGuardianChanged(groupId, guardian);
    }

    /**
     * @dev Internal version of {setGrantDelay} without access control.
     *
     * Emits a {GroupGrantDelayChanged} event
     */
    function _setGrantDelay(uint64 groupId, uint32 newDelay) internal virtual {
        if (groupId == PUBLIC_GROUP) {
            revert AccessManagerLockedGroup(groupId);
        }

        uint48 effect;
        (_groups[groupId].grantDelay, effect) = _groups[groupId].grantDelay.withUpdate(newDelay, minSetback());

        emit GroupGrantDelayChanged(groupId, newDelay, effect);
    }

    // ============================================= FUNCTION MANAGEMENT ==============================================
    /**
     * @dev Set the level of permission (`group`) required to call functions identified by the `selectors` in the
     * `target` contract.
     *
     * Requirements:
     *
     * - the caller must be a global admin
     *
     * Emits a {FunctionAllowedGroupUpdated} event per selector
     */
    function setTargetFunctionGroup(
        address target,
        bytes4[] calldata selectors,
        uint64 groupId
    ) public virtual onlyAuthorized {
        for (uint256 i = 0; i < selectors.length; ++i) {
            _setTargetFunctionGroup(target, selectors[i], groupId);
        }
    }

    /**
     * @dev Internal version of {setFunctionAllowedGroup} without access control.
     *
     * Emits a {FunctionAllowedGroupUpdated} event
     */
    function _setTargetFunctionGroup(address target, bytes4 selector, uint64 groupId) internal virtual {
        _contracts[target].allowedGroups[selector] = groupId;
        emit TargetFunctionGroupUpdated(target, selector, groupId);
    }

    /**
     * @dev Set the delay for management operations on a given class of contract.
     *
     * Requirements:
     *
     * - the caller must be a global admin
     *
     * Emits a {FunctionAllowedGroupUpdated} event per selector
     */
    function setTargetAdminDelay(address target, uint32 newDelay) public virtual onlyAuthorized {
        _setTargetAdminDelay(target, newDelay);
    }

    /**
     * @dev Internal version of {setClassAdminDelay} without access control.
     *
     * Emits a {ClassAdminDelayUpdated} event
     */
    function _setTargetAdminDelay(address target, uint32 newDelay) internal virtual {
        uint48 effect;
        (_contracts[target].adminDelay, effect) = _contracts[target].adminDelay.withUpdate(newDelay, minSetback());

        emit TargetAdminDelayUpdated(target, newDelay, effect);
    }

    // =============================================== MODE MANAGEMENT ================================================
    /**
     * @dev Set the closed flag for a contract.
     *
     * Requirements:
     *
     * - the caller must be a global admin
     *
     * Emits a {TargetClosed} event.
     */
    function setTargetClosed(address target, bool closed) public virtual onlyAuthorized {
        _setTargetClosed(target, closed);
    }

    /**
     * @dev Set the closed flag for a contract. This is an internal setter with no access restrictions.
     *
     * Emits a {TargetClosed} event.
     */
    function _setTargetClosed(address target, bool closed) internal virtual {
        if (target == address(this)) {
            revert AccessManagerLockedAccount(target);
        }
        _contracts[target].closed = closed;
        emit TargetClosed(target, closed);
    }

    // ============================================== DELAYED OPERATIONS ==============================================
    /**
     * @dev Return the timepoint at which a scheduled operation will be ready for execution. This returns 0 if the
     * operation is not yet scheduled, has expired, was executed, or was canceled.
     */
    function getSchedule(bytes32 id) public view virtual returns (uint48) {
        uint48 timepoint = _schedules[id].timepoint;
        return _isExpired(timepoint) ? 0 : timepoint;
    }

    /**
     * @dev Return the nonce for the latest scheduled operation with a given id. Returns 0 if the operation has never
     * been scheduled.
     */
    function getNonce(bytes32 id) public view virtual returns (uint32) {
        return _schedules[id].nonce;
    }

    /**
     * @dev Schedule a delayed operation for future execution, and return the operation identifier. It is possible to
     * choose the timestamp at which the operation becomes executable as long as it satisfies the execution delays
     * required for the caller. The special value zero will automatically set the earliest possible time.
     *
     * Returns the `operationId` that was scheduled. Since this value is a hash of the parameters, it can reoccur when
     * the same parameters are used; if this is relevant, the returned `nonce` can be used to uniquely identify this
     * scheduled operation from other occurrences of the same `operationId` in invocations of {relay} and {cancel}.
     *
     * Emits a {OperationScheduled} event.
     */
    function schedule(
        address target,
        bytes calldata data,
        uint48 when
    ) public virtual returns (bytes32 operationId, uint32 nonce) {
        address caller = _msgSender();

<<<<<<< HEAD
        // Fetch restriction to that apply to the caller on the targeted function
        (bool immediate, uint32 setback) = _canCallExtended(caller, target, data);
=======
        // Fetch restrictions that apply to the caller on the targeted function
        (bool allowed, uint32 setback) = _canCallExtended(caller, target, data);
>>>>>>> f154bc31

        uint48 minWhen = Time.timestamp() + setback;

        if (when == 0) {
            when = minWhen;
        }

        // If caller is not authorised, revert
        if (!immediate && (setback == 0 || when < minWhen)) {
            revert AccessManagerUnauthorizedCall(caller, target, bytes4(data[0:4]));
        }

        // If caller is authorised, schedule operation
        operationId = _hashOperation(caller, target, data);

        // Cannot reschedule unless the operation has expired
        uint48 prevTimepoint = _schedules[operationId].timepoint;
        if (prevTimepoint != 0 && !_isExpired(prevTimepoint)) {
            revert AccessManagerAlreadyScheduled(operationId);
        }

        unchecked {
            // It's not feasible to overflow the nonce in less than 1000 years
            nonce = _schedules[operationId].nonce + 1;
        }
        _schedules[operationId].timepoint = when;
        _schedules[operationId].nonce = nonce;
        emit OperationScheduled(operationId, nonce, when, caller, target, data);

        // Using named return values because otherwise we get stack too deep
    }

    /**
     * @dev Execute a function that is delay restricted, provided it was properly scheduled beforehand, or the
     * execution delay is 0.
     *
     * Returns the nonce that identifies the previously scheduled operation that is relayed, or 0 if the
     * operation wasn't previously scheduled (if the caller doesn't have an execution delay).
     *
     * Emits an {OperationExecuted} event only if the call was scheduled and delayed.
     */
    // Reentrancy is not an issue because permissions are checked on msg.sender. Additionally,
    // _consumeScheduledOp guarantees a scheduled operation is only executed once.
    // slither-disable-next-line reentrancy-no-eth
    function relay(address target, bytes calldata data) public payable virtual returns (uint32) {
        address caller = _msgSender();

<<<<<<< HEAD
        // Fetch restriction to that apply to the caller on the targeted function
        (bool immediate, uint32 setback) = _canCallExtended(caller, target, data);
=======
        // Fetch restrictions that apply to the caller on the targeted function
        (bool allowed, uint32 setback) = _canCallExtended(caller, target, data);
>>>>>>> f154bc31

        // If caller is not authorised, revert
        if (!immediate && setback == 0) {
            revert AccessManagerUnauthorizedCall(caller, target, bytes4(data));
        }

        // If caller is authorised, check operation was scheduled early enough
        bytes32 operationId = _hashOperation(caller, target, data);
        uint32 nonce;

        if (setback != 0) {
            nonce = _consumeScheduledOp(operationId);
        }

        // Mark the target and selector as authorised
        bytes32 relayIdentifierBefore = _relayIdentifier;
        _relayIdentifier = _hashRelayIdentifier(target, bytes4(data));

        // Perform call
        Address.functionCallWithValue(target, data, msg.value);

        // Reset relay identifier
        _relayIdentifier = relayIdentifierBefore;

        return nonce;
    }

    /**
     * @dev Consume a scheduled operation targeting the caller. If such an operation exists, mark it as consumed
     * (emit an {OperationExecuted} event and clean the state). Otherwise, throw an error.
     *
     * This is useful for contract that want to enforce that calls targeting them were scheduled on the manager,
     * with all the verifications that it implies.
     *
     * Emit a {OperationExecuted} event
     */
    function consumeScheduledOp(address caller, bytes calldata data) public virtual {
        address target = _msgSender();
        require(IAccessManaged(target).isConsumingScheduledOp());
        _consumeScheduledOp(_hashOperation(caller, target, data));
    }

    /**
     * @dev Internal variant of {consumeScheduledOp} that operates on bytes32 operationId.
     *
     * Returns the nonce of the scheduled operation that is consumed.
     */
    function _consumeScheduledOp(bytes32 operationId) internal virtual returns (uint32) {
        uint48 timepoint = _schedules[operationId].timepoint;
        uint32 nonce = _schedules[operationId].nonce;

        if (timepoint == 0) {
            revert AccessManagerNotScheduled(operationId);
        } else if (timepoint > Time.timestamp()) {
            revert AccessManagerNotReady(operationId);
        } else if (_isExpired(timepoint)) {
            revert AccessManagerExpired(operationId);
        }

        delete _schedules[operationId];
        emit OperationExecuted(operationId, nonce);

        return nonce;
    }

    /**
     * @dev Cancel a scheduled (delayed) operation. Returns the nonce that identifies the previously scheduled
     * operation that is cancelled.
     *
     * Requirements:
     *
     * - the caller must be the proposer, or a guardian of the targeted function
     *
     * Emits a {OperationCanceled} event.
     */
    function cancel(address caller, address target, bytes calldata data) public virtual returns (uint32) {
        address msgsender = _msgSender();
        bytes4 selector = bytes4(data[0:4]);

        bytes32 operationId = _hashOperation(caller, target, data);
        if (_schedules[operationId].timepoint == 0) {
            revert AccessManagerNotScheduled(operationId);
        } else if (caller != msgsender) {
            // calls can only be canceled by the account that scheduled them, a global admin, or by a guardian of the required group.
            (bool isAdmin, ) = hasGroup(ADMIN_GROUP, msgsender);
            (bool isGuardian, ) = hasGroup(getGroupGuardian(getTargetFunctionGroup(target, selector)), msgsender);
            if (!isAdmin && !isGuardian) {
                revert AccessManagerCannotCancel(msgsender, caller, target, selector);
            }
        }

        delete _schedules[operationId].timepoint;
        uint32 nonce = _schedules[operationId].nonce;
        emit OperationCanceled(operationId, nonce);

        return nonce;
    }

    /**
     * @dev Hashing function for delayed operations
     */
    function _hashOperation(address caller, address target, bytes calldata data) private pure returns (bytes32) {
        return keccak256(abi.encode(caller, target, data));
    }

    /**
     * @dev Hashing function for relay protection
     */
    function _hashRelayIdentifier(address target, bytes4 selector) private pure returns (bytes32) {
        return keccak256(abi.encode(target, selector));
    }

    // ==================================================== OTHERS ====================================================
    /**
     * @dev Change the AccessManager instance used by a contract that correctly uses this instance.
     *
     * Requirements:
     *
     * - the caller must be a global admin
     */
    function updateAuthority(address target, address newAuthority) public virtual onlyAuthorized {
        IAccessManaged(target).setAuthority(newAuthority);
    }

    // ================================================= ADMIN LOGIC ==================================================
    /**
     * @dev Check if the current call is authorized according to admin logic.
     */
    function _checkAuthorized() private {
        address caller = _msgSender();
        (bool immediate, uint32 delay) = _canCallExtended(caller, address(this), _msgData());
        if (!immediate) {
            if (delay == 0) {
                (, uint64 requiredGroup, ) = _getAdminRestrictions(_msgData());
                revert AccessManagerUnauthorizedAccount(caller, requiredGroup);
            } else {
                _consumeScheduledOp(_hashOperation(caller, address(this), _msgData()));
            }
        }
    }

    /**
     * @dev Get the admin restrictions of a given function call based on the function and arguments involved.
     *
     * Returns:
     * - bool enabled: does this data match a restricted operation
     * - uint64: which group is this operation restricted to
     * - uint32: minimum delay to enforce for that operation (on top of the admin's execution delay)
     */
    function _getAdminRestrictions(bytes calldata data) private view returns (bool, uint64, uint32) {
        bytes4 selector = bytes4(data);

        if (data.length < 4) {
            return (false, 0, 0);
        }

        // Restricted to ADMIN with no delay beside any execution delay the caller may have
        if (
            selector == this.labelGroup.selector ||
            selector == this.setGroupAdmin.selector ||
            selector == this.setGroupGuardian.selector ||
            selector == this.setGrantDelay.selector ||
            selector == this.setTargetAdminDelay.selector
        ) {
            return (true, ADMIN_GROUP, 0);
        }

        // Restricted to ADMIN with the admin delay corresponding to the target
        if (
            selector == this.updateAuthority.selector ||
            selector == this.setTargetClosed.selector ||
            selector == this.setTargetFunctionGroup.selector
        ) {
            // First argument is a target.
            address target = abi.decode(data[0x04:0x24], (address));
            uint32 delay = getTargetAdminDelay(target);
            return (true, ADMIN_GROUP, delay);
        }

        // Restricted to that group's admin with no delay beside any execution delay the caller may have.
        if (selector == this.grantGroup.selector || selector == this.revokeGroup.selector) {
            // First argument is a groupId.
            uint64 groupId = abi.decode(data[0x04:0x24], (uint64));
            uint64 groupAdminId = getGroupAdmin(groupId);
            return (true, groupAdminId, 0);
        }

        return (false, 0, 0);
    }

    // =================================================== HELPERS ====================================================
    /**
     * @dev An extended version of {canCall} for internal use that considers restrictions for admin functions.
     */
    function _canCallExtended(address caller, address target, bytes calldata data) private view returns (bool, uint32) {
        if (target == address(this)) {
            (bool enabled, uint64 groupId, uint32 operationDelay) = _getAdminRestrictions(data);
            if (!enabled) {
                return (false, 0);
            }

            (bool inGroup, uint32 executionDelay) = hasGroup(groupId, caller);
            if (!inGroup) {
                return (false, 0);
            }

            // downcast is safe because both options are uint32
            uint32 delay = uint32(Math.max(operationDelay, executionDelay));
            return (delay == 0, delay);
        } else {
            bytes4 selector = bytes4(data);
            return canCall(caller, target, selector);
        }
    }

    /**
     * @dev Returns true if a schedule timepoint is past its expiration deadline.
     */
    function _isExpired(uint48 timepoint) private view returns (bool) {
        return timepoint + expiration() <= Time.timestamp();
    }
}<|MERGE_RESOLUTION|>--- conflicted
+++ resolved
@@ -562,13 +562,8 @@
     ) public virtual returns (bytes32 operationId, uint32 nonce) {
         address caller = _msgSender();
 
-<<<<<<< HEAD
-        // Fetch restriction to that apply to the caller on the targeted function
+        // Fetch restrictions that apply to the caller on the targeted function
         (bool immediate, uint32 setback) = _canCallExtended(caller, target, data);
-=======
-        // Fetch restrictions that apply to the caller on the targeted function
-        (bool allowed, uint32 setback) = _canCallExtended(caller, target, data);
->>>>>>> f154bc31
 
         uint48 minWhen = Time.timestamp() + setback;
 
@@ -616,13 +611,8 @@
     function relay(address target, bytes calldata data) public payable virtual returns (uint32) {
         address caller = _msgSender();
 
-<<<<<<< HEAD
-        // Fetch restriction to that apply to the caller on the targeted function
+        // Fetch restrictions that apply to the caller on the targeted function
         (bool immediate, uint32 setback) = _canCallExtended(caller, target, data);
-=======
-        // Fetch restrictions that apply to the caller on the targeted function
-        (bool allowed, uint32 setback) = _canCallExtended(caller, target, data);
->>>>>>> f154bc31
 
         // If caller is not authorised, revert
         if (!immediate && setback == 0) {
