// SPDX-License-Identifier: MIT
// OpenZeppelin Contracts (last updated v5.3.0) (access/manager/AuthorityUtils.sol)

pragma solidity ^0.8.20;

import {IAuthority} from "./IAuthority.sol";
import {Memory} from "../../utils/Memory.sol";
import {LowLevelCall} from "../../utils/LowLevelCall.sol";

library AuthorityUtils {
    /**
     * @dev Since `AccessManager` implements an extended IAuthority interface, invoking `canCall` with backwards compatibility
     * for the preexisting `IAuthority` interface requires special care to avoid reverting on insufficient return data.
     * This helper function takes care of invoking `canCall` in a backwards compatible way without reverting.
     */
    function canCallWithDelay(
        address authority,
        address caller,
        address target,
        bytes4 selector
    ) internal view returns (bool immediate, uint32 delay) {
<<<<<<< HEAD
        Memory.Pointer ptr = Memory.getFreePointer();
        bytes memory params = abi.encodeCall(IAuthority.canCall, (caller, target, selector));
        (bool success, bytes32 immediateWord, bytes32 delayWord) = LowLevelCall.staticcallReturnBytes32Pair(
            authority,
            params
        );
        Memory.setFreePointer(ptr);

        if (!success) {
            return (false, 0);
        }

        return (
            uint256(immediateWord) != 0,
            uint32(uint256(delayWord)) // Intentional overflow to truncate the higher 224 bits
        );
=======
        bytes memory data = abi.encodeCall(IAuthority.canCall, (caller, target, selector));

        assembly ("memory-safe") {
            mstore(0x00, 0x00)
            mstore(0x20, 0x00)

            if staticcall(gas(), authority, add(data, 0x20), mload(data), 0x00, 0x40) {
                immediate := mload(0x00)
                delay := mload(0x20)

                // If delay does not fit in a uint32, return 0 (no delay)
                // equivalent to: if gt(delay, 0xFFFFFFFF) { delay := 0 }
                delay := mul(delay, iszero(shr(32, delay)))
            }
        }
>>>>>>> 1d9400e0
    }
}<|MERGE_RESOLUTION|>--- conflicted
+++ resolved
@@ -19,24 +19,6 @@
         address target,
         bytes4 selector
     ) internal view returns (bool immediate, uint32 delay) {
-<<<<<<< HEAD
-        Memory.Pointer ptr = Memory.getFreePointer();
-        bytes memory params = abi.encodeCall(IAuthority.canCall, (caller, target, selector));
-        (bool success, bytes32 immediateWord, bytes32 delayWord) = LowLevelCall.staticcallReturnBytes32Pair(
-            authority,
-            params
-        );
-        Memory.setFreePointer(ptr);
-
-        if (!success) {
-            return (false, 0);
-        }
-
-        return (
-            uint256(immediateWord) != 0,
-            uint32(uint256(delayWord)) // Intentional overflow to truncate the higher 224 bits
-        );
-=======
         bytes memory data = abi.encodeCall(IAuthority.canCall, (caller, target, selector));
 
         assembly ("memory-safe") {
@@ -52,6 +34,5 @@
                 delay := mul(delay, iszero(shr(32, delay)))
             }
         }
->>>>>>> 1d9400e0
     }
 }