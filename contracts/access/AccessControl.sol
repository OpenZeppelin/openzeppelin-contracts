// SPDX-License-Identifier: MIT
// OpenZeppelin Contracts (last updated v4.9.0) (access/AccessControl.sol)

pragma solidity ^0.8.19;

import "./IAccessControl.sol";
import "../utils/Context.sol";
import "../utils/Strings.sol";
import "../utils/introspection/ERC165.sol";

/**
 * @dev Contract module that allows children to implement role-based access
 * control mechanisms. This is a lightweight version that doesn't allow enumerating role
 * members except through off-chain means by accessing the contract event logs. Some
 * applications may benefit from on-chain enumerability, for those cases see
 * {AccessControlEnumerable}.
 *
 * Roles are referred to by their `bytes32` identifier. These should be exposed
 * in the external API and be unique. The best way to achieve this is by
 * using `public constant` hash digests:
 *
 * ```solidity
 * bytes32 public constant MY_ROLE = keccak256("MY_ROLE");
 * ```
 *
 * Roles can be used to represent a set of permissions. To restrict access to a
 * function call, use {hasRole}:
 *
 * ```solidity
 * function foo() public {
 *     require(hasRole(MY_ROLE, msg.sender));
 *     ...
 * }
 * ```
 *
 * Roles can be granted and revoked dynamically via the {grantRole} and
 * {revokeRole} functions. Each role has an associated admin role, and only
 * accounts that have a role's admin role can call {grantRole} and {revokeRole}.
 *
 * By default, the admin role for all roles is `DEFAULT_ADMIN_ROLE`, which means
 * that only accounts with this role will be able to grant or revoke other
 * roles. More complex role relationships can be created by using
 * {_setRoleAdmin}.
 *
 * WARNING: The `DEFAULT_ADMIN_ROLE` is also its own admin: it has permission to
 * grant and revoke this role. Extra precautions should be taken to secure
 * accounts that have been granted it. We recommend using {AccessControlDefaultAdminRules}
 * to enforce additional security measures for this role.
 */
abstract contract AccessControl is Context, IAccessControl, ERC165 {
    struct RoleData {
        mapping(address => bool) members;
        bytes32 adminRole;
    }

    mapping(bytes32 => RoleData) private _roles;

    bytes32 public constant DEFAULT_ADMIN_ROLE = 0x00;

    /**
     * @dev Modifier that checks that an account has a specific role. Reverts
     * with a standardized message including the required role.
     *
     * The format of the revert reason is given by the following regular expression:
     *
     *  /^AccessControl: account (0x[0-9a-f]{40}) is missing role (0x[0-9a-f]{64})$/
     *
     * _Available since v4.1._
     */
    modifier onlyRole(bytes32 role) {
        _checkRole(role);
        _;
    }

    /**
     * @dev See {IERC165-supportsInterface}.
     */
    function supportsInterface(bytes4 interfaceId) public view virtual override returns (bool) {
        return interfaceId == type(IAccessControl).interfaceId || super.supportsInterface(interfaceId);
    }

    /**
     * @dev Returns `true` if `account` has been granted `role`.
     */
    function hasRole(bytes32 role, address account) public view virtual returns (bool) {
        return _roles[role].members[account];
    }

    /**
     * @dev Revert with a standard message if `_msgSender()` is missing `role`.
     * Overriding this function changes the behavior of the {onlyRole} modifier.
     *
     * Format of the revert message is described in {_checkRole}.
     *
     * _Available since v4.6._
     */
    function _checkRole(bytes32 role) internal view virtual {
        _checkRole(role, _msgSender());
    }

    /**
     * @dev Revert with a standard message if `account` is missing `role`.
     *
     * The format of the revert reason is given by the following regular expression:
     *
     *  /^AccessControl: account (0x[0-9a-f]{40}) is missing role (0x[0-9a-f]{64})$/
     */
    function _checkRole(bytes32 role, address account) internal view virtual {
        if (!hasRole(role, account)) {
            revert AccessControlUnauthorizedAccount(account, role);
        }
    }

    /**
     * @dev Returns the admin role that controls `role`. See {grantRole} and
     * {revokeRole}.
     *
     * To change a role's admin, use {_setRoleAdmin}.
     */
    function getRoleAdmin(bytes32 role) public view virtual returns (bytes32) {
        return _roles[role].adminRole;
    }

    /**
     * @dev Grants `role` to `account`.
     *
     * If `account` had not been already granted `role`, emits a {RoleGranted}
     * event.
     *
     * Requirements:
     *
     * - the caller must have ``role``'s admin role.
     *
     * May emit a {RoleGranted} event.
     */
    function grantRole(bytes32 role, address account) public virtual onlyRole(getRoleAdmin(role)) {
        _grantRole(role, account);
    }

    /**
     * @dev Revokes `role` from `account`.
     *
     * If `account` had been granted `role`, emits a {RoleRevoked} event.
     *
     * Requirements:
     *
     * - the caller must have ``role``'s admin role.
     *
     * May emit a {RoleRevoked} event.
     */
    function revokeRole(bytes32 role, address account) public virtual onlyRole(getRoleAdmin(role)) {
        _revokeRole(role, account);
    }

    /**
     * @dev Revokes `role` from the calling account.
     *
     * Roles are often managed via {grantRole} and {revokeRole}: this function's
     * purpose is to provide a mechanism for accounts to lose their privileges
     * if they are compromised (such as when a trusted device is misplaced).
     *
     * If the calling account had been revoked `role`, emits a {RoleRevoked}
     * event.
     *
     * Requirements:
     *
     * - the caller must be `callerConfirmation`.
     *
     * May emit a {RoleRevoked} event.
     */
<<<<<<< HEAD
    function renounceRole(bytes32 role, address callerConfirmation) public virtual override {
        if (callerConfirmation != _msgSender()) {
            revert AccessControlBadConfirmation();
        }
=======
    function renounceRole(bytes32 role, address account) public virtual {
        require(account == _msgSender(), "AccessControl: can only renounce roles for self");
>>>>>>> df2778f3

        _revokeRole(role, callerConfirmation);
    }

    /**
     * @dev Sets `adminRole` as ``role``'s admin role.
     *
     * Emits a {RoleAdminChanged} event.
     */
    function _setRoleAdmin(bytes32 role, bytes32 adminRole) internal virtual {
        bytes32 previousAdminRole = getRoleAdmin(role);
        _roles[role].adminRole = adminRole;
        emit RoleAdminChanged(role, previousAdminRole, adminRole);
    }

    /**
     * @dev Grants `role` to `account`.
     *
     * Internal function without access restriction.
     *
     * May emit a {RoleGranted} event.
     */
    function _grantRole(bytes32 role, address account) internal virtual {
        if (!hasRole(role, account)) {
            _roles[role].members[account] = true;
            emit RoleGranted(role, account, _msgSender());
        }
    }

    /**
     * @dev Revokes `role` from `account`.
     *
     * Internal function without access restriction.
     *
     * May emit a {RoleRevoked} event.
     */
    function _revokeRole(bytes32 role, address account) internal virtual {
        if (hasRole(role, account)) {
            _roles[role].members[account] = false;
            emit RoleRevoked(role, account, _msgSender());
        }
    }
}<|MERGE_RESOLUTION|>--- conflicted
+++ resolved
@@ -168,15 +168,10 @@
      *
      * May emit a {RoleRevoked} event.
      */
-<<<<<<< HEAD
-    function renounceRole(bytes32 role, address callerConfirmation) public virtual override {
+    function renounceRole(bytes32 role, address callerConfirmation) public virtual {
         if (callerConfirmation != _msgSender()) {
             revert AccessControlBadConfirmation();
         }
-=======
-    function renounceRole(bytes32 role, address account) public virtual {
-        require(account == _msgSender(), "AccessControl: can only renounce roles for self");
->>>>>>> df2778f3
 
         _revokeRole(role, callerConfirmation);
     }
