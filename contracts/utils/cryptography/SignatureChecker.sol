--- conflicted
+++ resolved
@@ -67,15 +67,6 @@
         address signer,
         bytes32 hash,
         bytes memory signature
-<<<<<<< HEAD
-    ) internal view returns (bool) {
-        Memory.Pointer ptr = Memory.getFreeMemoryPointer();
-        bytes memory params = abi.encodeCall(IERC1271.isValidSignature, (hash, signature));
-        (bool success, bytes32 result, ) = LowLevelCall.staticcallReturn64Bytes(signer, params);
-        Memory.setFreeMemoryPointer(ptr);
-
-        return success && LowLevelCall.returnDataSize() >= 32 && result == bytes32(IERC1271.isValidSignature.selector);
-=======
     ) internal view returns (bool result) {
         bytes4 selector = IERC1271.isValidSignature.selector;
         uint256 length = signature.length;
@@ -96,7 +87,6 @@
             let success := staticcall(gas(), signer, ptr, add(length, 0x64), 0, 0x20)
             result := and(success, and(gt(returndatasize(), 0x19), eq(mload(0x00), selector)))
         }
->>>>>>> 2ea54a19
     }
 
     /**
