= Cryptography

[.readme-notice]
NOTE: This document is better viewed at https://docs.openzeppelin.com/contracts/api/utils/cryptography

A collection of contracts and libraries that implement various signature validation schemes and cryptographic primitives. These utilities enable secure authentication, multisignature operations, and advanced cryptographic operations in smart contracts.

 * {ECDSA}, {MessageHashUtils}: Libraries for interacting with ECDSA signatures.
 * {P256}: Library for verifying and recovering public keys from secp256r1 signatures.
 * {RSA}: Library with RSA PKCS#1 v1.5 signature verification utilities.
 * {SignatureChecker}: A library helper to support regular ECDSA from EOAs as well as ERC-1271 signatures for smart contracts.
 * {Hashes}: Commonly used hash functions.
 * {MerkleProof}: Functions for verifying https://en.wikipedia.org/wiki/Merkle_tree[Merkle Tree] proofs.
 * {EIP712}: Contract with functions to allow processing signed typed structure data according to https://eips.ethereum.org/EIPS/eip-712[EIP-712].
 * {ERC7739Utils}: Utilities library that implements a defensive rehashing mechanism to prevent replayability of smart contract signatures based on ERC-7739.
 * {AbstractSigner}: Abstract contract for internal signature validation in smart contracts.
 * {ERC7739}: An abstract contract to validate signatures following the rehashing scheme from {ERC7739Utils}.
 * {SignerECDSA}, {SignerP256}, {SignerRSA}: Implementations of an {AbstractSigner} with specific signature validation algorithms.
 * {SignerERC7702}: Implementation of {AbstractSigner} that validates signatures using the contract's own address as the signer, useful for delegated accounts following EIP-7702.
<<<<<<< HEAD
 * {SignerERC7913}, {MultiSignerERC7913}, {MultiSignerERC7913Weighted}: Implementations of {AbstractSigner} that validate signatures based on ERC-7913. Including a simple and weighted multisignature scheme.
=======
 * {SignerERC7913}, {MultiSignerERC7913}: Implementations of {AbstractSigner} that validate signatures based on ERC-7913. Including a simple multisignature scheme.
>>>>>>> 1d9400e0
 * {ERC7913P256Verifier}, {ERC7913RSAVerifier}: Ready to use ERC-7913 signature verifiers for P256 and RSA keys.

== Utils

{{ECDSA}}

{{MessageHashUtils}}

{{P256}}

{{RSA}}

{{SignatureChecker}}

{{Hashes}}

{{MerkleProof}}

{{EIP712}}

{{ERC7739Utils}}

== Abstract Signers

{{AbstractSigner}}

{{ERC7739}}

{{SignerECDSA}}

{{SignerP256}}

{{SignerRSA}}

{{SignerERC7702}}

{{SignerERC7913}}

{{MultiSignerERC7913}}

<<<<<<< HEAD
{{MultiSignerERC7913Weighted}}

=======
>>>>>>> 1d9400e0
== Verifiers

{{ERC7913P256Verifier}}

{{ERC7913RSAVerifier}}<|MERGE_RESOLUTION|>--- conflicted
+++ resolved
@@ -17,11 +17,7 @@
  * {ERC7739}: An abstract contract to validate signatures following the rehashing scheme from {ERC7739Utils}.
  * {SignerECDSA}, {SignerP256}, {SignerRSA}: Implementations of an {AbstractSigner} with specific signature validation algorithms.
  * {SignerERC7702}: Implementation of {AbstractSigner} that validates signatures using the contract's own address as the signer, useful for delegated accounts following EIP-7702.
-<<<<<<< HEAD
- * {SignerERC7913}, {MultiSignerERC7913}, {MultiSignerERC7913Weighted}: Implementations of {AbstractSigner} that validate signatures based on ERC-7913. Including a simple and weighted multisignature scheme.
-=======
  * {SignerERC7913}, {MultiSignerERC7913}: Implementations of {AbstractSigner} that validate signatures based on ERC-7913. Including a simple multisignature scheme.
->>>>>>> 1d9400e0
  * {ERC7913P256Verifier}, {ERC7913RSAVerifier}: Ready to use ERC-7913 signature verifiers for P256 and RSA keys.
 
 == Utils
@@ -62,11 +58,6 @@
 
 {{MultiSignerERC7913}}
 
-<<<<<<< HEAD
-{{MultiSignerERC7913Weighted}}
-
-=======
->>>>>>> 1d9400e0
 == Verifiers
 
 {{ERC7913P256Verifier}}
