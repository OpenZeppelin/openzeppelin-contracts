--- conflicted
+++ resolved
@@ -49,7 +49,7 @@
     function processProof(bytes32[] memory proof, bytes32 leaf) internal pure returns (bytes32) {
         bytes32 computedHash = leaf;
         for (uint256 i = 0; i < proof.length; i++) {
-            computedHash = _hashPair(computedHash, proof[i]);
+            computedHash = Hashes.commutativeKeccak256(computedHash, proof[i]);
         }
         return computedHash;
     }
@@ -86,11 +86,7 @@
     ) internal view returns (bytes32) {
         bytes32 computedHash = leaf;
         for (uint256 i = 0; i < proof.length; i++) {
-<<<<<<< HEAD
             computedHash = hasher(computedHash, proof[i]);
-=======
-            computedHash = Hashes.commutativeKeccak256(computedHash, proof[i]);
->>>>>>> ad27fb65
         }
         return computedHash;
     }
@@ -222,7 +218,7 @@
             bytes32 b = proofFlags[i]
                 ? (leafPos < leavesLen ? leaves[leafPos++] : hashes[hashPos++])
                 : proof[proofPos++];
-            hashes[i] = _hashPair(a, b);
+            hashes[i] = Hashes.commutativeKeccak256(a, b);
         }
 
         if (totalHashes > 0) {
@@ -463,11 +459,7 @@
             bytes32 b = proofFlags[i]
                 ? (leafPos < leavesLen ? leaves[leafPos++] : hashes[hashPos++])
                 : proof[proofPos++];
-<<<<<<< HEAD
             hashes[i] = hasher(a, b);
-=======
-            hashes[i] = Hashes.commutativeKeccak256(a, b);
->>>>>>> ad27fb65
         }
 
         if (totalHashes > 0) {
