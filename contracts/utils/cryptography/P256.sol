--- conflicted
+++ resolved
@@ -299,6 +299,11 @@
                 }
                 // Read 2 bits of u1, and 2 bits of u2. Combining the two give a lookup index in the table.
                 uint256 pos = ((u1 >> 252) & 0xc) | ((u2 >> 254) & 0x3);
+                // Points that have z = 0 are points at infinity. They are the additive 0 of the group
+                // - if the lookup point is a 0, we can skip it
+                // - otherwize
+                //   - if the current point (x, y, z) is 0, we use the lookup point as our new value (0+P=P)
+                //   - if the current point (x, y, z) is not 0, both points are valid and we can use `_jAdd`
                 if (points[pos].z != 0) {
                     if (z == 0) {
                         (x, y, z) = (points[pos].x, points[pos].y, points[pos].z);
@@ -326,17 +331,10 @@
      * │ 12 │ 3g 3g+p 3g+2p 3g+3p │
      * └────┴─────────────────────┘
      *
-<<<<<<< HEAD
-     * Note that `_jAdd` (and thus `_jAddPoint`) does handle the case where one of the inputs is a point at infinity
-     * (z = 0). However, we know that since `N ≡ 1 mod 2` and `N ≡ 1 mod 3`, there is no point P such that 2P = 0 or
-     * 3P = 0. This garantees that g, 2g, 3g, p, 2p, 3p are all non-zero, and that all `_jAddPoint` calls have valid
-     * inputs.
-=======
-     * Note that `_jAdd`, and thus `_jAddPoint`, does handle the case where one of the input is a point at infinity
-     * (z = 0). However, we know that since `N ≡ 1 mod 3` and `N ≡ 1 mod 3`, we know that there is no point P such
-     * that 2P = 0 or 3P = 0. This guarantees that all inputs of the addition done during this function are well
-     * defined points.
->>>>>>> f34b74ad
+     * Note that `_jAdd` (and thus `_jAddPoint`) does not handle the case where one of the inputs is a point at
+     * infinity (z = 0). However, we know that since `N ≡ 1 mod 2` and `N ≡ 1 mod 3`, there is no point P such that
+     * 2P = 0 or 3P = 0. This guarantees that g, 2g, 3g, p, 2p, 3p are all non-zero, and that all `_jAddPoint` calls
+     * have valid inputs.
      */
     function _preComputeJacobianPoints(uint256 px, uint256 py) private pure returns (JPoint[16] memory points) {
         points[0x00] = JPoint(0, 0, 0); // 0,0
