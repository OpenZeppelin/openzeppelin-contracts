--- conflicted
+++ resolved
@@ -272,22 +272,16 @@
      * @dev Compute G·u1 + P·u2 using the precomputed points for G and P (see {_preComputeJacobianPoints}).
      *
      * Uses Strauss Shamir trick for EC multiplication
-<<<<<<< HEAD
      * https://stackoverflow.com/questions/50993471/ec-scalar-multiplication-with-strauss-shamir-method
-     * we optimise on this a bit to do with 2 bits at a time rather than a single bit
-     * the individual points for a single pass are precomputed
-     * overall this reduces the number of additions while keeping the same number of doublings
+     *
+     * We optimise on this a bit to do with 2 bits at a time rather than a single bit. The individual points for a 
+     * single pass are precomputed. Overall this reduces the number of additions while keeping the same number of 
+     * doublings
      *
      * Note that because of (documented) limitations of the `_jAdd` function (which returns invalid results when
      * adding a point with itself), this function could produce invalid values. This would result in the inability to
      * verify or recover valid signatures. It is estimated to have a probability of about 1e-77 to happen. This edge
      * case could potentially cause a valid signature to fail verification.
-=======
-     * https://stackoverflow.com/questions/50993471/ec-scalar-multiplication-with-strauss-shamir-method.
-     * We optimise on this a bit to do with 2 bits at a time rather than a single bit.
-     * The individual points for a single pass are precomputed.
-     * Overall this reduces the number of additions while keeping the same number of doublings.
->>>>>>> 057d35a9
      */
     function _jMultShamir(
         JPoint[16] memory points,
