--- conflicted
+++ resolved
@@ -46,13 +46,8 @@
     /**
      * @dev Converts a `int256` to its ASCII `string` decimal representation.
      */
-<<<<<<< HEAD
     function toStringSigned(int256 value) internal pure returns (string memory) {
         return string(abi.encodePacked(value < 0 ? "-" : "", toString(SignedMath.abs(value))));
-=======
-    function toString(int256 value) internal pure returns (string memory) {
-        return string.concat(value < 0 ? "-" : "", toString(SignedMath.abs(value)));
->>>>>>> 05ef6924
     }
 
     /**
