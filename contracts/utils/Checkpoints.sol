// SPDX-License-Identifier: MIT
// OpenZeppelin Contracts (last updated v4.5.0) (utils/Checkpoints.sol)
// This file was procedurally generated from scripts/generate/templates/Checkpoints.js.

pragma solidity ^0.8.0;

import "./math/Math.sol";
import "./math/SafeCast.sol";

/**
 * @dev This library defines the `History` struct, for checkpointing values as they change at different points in
 * time, and later looking up past values by block number. See {Votes} as an example.
 *
 * To create a history of checkpoints define a variable type `Checkpoints.History` in your contract, and store a new
 * checkpoint for the current transaction block using the {push} function.
 *
 * _Available since v4.5._
 */
library Checkpoints {
    struct History {
        Checkpoint[] _checkpoints;
    }

    struct Checkpoint {
        uint32 _blockNumber;
        uint224 _value;
    }

    /**
     * @dev Returns the value at a given block number. If a checkpoint is not available at that block, the closest one
     * before it is returned, or zero otherwise.
     */
    function getAtBlock(History storage self, uint256 blockNumber) internal view returns (uint256) {
        require(blockNumber < block.number, "Checkpoints: block not yet mined");
        uint32 key = SafeCast.toUint32(blockNumber);

        uint256 length = self._checkpoints.length;
        uint256 pos = _upperBinaryLookup(self._checkpoints, key, 0, length);
        return pos == 0 ? 0 : _unsafeAccess(self._checkpoints, pos - 1)._value;
    }

    /**
     * @dev Returns the value at a given block number. If a checkpoint is not available at that block, the closest one
     * before it is returned, or zero otherwise. Similar to {upperLookup} but optimized for the case when the searched
     * checkpoint is probably "recent", defined as being among the last sqrt(N) checkpoints where N is the number of
     * checkpoints.
     */
    function getAtProbablyRecentBlock(History storage self, uint256 blockNumber) internal view returns (uint256) {
        require(blockNumber < block.number, "Checkpoints: block not yet mined");
        uint32 key = SafeCast.toUint32(blockNumber);

        uint256 length = self._checkpoints.length;

        uint256 low = 0;
        uint256 high = length;

        if (length > 5) {
            uint256 mid = length - Math.sqrt(length);
            if (key < _unsafeAccess(self._checkpoints, mid)._blockNumber) {
                high = mid;
            } else {
                low = mid + 1;
            }
        }

        uint256 pos = _upperBinaryLookup(self._checkpoints, key, low, high);

        return pos == 0 ? 0 : _unsafeAccess(self._checkpoints, pos - 1)._value;
    }

    /**
     * @dev Pushes a value onto a History so that it is stored as the checkpoint for the current block.
     *
     * Returns previous value and new value.
     */
    function push(History storage self, uint256 value) internal returns (uint256, uint256) {
        return _insert(self._checkpoints, SafeCast.toUint32(block.number), SafeCast.toUint224(value));
    }

    /**
     * @dev Pushes a value onto a History, by updating the latest value using binary operation `op`. The new value will
     * be set to `op(latest, delta)`.
     *
     * Returns previous value and new value.
     */
    function push(
        History storage self,
        function(uint256, uint256) view returns (uint256) op,
        uint256 delta
    ) internal returns (uint256, uint256) {
        return push(self, op(latest(self), delta));
    }

    /**
     * @dev Returns the value in the most recent checkpoint, or zero if there are no checkpoints.
     */
    function latest(History storage self) internal view returns (uint224) {
        uint256 pos = self._checkpoints.length;
        return pos == 0 ? 0 : _unsafeAccess(self._checkpoints, pos - 1)._value;
    }

    /**
<<<<<<< HEAD
=======
     * @dev Returns whether there is a checkpoint in the structure (i.e. it is not empty), and if so the key and value
     * in the most recent checkpoint.
     */
    function latestCheckpoint(History storage self)
        internal
        view
        returns (
            bool exists,
            uint32 _blockNumber,
            uint224 _value
        )
    {
        uint256 pos = self._checkpoints.length;
        if (pos == 0) {
            return (false, 0, 0);
        } else {
            Checkpoint memory ckpt = _unsafeAccess(self._checkpoints, pos - 1);
            return (true, ckpt._blockNumber, ckpt._value);
        }
    }

    /**
>>>>>>> 171fa40b
     * @dev Returns the number of checkpoint.
     */
    function length(History storage self) internal view returns (uint256) {
        return self._checkpoints.length;
    }

    /**
     * @dev Pushes a (`key`, `value`) pair into an ordered list of checkpoints, either by inserting a new checkpoint,
     * or by updating the last one.
     */
    function _insert(
        Checkpoint[] storage self,
        uint32 key,
        uint224 value
    ) private returns (uint224, uint224) {
        uint256 pos = self.length;

        if (pos > 0) {
            // Copying to memory is important here.
            Checkpoint memory last = _unsafeAccess(self, pos - 1);

            // Checkpoints keys must be increasing.
            require(last._blockNumber <= key, "Checkpoint: invalid key");

            // Update or push new checkpoint
            if (last._blockNumber == key) {
                _unsafeAccess(self, pos - 1)._value = value;
            } else {
                self.push(Checkpoint({_blockNumber: key, _value: value}));
            }
            return (last._value, value);
        } else {
            self.push(Checkpoint({_blockNumber: key, _value: value}));
            return (0, value);
        }
    }

    /**
     * @dev Return the index of the oldest checkpoint whose key is greater than the search key, or `high` if there is none.
     * `low` and `high` define a section where to do the search, with inclusive `low` and exclusive `high`.
     *
     * WARNING: `high` should not be greater than the array's length.
     */
    function _upperBinaryLookup(
        Checkpoint[] storage self,
        uint32 key,
        uint256 low,
        uint256 high
    ) private view returns (uint256) {
        while (low < high) {
            uint256 mid = Math.average(low, high);
            if (_unsafeAccess(self, mid)._blockNumber > key) {
                high = mid;
            } else {
                low = mid + 1;
            }
        }
        return high;
    }

    /**
     * @dev Return the index of the oldest checkpoint whose key is greater or equal than the search key, or `high` if there is none.
     * `low` and `high` define a section where to do the search, with inclusive `low` and exclusive `high`.
     *
     * WARNING: `high` should not be greater than the array's length.
     */
    function _lowerBinaryLookup(
        Checkpoint[] storage self,
        uint32 key,
        uint256 low,
        uint256 high
    ) private view returns (uint256) {
        while (low < high) {
            uint256 mid = Math.average(low, high);
            if (_unsafeAccess(self, mid)._blockNumber < key) {
                low = mid + 1;
            } else {
                high = mid;
            }
        }
        return high;
    }

    function _unsafeAccess(Checkpoint[] storage self, uint256 pos) private view returns (Checkpoint storage result) {
        assembly {
            mstore(0, self.slot)
            result.slot := add(keccak256(0, 0x20), pos)
        }
    }

    struct Trace224 {
        Checkpoint224[] _checkpoints;
    }

    struct Checkpoint224 {
        uint32 _key;
        uint224 _value;
    }

    /**
     * @dev Pushes a (`key`, `value`) pair into a Trace224 so that it is stored as the checkpoint.
     *
     * Returns previous value and new value.
     */
    function push(
        Trace224 storage self,
        uint32 key,
        uint224 value
    ) internal returns (uint224, uint224) {
        return _insert(self._checkpoints, key, value);
    }

    /**
     * @dev Returns the value in the oldest checkpoint with key greater or equal than the search key, or zero if there is none.
     */
    function lowerLookup(Trace224 storage self, uint32 key) internal view returns (uint224) {
        uint256 length = self._checkpoints.length;
        uint256 pos = _lowerBinaryLookup(self._checkpoints, key, 0, length);
        return pos == length ? 0 : _unsafeAccess(self._checkpoints, pos)._value;
    }

    /**
     * @dev Returns the value in the most recent checkpoint with key lower or equal than the search key.
     */
    function upperLookup(Trace224 storage self, uint32 key) internal view returns (uint224) {
        uint256 length = self._checkpoints.length;
        uint256 pos = _upperBinaryLookup(self._checkpoints, key, 0, length);
        return pos == 0 ? 0 : _unsafeAccess(self._checkpoints, pos - 1)._value;
    }

    /**
<<<<<<< HEAD
     * @dev Returns the value in the most recent checkpoint with key lower or equal than the search key (similarly to
     * {upperLookup}), optimized for the case when the search key is known to be recent.
     */
    function upperLookupRecent(Trace224 storage self, uint32 key) internal view returns (uint224) {
        uint256 length = self._checkpoints.length;
        uint256 offset = 1;

        while (offset <= length && _unsafeAccess(self._checkpoints, length - offset)._key > key) {
            offset <<= 1;
        }

        uint256 low = 0 < offset && offset < length ? length - offset : 0;
        uint256 high = length - (offset >> 1);
        uint256 pos = _upperBinaryLookup(self._checkpoints, key, low, high);

=======
     * @dev Returns the value in the most recent checkpoint, or zero if there are no checkpoints.
     */
    function latest(Trace224 storage self) internal view returns (uint224) {
        uint256 pos = self._checkpoints.length;
>>>>>>> 171fa40b
        return pos == 0 ? 0 : _unsafeAccess(self._checkpoints, pos - 1)._value;
    }

    /**
<<<<<<< HEAD
     * @dev Returns the value in the most recent checkpoint, or zero if there are no checkpoints.
     */
    function latest(Trace224 storage self) internal view returns (uint224) {
        uint256 pos = self._checkpoints.length;
        return pos == 0 ? 0 : _unsafeAccess(self._checkpoints, pos - 1)._value;
=======
     * @dev Returns whether there is a checkpoint in the structure (i.e. it is not empty), and if so the key and value
     * in the most recent checkpoint.
     */
    function latestCheckpoint(Trace224 storage self)
        internal
        view
        returns (
            bool exists,
            uint32 _key,
            uint224 _value
        )
    {
        uint256 pos = self._checkpoints.length;
        if (pos == 0) {
            return (false, 0, 0);
        } else {
            Checkpoint224 memory ckpt = _unsafeAccess(self._checkpoints, pos - 1);
            return (true, ckpt._key, ckpt._value);
        }
>>>>>>> 171fa40b
    }

    /**
     * @dev Returns the number of checkpoint.
     */
    function length(Trace224 storage self) internal view returns (uint256) {
        return self._checkpoints.length;
    }

    /**
     * @dev Pushes a (`key`, `value`) pair into an ordered list of checkpoints, either by inserting a new checkpoint,
     * or by updating the last one.
     */
    function _insert(
        Checkpoint224[] storage self,
        uint32 key,
        uint224 value
    ) private returns (uint224, uint224) {
        uint256 pos = self.length;

        if (pos > 0) {
            // Copying to memory is important here.
            Checkpoint224 memory last = _unsafeAccess(self, pos - 1);

            // Checkpoints keys must be increasing.
            require(last._key <= key, "Checkpoint: invalid key");

            // Update or push new checkpoint
            if (last._key == key) {
                _unsafeAccess(self, pos - 1)._value = value;
            } else {
                self.push(Checkpoint224({_key: key, _value: value}));
            }
            return (last._value, value);
        } else {
            self.push(Checkpoint224({_key: key, _value: value}));
            return (0, value);
        }
    }

    /**
     * @dev Return the index of the oldest checkpoint whose key is greater than the search key, or `high` if there is none.
     * `low` and `high` define a section where to do the search, with inclusive `low` and exclusive `high`.
     *
     * WARNING: `high` should not be greater than the array's length.
     */
    function _upperBinaryLookup(
        Checkpoint224[] storage self,
        uint32 key,
        uint256 low,
        uint256 high
    ) private view returns (uint256) {
        while (low < high) {
            uint256 mid = Math.average(low, high);
            if (_unsafeAccess(self, mid)._key > key) {
                high = mid;
            } else {
                low = mid + 1;
            }
        }
        return high;
    }

    /**
     * @dev Return the index of the oldest checkpoint whose key is greater or equal than the search key, or `high` if there is none.
     * `low` and `high` define a section where to do the search, with inclusive `low` and exclusive `high`.
     *
     * WARNING: `high` should not be greater than the array's length.
     */
    function _lowerBinaryLookup(
        Checkpoint224[] storage self,
        uint32 key,
        uint256 low,
        uint256 high
    ) private view returns (uint256) {
        while (low < high) {
            uint256 mid = Math.average(low, high);
            if (_unsafeAccess(self, mid)._key < key) {
                low = mid + 1;
            } else {
                high = mid;
            }
        }
        return high;
    }

    function _unsafeAccess(Checkpoint224[] storage self, uint256 pos)
        private
        view
        returns (Checkpoint224 storage result)
    {
        assembly {
            mstore(0, self.slot)
            result.slot := add(keccak256(0, 0x20), pos)
        }
    }

    struct Trace160 {
        Checkpoint160[] _checkpoints;
    }

    struct Checkpoint160 {
        uint96 _key;
        uint160 _value;
    }

    /**
     * @dev Pushes a (`key`, `value`) pair into a Trace160 so that it is stored as the checkpoint.
     *
     * Returns previous value and new value.
     */
    function push(
        Trace160 storage self,
        uint96 key,
        uint160 value
    ) internal returns (uint160, uint160) {
        return _insert(self._checkpoints, key, value);
    }

    /**
     * @dev Returns the value in the oldest checkpoint with key greater or equal than the search key, or zero if there is none.
     */
    function lowerLookup(Trace160 storage self, uint96 key) internal view returns (uint160) {
        uint256 length = self._checkpoints.length;
        uint256 pos = _lowerBinaryLookup(self._checkpoints, key, 0, length);
        return pos == length ? 0 : _unsafeAccess(self._checkpoints, pos)._value;
    }

    /**
     * @dev Returns the value in the most recent checkpoint with key lower or equal than the search key.
     */
    function upperLookup(Trace160 storage self, uint96 key) internal view returns (uint160) {
        uint256 length = self._checkpoints.length;
        uint256 pos = _upperBinaryLookup(self._checkpoints, key, 0, length);
        return pos == 0 ? 0 : _unsafeAccess(self._checkpoints, pos - 1)._value;
    }

    /**
<<<<<<< HEAD
     * @dev Returns the value in the most recent checkpoint with key lower or equal than the search key (similarly to
     * {upperLookup}), optimized for the case when the search key is known to be recent.
     */
    function upperLookupRecent(Trace160 storage self, uint96 key) internal view returns (uint160) {
        uint256 length = self._checkpoints.length;
        uint256 offset = 1;

        while (offset <= length && _unsafeAccess(self._checkpoints, length - offset)._key > key) {
            offset <<= 1;
        }

        uint256 low = 0 < offset && offset < length ? length - offset : 0;
        uint256 high = length - (offset >> 1);
        uint256 pos = _upperBinaryLookup(self._checkpoints, key, low, high);

=======
     * @dev Returns the value in the most recent checkpoint, or zero if there are no checkpoints.
     */
    function latest(Trace160 storage self) internal view returns (uint160) {
        uint256 pos = self._checkpoints.length;
>>>>>>> 171fa40b
        return pos == 0 ? 0 : _unsafeAccess(self._checkpoints, pos - 1)._value;
    }

    /**
<<<<<<< HEAD
     * @dev Returns the value in the most recent checkpoint, or zero if there are no checkpoints.
     */
    function latest(Trace160 storage self) internal view returns (uint160) {
        uint256 pos = self._checkpoints.length;
        return pos == 0 ? 0 : _unsafeAccess(self._checkpoints, pos - 1)._value;
=======
     * @dev Returns whether there is a checkpoint in the structure (i.e. it is not empty), and if so the key and value
     * in the most recent checkpoint.
     */
    function latestCheckpoint(Trace160 storage self)
        internal
        view
        returns (
            bool exists,
            uint96 _key,
            uint160 _value
        )
    {
        uint256 pos = self._checkpoints.length;
        if (pos == 0) {
            return (false, 0, 0);
        } else {
            Checkpoint160 memory ckpt = _unsafeAccess(self._checkpoints, pos - 1);
            return (true, ckpt._key, ckpt._value);
        }
>>>>>>> 171fa40b
    }

    /**
     * @dev Returns the number of checkpoint.
     */
    function length(Trace160 storage self) internal view returns (uint256) {
        return self._checkpoints.length;
    }

    /**
     * @dev Pushes a (`key`, `value`) pair into an ordered list of checkpoints, either by inserting a new checkpoint,
     * or by updating the last one.
     */
    function _insert(
        Checkpoint160[] storage self,
        uint96 key,
        uint160 value
    ) private returns (uint160, uint160) {
        uint256 pos = self.length;

        if (pos > 0) {
            // Copying to memory is important here.
            Checkpoint160 memory last = _unsafeAccess(self, pos - 1);

            // Checkpoints keys must be increasing.
            require(last._key <= key, "Checkpoint: invalid key");

            // Update or push new checkpoint
            if (last._key == key) {
                _unsafeAccess(self, pos - 1)._value = value;
            } else {
                self.push(Checkpoint160({_key: key, _value: value}));
            }
            return (last._value, value);
        } else {
            self.push(Checkpoint160({_key: key, _value: value}));
            return (0, value);
        }
    }

    /**
     * @dev Return the index of the oldest checkpoint whose key is greater than the search key, or `high` if there is none.
     * `low` and `high` define a section where to do the search, with inclusive `low` and exclusive `high`.
     *
     * WARNING: `high` should not be greater than the array's length.
     */
    function _upperBinaryLookup(
        Checkpoint160[] storage self,
        uint96 key,
        uint256 low,
        uint256 high
    ) private view returns (uint256) {
        while (low < high) {
            uint256 mid = Math.average(low, high);
            if (_unsafeAccess(self, mid)._key > key) {
                high = mid;
            } else {
                low = mid + 1;
            }
        }
        return high;
    }

    /**
     * @dev Return the index of the oldest checkpoint whose key is greater or equal than the search key, or `high` if there is none.
     * `low` and `high` define a section where to do the search, with inclusive `low` and exclusive `high`.
     *
     * WARNING: `high` should not be greater than the array's length.
     */
    function _lowerBinaryLookup(
        Checkpoint160[] storage self,
        uint96 key,
        uint256 low,
        uint256 high
    ) private view returns (uint256) {
        while (low < high) {
            uint256 mid = Math.average(low, high);
            if (_unsafeAccess(self, mid)._key < key) {
                low = mid + 1;
            } else {
                high = mid;
            }
        }
        return high;
    }

    function _unsafeAccess(Checkpoint160[] storage self, uint256 pos)
        private
        view
        returns (Checkpoint160 storage result)
    {
        assembly {
            mstore(0, self.slot)
            result.slot := add(keccak256(0, 0x20), pos)
        }
    }
}<|MERGE_RESOLUTION|>--- conflicted
+++ resolved
@@ -100,8 +100,6 @@
     }
 
     /**
-<<<<<<< HEAD
-=======
      * @dev Returns whether there is a checkpoint in the structure (i.e. it is not empty), and if so the key and value
      * in the most recent checkpoint.
      */
@@ -124,7 +122,6 @@
     }
 
     /**
->>>>>>> 171fa40b
      * @dev Returns the number of checkpoint.
      */
     function length(History storage self) internal view returns (uint256) {
@@ -256,39 +253,14 @@
     }
 
     /**
-<<<<<<< HEAD
-     * @dev Returns the value in the most recent checkpoint with key lower or equal than the search key (similarly to
-     * {upperLookup}), optimized for the case when the search key is known to be recent.
-     */
-    function upperLookupRecent(Trace224 storage self, uint32 key) internal view returns (uint224) {
-        uint256 length = self._checkpoints.length;
-        uint256 offset = 1;
-
-        while (offset <= length && _unsafeAccess(self._checkpoints, length - offset)._key > key) {
-            offset <<= 1;
-        }
-
-        uint256 low = 0 < offset && offset < length ? length - offset : 0;
-        uint256 high = length - (offset >> 1);
-        uint256 pos = _upperBinaryLookup(self._checkpoints, key, low, high);
-
-=======
      * @dev Returns the value in the most recent checkpoint, or zero if there are no checkpoints.
      */
     function latest(Trace224 storage self) internal view returns (uint224) {
         uint256 pos = self._checkpoints.length;
->>>>>>> 171fa40b
-        return pos == 0 ? 0 : _unsafeAccess(self._checkpoints, pos - 1)._value;
-    }
-
-    /**
-<<<<<<< HEAD
-     * @dev Returns the value in the most recent checkpoint, or zero if there are no checkpoints.
-     */
-    function latest(Trace224 storage self) internal view returns (uint224) {
-        uint256 pos = self._checkpoints.length;
-        return pos == 0 ? 0 : _unsafeAccess(self._checkpoints, pos - 1)._value;
-=======
+        return pos == 0 ? 0 : _unsafeAccess(self._checkpoints, pos - 1)._value;
+    }
+
+    /**
      * @dev Returns whether there is a checkpoint in the structure (i.e. it is not empty), and if so the key and value
      * in the most recent checkpoint.
      */
@@ -308,7 +280,6 @@
             Checkpoint224 memory ckpt = _unsafeAccess(self._checkpoints, pos - 1);
             return (true, ckpt._key, ckpt._value);
         }
->>>>>>> 171fa40b
     }
 
     /**
@@ -447,39 +418,14 @@
     }
 
     /**
-<<<<<<< HEAD
-     * @dev Returns the value in the most recent checkpoint with key lower or equal than the search key (similarly to
-     * {upperLookup}), optimized for the case when the search key is known to be recent.
-     */
-    function upperLookupRecent(Trace160 storage self, uint96 key) internal view returns (uint160) {
-        uint256 length = self._checkpoints.length;
-        uint256 offset = 1;
-
-        while (offset <= length && _unsafeAccess(self._checkpoints, length - offset)._key > key) {
-            offset <<= 1;
-        }
-
-        uint256 low = 0 < offset && offset < length ? length - offset : 0;
-        uint256 high = length - (offset >> 1);
-        uint256 pos = _upperBinaryLookup(self._checkpoints, key, low, high);
-
-=======
      * @dev Returns the value in the most recent checkpoint, or zero if there are no checkpoints.
      */
     function latest(Trace160 storage self) internal view returns (uint160) {
         uint256 pos = self._checkpoints.length;
->>>>>>> 171fa40b
-        return pos == 0 ? 0 : _unsafeAccess(self._checkpoints, pos - 1)._value;
-    }
-
-    /**
-<<<<<<< HEAD
-     * @dev Returns the value in the most recent checkpoint, or zero if there are no checkpoints.
-     */
-    function latest(Trace160 storage self) internal view returns (uint160) {
-        uint256 pos = self._checkpoints.length;
-        return pos == 0 ? 0 : _unsafeAccess(self._checkpoints, pos - 1)._value;
-=======
+        return pos == 0 ? 0 : _unsafeAccess(self._checkpoints, pos - 1)._value;
+    }
+
+    /**
      * @dev Returns whether there is a checkpoint in the structure (i.e. it is not empty), and if so the key and value
      * in the most recent checkpoint.
      */
@@ -499,7 +445,6 @@
             Checkpoint160 memory ckpt = _unsafeAccess(self._checkpoints, pos - 1);
             return (true, ckpt._key, ckpt._value);
         }
->>>>>>> 171fa40b
     }
 
     /**
