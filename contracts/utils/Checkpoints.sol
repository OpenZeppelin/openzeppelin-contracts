// SPDX-License-Identifier: MIT
// OpenZeppelin Contracts (last updated v4.5.0) (utils/Checkpoints.sol)
// This file was procedurally generated from scripts/generate/templates/Checkpoints.js.

pragma solidity ^0.8.0;

import "./math/Math.sol";
import "./math/SafeCast.sol";

/**
 * @dev This library defines the `History` struct, for checkpointing values as they change at different points in
 * time, and later looking up past values by block number. See {Votes} as an example.
 *
 * To create a history of checkpoints define a variable type `Checkpoints.History` in your contract, and store a new
 * checkpoint for the current transaction block using the {push} function.
 *
 * _Available since v4.5._
 */
library Checkpoints {
    struct History {
        Checkpoint[] _checkpoints;
    }

    struct Checkpoint {
        uint32 _blockNumber;
        uint224 _value;
    }

    /**
     * @dev Returns the value at a given block number. If a checkpoint is not available at that block, the closest one
     * before it is returned, or zero otherwise.
     */
    function getAtBlock(History storage self, uint256 blockNumber) internal view returns (uint256) {
        require(blockNumber < block.number, "Checkpoints: block not yet mined");
        uint32 key = SafeCast.toUint32(blockNumber);

        uint256 length = self._checkpoints.length;
        uint256 pos = _upperBinaryLookup(self._checkpoints, key, 0, length);
        return pos == 0 ? 0 : _unsafeAccess(self._checkpoints, pos - 1)._value;
    }

    /**
     * @dev Returns the value at a given block number. If a checkpoint is not available at that block, the closest one
     * before it is returned, or zero otherwise. Similar to {upperLookup} but optimized for the case when the searched
     * checkpoint is probably "recent", defined as being among the last sqrt(N) checkpoints where N is the number of
     * checkpoints.
     */
    function getAtProbablyRecentBlock(History storage self, uint256 blockNumber) internal view returns (uint256) {
        require(blockNumber < block.number, "Checkpoints: block not yet mined");
        uint32 key = SafeCast.toUint32(blockNumber);

        uint256 length = self._checkpoints.length;

        uint256 low = 0;
        uint256 high = length;

        if (length > 5) {
            uint256 mid = length - Math.sqrt(length);
            if (key < _unsafeAccess(self._checkpoints, mid)._blockNumber) {
                high = mid;
            } else {
                low = mid + 1;
            }
        }

        uint256 pos = _upperBinaryLookup(self._checkpoints, key, low, high);

        return pos == 0 ? 0 : _unsafeAccess(self._checkpoints, pos - 1)._value;
    }

    /**
     * @dev Pushes a value onto a History so that it is stored as the checkpoint for the current block.
     *
     * Returns previous value and new value.
     */
    function push(History storage self, uint256 value) internal returns (uint256, uint256) {
        return _insert(self._checkpoints, SafeCast.toUint32(block.number), SafeCast.toUint224(value));
    }

    /**
     * @dev Pushes a value onto a History, by updating the latest value using binary operation `op`. The new value will
     * be set to `op(latest, delta)`.
     *
     * Returns previous value and new value.
     */
    function push(
        History storage self,
        function(uint256, uint256) view returns (uint256) op,
        uint256 delta
    ) internal returns (uint256, uint256) {
        return push(self, op(latest(self), delta));
    }

    /**
     * @dev Returns the value in the most recent checkpoint, or zero if there are no checkpoints.
     */
    function latest(History storage self) internal view returns (uint224) {
        uint256 pos = self._checkpoints.length;
        return pos == 0 ? 0 : _unsafeAccess(self._checkpoints, pos - 1)._value;
    }

    /**
     * @dev Returns the number of checkpoint.
     */
    function length(History storage self) internal view returns (uint256) {
        return self._checkpoints.length;
    }

    /**
     * @dev Pushes a (`key`, `value`) pair into an ordered list of checkpoints, either by inserting a new checkpoint,
     * or by updating the last one.
     */
    function _insert(
        Checkpoint[] storage self,
        uint32 key,
        uint224 value
    ) private returns (uint224, uint224) {
        uint256 pos = self.length;

        if (pos > 0) {
            // Copying to memory is important here.
            Checkpoint memory last = _unsafeAccess(self, pos - 1);

            // Checkpoints keys must be increasing.
            require(last._blockNumber <= key, "Checkpoint: invalid key");

            // Update or push new checkpoint
            if (last._blockNumber == key) {
                _unsafeAccess(self, pos - 1)._value = value;
            } else {
                self.push(Checkpoint({_blockNumber: key, _value: value}));
            }
            return (last._value, value);
        } else {
            self.push(Checkpoint({_blockNumber: key, _value: value}));
            return (0, value);
        }
    }

    /**
     * @dev Return the index of the oldest checkpoint whose key is greater than the search key, or `high` if there is none.
     * `low` and `high` define a section where to do the search, with inclusive `low` and exclusive `high`.
     *
     * WARNING: `high` should not be greater than the array's length.
     */
    function _upperBinaryLookup(
        Checkpoint[] storage self,
        uint32 key,
        uint256 low,
        uint256 high
    ) private view returns (uint256) {
        while (low < high) {
            uint256 mid = Math.average(low, high);
            if (_unsafeAccess(self, mid)._blockNumber > key) {
                high = mid;
            } else {
                low = mid + 1;
            }
        }
        return high;
    }

    /**
     * @dev Return the index of the oldest checkpoint whose key is greater or equal than the search key, or `high` if there is none.
     * `low` and `high` define a section where to do the search, with inclusive `low` and exclusive `high`.
     *
     * WARNING: `high` should not be greater than the array's length.
     */
    function _lowerBinaryLookup(
        Checkpoint[] storage self,
        uint32 key,
        uint256 low,
        uint256 high
    ) private view returns (uint256) {
        while (low < high) {
            uint256 mid = Math.average(low, high);
            if (_unsafeAccess(self, mid)._blockNumber < key) {
                low = mid + 1;
            } else {
                high = mid;
            }
        }
        return high;
    }

    function _unsafeAccess(Checkpoint[] storage self, uint256 pos) private view returns (Checkpoint storage result) {
        assembly {
            mstore(0, self.slot)
            result.slot := add(keccak256(0, 0x20), pos)
        }
    }

    struct Trace224 {
        Checkpoint224[] _checkpoints;
    }

    struct Checkpoint224 {
        uint32 _key;
        uint224 _value;
    }

    /**
     * @dev Pushes a (`key`, `value`) pair into a Trace224 so that it is stored as the checkpoint.
     *
     * Returns previous value and new value.
     */
    function push(
        Trace224 storage self,
        uint32 key,
        uint224 value
    ) internal returns (uint224, uint224) {
        return _insert(self._checkpoints, key, value);
    }

    /**
     * @dev Returns the value in the oldest checkpoint with key greater or equal than the search key, or zero if there is none.
     */
    function lowerLookup(Trace224 storage self, uint32 key) internal view returns (uint224) {
        uint256 length = self._checkpoints.length;
        uint256 pos = _lowerBinaryLookup(self._checkpoints, key, 0, length);
        return pos == length ? 0 : _unsafeAccess(self._checkpoints, pos)._value;
    }

    /**
     * @dev Returns the value in the most recent checkpoint with key lower or equal than the search key.
     */
    function upperLookup(Trace224 storage self, uint32 key) internal view returns (uint224) {
        uint256 length = self._checkpoints.length;
        uint256 pos = _upperBinaryLookup(self._checkpoints, key, 0, length);
        return pos == 0 ? 0 : _unsafeAccess(self._checkpoints, pos - 1)._value;
    }

    /**
<<<<<<< HEAD
     * @dev Returns the value in the most recent checkpoint with key lower or equal than the search key (similarly to
     * {upperLookup}), optimized for the case when the search key is known to be recent.
     */
    function upperLookupRecent(Trace224 storage self, uint32 key) internal view returns (uint224) {
        uint256 length = self._checkpoints.length;
        uint256 offset = 1;

        while (offset <= length && _unsafeAccess(self._checkpoints, length - offset)._key > key) {
            offset <<= 1;
        }

        uint256 low = 0 < offset && offset < length ? length - offset : 0;
        uint256 high = length - (offset >> 1);
        uint256 pos = _upperBinaryLookup(self._checkpoints, key, low, high);

        return pos == 0 ? 0 : _unsafeAccess(self._checkpoints, pos - 1)._value;
    }

    /**
     * @dev Returns the value in the most recent checkpoint, or zero if there are no checkpoints.
     */
    function latest(Trace224 storage self) internal view returns (uint224) {
        uint256 pos = self._checkpoints.length;
        return pos == 0 ? 0 : _unsafeAccess(self._checkpoints, pos - 1)._value;
    }

    /**
     * @dev Returns the number of checkpoint.
     */
    function length(Trace224 storage self) internal view returns (uint256) {
        return self._checkpoints.length;
    }

    /**
=======
>>>>>>> 005a35b0
     * @dev Pushes a (`key`, `value`) pair into an ordered list of checkpoints, either by inserting a new checkpoint,
     * or by updating the last one.
     */
    function _insert(
        Checkpoint224[] storage self,
        uint32 key,
        uint224 value
    ) private returns (uint224, uint224) {
        uint256 pos = self.length;

        if (pos > 0) {
            // Copying to memory is important here.
            Checkpoint224 memory last = _unsafeAccess(self, pos - 1);

            // Checkpoints keys must be increasing.
            require(last._key <= key, "Checkpoint: invalid key");

            // Update or push new checkpoint
            if (last._key == key) {
                _unsafeAccess(self, pos - 1)._value = value;
            } else {
                self.push(Checkpoint224({_key: key, _value: value}));
            }
            return (last._value, value);
        } else {
            self.push(Checkpoint224({_key: key, _value: value}));
            return (0, value);
        }
    }

    /**
     * @dev Return the index of the oldest checkpoint whose key is greater than the search key, or `high` if there is none.
     * `low` and `high` define a section where to do the search, with inclusive `low` and exclusive `high`.
     *
     * WARNING: `high` should not be greater than the array's length.
     */
    function _upperBinaryLookup(
        Checkpoint224[] storage self,
        uint32 key,
        uint256 low,
        uint256 high
    ) private view returns (uint256) {
        while (low < high) {
            uint256 mid = Math.average(low, high);
            if (_unsafeAccess(self, mid)._key > key) {
                high = mid;
            } else {
                low = mid + 1;
            }
        }
        return high;
    }

    /**
     * @dev Return the index of the oldest checkpoint whose key is greater or equal than the search key, or `high` if there is none.
     * `low` and `high` define a section where to do the search, with inclusive `low` and exclusive `high`.
     *
     * WARNING: `high` should not be greater than the array's length.
     */
    function _lowerBinaryLookup(
        Checkpoint224[] storage self,
        uint32 key,
        uint256 low,
        uint256 high
    ) private view returns (uint256) {
        while (low < high) {
            uint256 mid = Math.average(low, high);
            if (_unsafeAccess(self, mid)._key < key) {
                low = mid + 1;
            } else {
                high = mid;
            }
        }
        return high;
    }

    function _unsafeAccess(Checkpoint224[] storage self, uint256 pos)
        private
        view
        returns (Checkpoint224 storage result)
    {
        assembly {
            mstore(0, self.slot)
            result.slot := add(keccak256(0, 0x20), pos)
        }
    }

    struct Trace160 {
        Checkpoint160[] _checkpoints;
    }

    struct Checkpoint160 {
        uint96 _key;
        uint160 _value;
    }

    /**
     * @dev Pushes a (`key`, `value`) pair into a Trace160 so that it is stored as the checkpoint.
     *
     * Returns previous value and new value.
     */
    function push(
        Trace160 storage self,
        uint96 key,
        uint160 value
    ) internal returns (uint160, uint160) {
        return _insert(self._checkpoints, key, value);
    }

    /**
     * @dev Returns the value in the oldest checkpoint with key greater or equal than the search key, or zero if there is none.
     */
    function lowerLookup(Trace160 storage self, uint96 key) internal view returns (uint160) {
        uint256 length = self._checkpoints.length;
        uint256 pos = _lowerBinaryLookup(self._checkpoints, key, 0, length);
        return pos == length ? 0 : _unsafeAccess(self._checkpoints, pos)._value;
    }

    /**
     * @dev Returns the value in the most recent checkpoint with key lower or equal than the search key.
     */
    function upperLookup(Trace160 storage self, uint96 key) internal view returns (uint160) {
        uint256 length = self._checkpoints.length;
        uint256 pos = _upperBinaryLookup(self._checkpoints, key, 0, length);
        return pos == 0 ? 0 : _unsafeAccess(self._checkpoints, pos - 1)._value;
    }

    /**
<<<<<<< HEAD
     * @dev Returns the value in the most recent checkpoint with key lower or equal than the search key (similarly to
     * {upperLookup}), optimized for the case when the search key is known to be recent.
     */
    function upperLookupRecent(Trace160 storage self, uint96 key) internal view returns (uint160) {
        uint256 length = self._checkpoints.length;
        uint256 offset = 1;

        while (offset <= length && _unsafeAccess(self._checkpoints, length - offset)._key > key) {
            offset <<= 1;
        }

        uint256 low = 0 < offset && offset < length ? length - offset : 0;
        uint256 high = length - (offset >> 1);
        uint256 pos = _upperBinaryLookup(self._checkpoints, key, low, high);

        return pos == 0 ? 0 : _unsafeAccess(self._checkpoints, pos - 1)._value;
    }

    /**
     * @dev Returns the value in the most recent checkpoint, or zero if there are no checkpoints.
     */
    function latest(Trace160 storage self) internal view returns (uint160) {
        uint256 pos = self._checkpoints.length;
        return pos == 0 ? 0 : _unsafeAccess(self._checkpoints, pos - 1)._value;
    }

    /**
     * @dev Returns the number of checkpoint.
     */
    function length(Trace160 storage self) internal view returns (uint256) {
        return self._checkpoints.length;
    }

    /**
=======
>>>>>>> 005a35b0
     * @dev Pushes a (`key`, `value`) pair into an ordered list of checkpoints, either by inserting a new checkpoint,
     * or by updating the last one.
     */
    function _insert(
        Checkpoint160[] storage self,
        uint96 key,
        uint160 value
    ) private returns (uint160, uint160) {
        uint256 pos = self.length;

        if (pos > 0) {
            // Copying to memory is important here.
            Checkpoint160 memory last = _unsafeAccess(self, pos - 1);

            // Checkpoints keys must be increasing.
            require(last._key <= key, "Checkpoint: invalid key");

            // Update or push new checkpoint
            if (last._key == key) {
                _unsafeAccess(self, pos - 1)._value = value;
            } else {
                self.push(Checkpoint160({_key: key, _value: value}));
            }
            return (last._value, value);
        } else {
            self.push(Checkpoint160({_key: key, _value: value}));
            return (0, value);
        }
    }

    /**
     * @dev Return the index of the oldest checkpoint whose key is greater than the search key, or `high` if there is none.
     * `low` and `high` define a section where to do the search, with inclusive `low` and exclusive `high`.
     *
     * WARNING: `high` should not be greater than the array's length.
     */
    function _upperBinaryLookup(
        Checkpoint160[] storage self,
        uint96 key,
        uint256 low,
        uint256 high
    ) private view returns (uint256) {
        while (low < high) {
            uint256 mid = Math.average(low, high);
            if (_unsafeAccess(self, mid)._key > key) {
                high = mid;
            } else {
                low = mid + 1;
            }
        }
        return high;
    }

    /**
     * @dev Return the index of the oldest checkpoint whose key is greater or equal than the search key, or `high` if there is none.
     * `low` and `high` define a section where to do the search, with inclusive `low` and exclusive `high`.
     *
     * WARNING: `high` should not be greater than the array's length.
     */
    function _lowerBinaryLookup(
        Checkpoint160[] storage self,
        uint96 key,
        uint256 low,
        uint256 high
    ) private view returns (uint256) {
        while (low < high) {
            uint256 mid = Math.average(low, high);
            if (_unsafeAccess(self, mid)._key < key) {
                low = mid + 1;
            } else {
                high = mid;
            }
        }
        return high;
    }

    function _unsafeAccess(Checkpoint160[] storage self, uint256 pos)
        private
        view
        returns (Checkpoint160 storage result)
    {
        assembly {
            mstore(0, self.slot)
            result.slot := add(keccak256(0, 0x20), pos)
        }
    }
}<|MERGE_RESOLUTION|>--- conflicted
+++ resolved
@@ -231,7 +231,6 @@
     }
 
     /**
-<<<<<<< HEAD
      * @dev Returns the value in the most recent checkpoint with key lower or equal than the search key (similarly to
      * {upperLookup}), optimized for the case when the search key is known to be recent.
      */
@@ -266,8 +265,6 @@
     }
 
     /**
-=======
->>>>>>> 005a35b0
      * @dev Pushes a (`key`, `value`) pair into an ordered list of checkpoints, either by inserting a new checkpoint,
      * or by updating the last one.
      */
@@ -396,7 +393,6 @@
     }
 
     /**
-<<<<<<< HEAD
      * @dev Returns the value in the most recent checkpoint with key lower or equal than the search key (similarly to
      * {upperLookup}), optimized for the case when the search key is known to be recent.
      */
@@ -431,8 +427,6 @@
     }
 
     /**
-=======
->>>>>>> 005a35b0
      * @dev Pushes a (`key`, `value`) pair into an ordered list of checkpoints, either by inserting a new checkpoint,
      * or by updating the last one.
      */
