--- conflicted
+++ resolved
@@ -9,28 +9,15 @@
  * @dev Provides a set of functions to operate with Base64 strings.
  */
 library Base64 {
-<<<<<<< HEAD
-    /**
-     * @dev Base64 Encoding/Decoding Table
-     * See sections 4 and 5 of https://datatracker.ietf.org/doc/html/rfc4648
-     */
-    string internal constant TABLE = "ABCDEFGHIJKLMNOPQRSTUVWXYZabcdefghijklmnopqrstuvwxyz0123456789+/";
-    string internal constant TABLE_URL = "ABCDEFGHIJKLMNOPQRSTUVWXYZabcdefghijklmnopqrstuvwxyz0123456789-_";
-=======
     using SafeCast for bool;
 
     error InvalidBase64Digit(bytes1);
->>>>>>> 2e5d1eb4
 
     /**
      * @dev Converts a `bytes` to its Bytes64 `string` representation.
      */
     function encode(bytes memory data) internal pure returns (string memory) {
-<<<<<<< HEAD
-        return _encode(data, TABLE, true);
-=======
         return string(_encode(data, false));
->>>>>>> 2e5d1eb4
     }
 
     /**
@@ -38,11 +25,7 @@
      * Output is not padded with `=` as specified in https://www.rfc-editor.org/rfc/rfc4648[rfc4648].
      */
     function encodeURL(bytes memory data) internal pure returns (string memory) {
-<<<<<<< HEAD
-        return _encode(data, TABLE_URL, false);
-=======
         return string(_encode(data, true));
->>>>>>> 2e5d1eb4
     }
 
     /**
