--- conflicted
+++ resolved
@@ -45,13 +45,10 @@
      */
     error ExpectedPause();
 
-<<<<<<< HEAD
     constructor() {
         _paused = NOT_PAUSED;
     }
 
-=======
->>>>>>> efd18788
     /**
      * @dev Modifier to make a function callable only when the contract is not paused.
      *
