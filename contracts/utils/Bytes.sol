--- conflicted
+++ resolved
@@ -109,17 +109,16 @@
         return nibbles_;
     }
 
-<<<<<<< HEAD
-    /// @dev Counts the number of leading zero bytes in a uint256.
+    /**
+     * @dev Returns true if the two byte buffers are equal.
+     */
+    function equal(bytes memory a, bytes memory b) internal pure returns (bool) {
+        return a.length == b.length && keccak256(a) == keccak256(b);
+    }
+
+    /// @dev Counts the number of leading zeros in a uint256.
     function clz(uint256 x) internal pure returns (uint256) {
-        if (x == 0) return 32; // All 32 bytes are zero
-        uint256 r = 0;
-        if (x > 0xffffffffffffffffffffffffffffffff) r = 128; // Upper 128 bits
-        if ((x >> r) > 0xffffffffffffffff) r |= 64; // Next 64 bits
-        if ((x >> r) > 0xffffffff) r |= 32; // Next 32 bits
-        if ((x >> r) > 0xffff) r |= 16; // Next 16 bits
-        if ((x >> r) > 0xff) r |= 8; // Next 8 bits
-        return 31 ^ (r >> 3); // Convert to leading zero bytes count
+        return Math.ternary(x == 0, 32, 31 - Math.log256(x));
     }
 
     /**
@@ -172,18 +171,6 @@
     /// @dev Same as {reverseBits256} but optimized for 16-bit values.
     function reverseBits16(bytes2 value) internal pure returns (bytes2) {
         return (value >> 8) | (value << 8);
-=======
-    /**
-     * @dev Returns true if the two byte buffers are equal.
-     */
-    function equal(bytes memory a, bytes memory b) internal pure returns (bool) {
-        return a.length == b.length && keccak256(a) == keccak256(b);
-    }
-
-    /// @dev Counts the number of leading zeros in a uint256.
-    function clz(uint256 x) internal pure returns (uint256) {
-        return Math.ternary(x == 0, 32, 31 - Math.log256(x));
->>>>>>> d6db2d7a
     }
 
     /**
