--- conflicted
+++ resolved
@@ -100,12 +100,13 @@
     }
 
     /**
-<<<<<<< HEAD
      * @dev Returns true if the two byte buffers are equal.
      */
     function equal(bytes memory a, bytes memory b) internal pure returns (bool) {
         return a.length == b.length && keccak256(a) == keccak256(b);
-=======
+    }
+
+    /**
      * @dev Reverses the byte order of a bytes32 value, converting between little-endian and big-endian.
      * Inspired in https://graphics.stanford.edu/~seander/bithacks.html#ReverseParallel[Reverse Parallel]
      */
@@ -155,7 +156,6 @@
     /// @dev Same as {reverseBytes32} but optimized for 16-bit values.
     function reverseBytes2(bytes2 value) internal pure returns (bytes2) {
         return (value >> 8) | (value << 8);
->>>>>>> bc8f775d
     }
 
     /**
