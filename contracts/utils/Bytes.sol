// SPDX-License-Identifier: MIT
// OpenZeppelin Contracts (last updated v5.2.0) (utils/Bytes.sol)

pragma solidity ^0.8.24;

import {Math} from "./math/Math.sol";

/**
 * @dev Bytes operations.
 */
library Bytes {
    /**
     * @dev Forward search for `s` in `buffer`
     * * If `s` is present in the buffer, returns the index of the first instance
     * * If `s` is not present in the buffer, returns type(uint256).max
     *
     * NOTE: replicates the behavior of https://developer.mozilla.org/en-US/docs/Web/JavaScript/Reference/Global_Objects/Array/indexOf[Javascript's `Array.indexOf`]
     */
    function indexOf(bytes memory buffer, bytes1 s) internal pure returns (uint256) {
        return indexOf(buffer, s, 0);
    }

    /**
     * @dev Forward search for `s` in `buffer` starting at position `pos`
     * * If `s` is present in the buffer (at or after `pos`), returns the index of the next instance
     * * If `s` is not present in the buffer (at or after `pos`), returns type(uint256).max
     *
     * NOTE: replicates the behavior of https://developer.mozilla.org/en-US/docs/Web/JavaScript/Reference/Global_Objects/Array/indexOf[Javascript's `Array.indexOf`]
     */
    function indexOf(bytes memory buffer, bytes1 s, uint256 pos) internal pure returns (uint256) {
        uint256 length = buffer.length;
        for (uint256 i = pos; i < length; ++i) {
            if (bytes1(_unsafeReadBytesOffset(buffer, i)) == s) {
                return i;
            }
        }
        return type(uint256).max;
    }

    /**
     * @dev Backward search for `s` in `buffer`
     * * If `s` is present in the buffer, returns the index of the last instance
     * * If `s` is not present in the buffer, returns type(uint256).max
     *
     * NOTE: replicates the behavior of https://developer.mozilla.org/en-US/docs/Web/JavaScript/Reference/Global_Objects/Array/lastIndexOf[Javascript's `Array.lastIndexOf`]
     */
    function lastIndexOf(bytes memory buffer, bytes1 s) internal pure returns (uint256) {
        return lastIndexOf(buffer, s, type(uint256).max);
    }

    /**
     * @dev Backward search for `s` in `buffer` starting at position `pos`
     * * If `s` is present in the buffer (at or before `pos`), returns the index of the previous instance
     * * If `s` is not present in the buffer (at or before `pos`), returns type(uint256).max
     *
     * NOTE: replicates the behavior of https://developer.mozilla.org/en-US/docs/Web/JavaScript/Reference/Global_Objects/Array/lastIndexOf[Javascript's `Array.lastIndexOf`]
     */
    function lastIndexOf(bytes memory buffer, bytes1 s, uint256 pos) internal pure returns (uint256) {
        unchecked {
            uint256 length = buffer.length;
            // NOTE here we cannot do `i = Math.min(pos + 1, length)` because `pos + 1` could overflow
            for (uint256 i = Math.min(pos, length - 1) + 1; i > 0; --i) {
                if (bytes1(_unsafeReadBytesOffset(buffer, i - 1)) == s) {
                    return i - 1;
                }
            }
            return type(uint256).max;
        }
    }

    /**
     * @dev Copies the content of `buffer`, from `start` (included) to the end of `buffer` into a new bytes object in
     * memory.
     *
     * NOTE: replicates the behavior of https://developer.mozilla.org/en-US/docs/Web/JavaScript/Reference/Global_Objects/Array/slice[Javascript's `Array.slice`]
     */
    function slice(bytes memory buffer, uint256 start) internal pure returns (bytes memory) {
        return slice(buffer, start, buffer.length);
    }

    /**
     * @dev Copies the content of `buffer`, from `start` (included) to `end` (excluded) into a new bytes object in
     * memory. The `end` argument is truncated to the length of the `buffer`.
     *
     * NOTE: replicates the behavior of https://developer.mozilla.org/en-US/docs/Web/JavaScript/Reference/Global_Objects/Array/slice[Javascript's `Array.slice`]
     */
    function slice(bytes memory buffer, uint256 start, uint256 end) internal pure returns (bytes memory) {
        // sanitize
        uint256 length = buffer.length;
        end = Math.min(end, length);
        start = Math.min(start, end);

        // allocate and copy
        bytes memory result = new bytes(end - start);
        assembly ("memory-safe") {
            mcopy(add(result, 0x20), add(add(buffer, 0x20), start), sub(end, start))
        }

        return result;
    }

    /**
<<<<<<< HEAD
     * @dev Moves the content of `buffer`, from `start` (included) to the end of `buffer` to the start of that buffer.
     *
     * NOTE: This function modifies the provided buffer in place. If you need to preserve the original buffer, use {slice} instead
     */
    function splice(bytes memory buffer, uint256 start) internal pure returns (bytes memory) {
        return splice(buffer, start, buffer.length);
    }

    /**
     * @dev Moves the content of `buffer`, from `start` (included) to end (excluded) to the start of that buffer. The
     * `end` argument is truncated to the length of the `buffer`.
     *
     * NOTE: This function modifies the provided buffer in place. If you need to preserve the original buffer, use {slice} instead
     */
    function splice(bytes memory buffer, uint256 start, uint256 end) internal pure returns (bytes memory) {
        // sanitize
        uint256 length = buffer.length;
        end = Math.min(end, length);
        start = Math.min(start, end);

        // allocate and copy
        assembly ("memory-safe") {
            mcopy(add(buffer, 0x20), add(add(buffer, 0x20), start), sub(end, start))
            mstore(buffer, sub(end, start))
        }

        return buffer;
=======
     * @dev Reverses the byte order of a bytes32 value, converting between little-endian and big-endian.
     * Inspired in https://graphics.stanford.edu/~seander/bithacks.html#ReverseParallel[Reverse Parallel]
     */
    function reverseBytes32(bytes32 value) internal pure returns (bytes32) {
        value = // swap bytes
            ((value >> 8) & 0x00FF00FF00FF00FF00FF00FF00FF00FF00FF00FF00FF00FF00FF00FF00FF00FF) |
            ((value & 0x00FF00FF00FF00FF00FF00FF00FF00FF00FF00FF00FF00FF00FF00FF00FF00FF) << 8);
        value = // swap 2-byte long pairs
            ((value >> 16) & 0x0000FFFF0000FFFF0000FFFF0000FFFF0000FFFF0000FFFF0000FFFF0000FFFF) |
            ((value & 0x0000FFFF0000FFFF0000FFFF0000FFFF0000FFFF0000FFFF0000FFFF0000FFFF) << 16);
        value = // swap 4-byte long pairs
            ((value >> 32) & 0x00000000FFFFFFFF00000000FFFFFFFF00000000FFFFFFFF00000000FFFFFFFF) |
            ((value & 0x00000000FFFFFFFF00000000FFFFFFFF00000000FFFFFFFF00000000FFFFFFFF) << 32);
        value = // swap 8-byte long pairs
            ((value >> 64) & 0x0000000000000000FFFFFFFFFFFFFFFF0000000000000000FFFFFFFFFFFFFFFF) |
            ((value & 0x0000000000000000FFFFFFFFFFFFFFFF0000000000000000FFFFFFFFFFFFFFFF) << 64);
        return (value >> 128) | (value << 128); // swap 16-byte long pairs
    }

    /// @dev Same as {reverseBytes32} but optimized for 128-bit values.
    function reverseBytes16(bytes16 value) internal pure returns (bytes16) {
        value = // swap bytes
            ((value & 0xFF00FF00FF00FF00FF00FF00FF00FF00) >> 8) |
            ((value & 0x00FF00FF00FF00FF00FF00FF00FF00FF) << 8);
        value = // swap 2-byte long pairs
            ((value & 0xFFFF0000FFFF0000FFFF0000FFFF0000) >> 16) |
            ((value & 0x0000FFFF0000FFFF0000FFFF0000FFFF) << 16);
        value = // swap 4-byte long pairs
            ((value & 0xFFFFFFFF00000000FFFFFFFF00000000) >> 32) |
            ((value & 0x00000000FFFFFFFF00000000FFFFFFFF) << 32);
        return (value >> 64) | (value << 64); // swap 8-byte long pairs
    }

    /// @dev Same as {reverseBytes32} but optimized for 64-bit values.
    function reverseBytes8(bytes8 value) internal pure returns (bytes8) {
        value = ((value & 0xFF00FF00FF00FF00) >> 8) | ((value & 0x00FF00FF00FF00FF) << 8); // swap bytes
        value = ((value & 0xFFFF0000FFFF0000) >> 16) | ((value & 0x0000FFFF0000FFFF) << 16); // swap 2-byte long pairs
        return (value >> 32) | (value << 32); // swap 4-byte long pairs
    }

    /// @dev Same as {reverseBytes32} but optimized for 32-bit values.
    function reverseBytes4(bytes4 value) internal pure returns (bytes4) {
        value = ((value & 0xFF00FF00) >> 8) | ((value & 0x00FF00FF) << 8); // swap bytes
        return (value >> 16) | (value << 16); // swap 2-byte long pairs
    }

    /// @dev Same as {reverseBytes32} but optimized for 16-bit values.
    function reverseBytes2(bytes2 value) internal pure returns (bytes2) {
        return (value >> 8) | (value << 8);
>>>>>>> bc8f775d
    }

    /**
     * @dev Reads a bytes32 from a bytes array without bounds checking.
     *
     * NOTE: making this function internal would mean it could be used with memory unsafe offset, and marking the
     * assembly block as such would prevent some optimizations.
     */
    function _unsafeReadBytesOffset(bytes memory buffer, uint256 offset) private pure returns (bytes32 value) {
        // This is not memory safe in the general case, but all calls to this private function are within bounds.
        assembly ("memory-safe") {
            value := mload(add(add(buffer, 0x20), offset))
        }
    }
}<|MERGE_RESOLUTION|>--- conflicted
+++ resolved
@@ -100,7 +100,6 @@
     }
 
     /**
-<<<<<<< HEAD
      * @dev Moves the content of `buffer`, from `start` (included) to the end of `buffer` to the start of that buffer.
      *
      * NOTE: This function modifies the provided buffer in place. If you need to preserve the original buffer, use {slice} instead
@@ -128,7 +127,9 @@
         }
 
         return buffer;
-=======
+    }
+
+    /*
      * @dev Reverses the byte order of a bytes32 value, converting between little-endian and big-endian.
      * Inspired in https://graphics.stanford.edu/~seander/bithacks.html#ReverseParallel[Reverse Parallel]
      */
@@ -178,7 +179,6 @@
     /// @dev Same as {reverseBytes32} but optimized for 16-bit values.
     function reverseBytes2(bytes2 value) internal pure returns (bytes2) {
         return (value >> 8) | (value << 8);
->>>>>>> bc8f775d
     }
 
     /**
