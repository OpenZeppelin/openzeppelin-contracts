// SPDX-License-Identifier: MIT
// OpenZeppelin Contracts (last updated v5.1.0) (utils/math/Math.sol)

pragma solidity ^0.8.20;

import {Panic} from "../Panic.sol";
import {SafeCast} from "./SafeCast.sol";

/**
 * @dev Standard math utilities missing in the Solidity language.
 */
library Math {
    enum Rounding {
        Floor, // Toward negative infinity
        Ceil, // Toward positive infinity
        Trunc, // Toward zero
        Expand // Away from zero
    }

    /**
<<<<<<< HEAD
     * @dev Returns the addition of two unsigned integers, with a success flag (no overflow).
=======
     * @dev Return the 512-bit addition of two uint256.
     *
     * The result is stored in two 256 variables such that sum = high * 2²⁵⁶ + low.
     */
    function add512(uint256 a, uint256 b) internal pure returns (uint256 high, uint256 low) {
        assembly ("memory-safe") {
            low := add(a, b)
            high := lt(low, a)
        }
    }

    /**
     * @dev Return the 512-bit multiplication of two uint256.
     *
     * The result is stored in two 256 variables such that product = high * 2²⁵⁶ + low.
     */
    function mul512(uint256 a, uint256 b) internal pure returns (uint256 high, uint256 low) {
        // 512-bit multiply [high low] = x * y. Compute the product mod 2²⁵⁶ and mod 2²⁵⁶ - 1, then use
        // the Chinese Remainder Theorem to reconstruct the 512 bit result. The result is stored in two 256
        // variables such that product = high * 2²⁵⁶ + low.
        assembly ("memory-safe") {
            let mm := mulmod(a, b, not(0))
            low := mul(a, b)
            high := sub(sub(mm, low), lt(mm, low))
        }
    }

    /**
     * @dev Returns the addition of two unsigned integers, with an success flag (no overflow).
>>>>>>> a9b1f58b
     */
    function tryAdd(uint256 a, uint256 b) internal pure returns (bool success, uint256 result) {
        unchecked {
            uint256 c = a + b;
            success = c >= a;
            result = c * SafeCast.toUint(success);
        }
    }

    /**
     * @dev Returns the subtraction of two unsigned integers, with a success flag (no overflow).
     */
    function trySub(uint256 a, uint256 b) internal pure returns (bool success, uint256 result) {
        unchecked {
            uint256 c = a - b;
            success = c <= a;
            result = c * SafeCast.toUint(success);
        }
    }

    /**
     * @dev Returns the multiplication of two unsigned integers, with a success flag (no overflow).
     */
    function tryMul(uint256 a, uint256 b) internal pure returns (bool success, uint256 result) {
        unchecked {
            uint256 c = a * b;
            assembly ("memory-safe") {
                // Only true when the multiplication doesn't overflow
                // (c / a == b) || (a == 0)
                success := or(eq(div(c, a), b), iszero(a))
            }
            // equivalent to: success ? c : 0
            result = c * SafeCast.toUint(success);
        }
    }

    /**
     * @dev Returns the division of two unsigned integers, with a success flag (no division by zero).
     */
    function tryDiv(uint256 a, uint256 b) internal pure returns (bool success, uint256 result) {
        unchecked {
            success = b > 0;
            assembly ("memory-safe") {
                // The `DIV` opcode returns zero when the denominator is 0.
                result := div(a, b)
            }
        }
    }

    /**
     * @dev Returns the remainder of dividing two unsigned integers, with a success flag (no division by zero).
     */
    function tryMod(uint256 a, uint256 b) internal pure returns (bool success, uint256 result) {
        unchecked {
            success = b > 0;
            assembly ("memory-safe") {
                // The `MOD` opcode returns zero when the denominator is 0.
                result := mod(a, b)
            }
        }
    }

    /**
     * @dev Unsigned saturating addition, bounds to `2²⁵⁶ - 1` instead of overflowing.
     */
    function saturatingAdd(uint256 a, uint256 b) internal pure returns (uint256) {
        (bool success, uint256 result) = tryAdd(a, b);
        return ternary(success, result, type(uint256).max);
    }

    /**
     * @dev Unsigned saturating subtraction, bounds to zero instead of overflowing.
     */
    function saturatingSub(uint256 a, uint256 b) internal pure returns (uint256) {
        (, uint256 result) = trySub(a, b);
        return result;
    }

    /**
     * @dev Unsigned saturating multiplication, bounds to `2²⁵⁶ - 1` instead of overflowing.
     */
    function saturatingMul(uint256 a, uint256 b) internal pure returns (uint256) {
        (bool success, uint256 result) = tryMul(a, b);
        return ternary(success, result, type(uint256).max);
    }

    /**
     * @dev Branchless ternary evaluation for `a ? b : c`. Gas costs are constant.
     *
     * IMPORTANT: This function may reduce bytecode size and consume less gas when used standalone.
     * However, the compiler may optimize Solidity ternary operations (i.e. `a ? b : c`) to only compute
     * one branch when needed, making this function more expensive.
     */
    function ternary(bool condition, uint256 a, uint256 b) internal pure returns (uint256) {
        unchecked {
            // branchless ternary works because:
            // b ^ (a ^ b) == a
            // b ^ 0 == b
            return b ^ ((a ^ b) * SafeCast.toUint(condition));
        }
    }

    /**
     * @dev Returns the largest of two numbers.
     */
    function max(uint256 a, uint256 b) internal pure returns (uint256) {
        return ternary(a > b, a, b);
    }

    /**
     * @dev Returns the smallest of two numbers.
     */
    function min(uint256 a, uint256 b) internal pure returns (uint256) {
        return ternary(a < b, a, b);
    }

    /**
     * @dev Returns the average of two numbers. The result is rounded towards
     * zero.
     */
    function average(uint256 a, uint256 b) internal pure returns (uint256) {
        // (a + b) / 2 can overflow.
        return (a & b) + (a ^ b) / 2;
    }

    /**
     * @dev Returns the ceiling of the division of two numbers.
     *
     * This differs from standard division with `/` in that it rounds towards infinity instead
     * of rounding towards zero.
     */
    function ceilDiv(uint256 a, uint256 b) internal pure returns (uint256) {
        if (b == 0) {
            // Guarantee the same behavior as in a regular Solidity division.
            Panic.panic(Panic.DIVISION_BY_ZERO);
        }

        // The following calculation ensures accurate ceiling division without overflow.
        // Since a is non-zero, (a - 1) / b will not overflow.
        // The largest possible result occurs when (a - 1) / b is type(uint256).max,
        // but the largest value we can obtain is type(uint256).max - 1, which happens
        // when a = type(uint256).max and b = 1.
        unchecked {
            return SafeCast.toUint(a > 0) * ((a - 1) / b + 1);
        }
    }

    /**
     * @dev Calculates floor(x * y / denominator) with full precision. Throws if result overflows a uint256 or
     * denominator == 0.
     *
     * Original credit to Remco Bloemen under MIT license (https://xn--2-umb.com/21/muldiv) with further edits by
     * Uniswap Labs also under MIT license.
     */
    function mulDiv(uint256 x, uint256 y, uint256 denominator) internal pure returns (uint256 result) {
        unchecked {
            (uint256 high, uint256 low) = mul512(x, y);

            // Handle non-overflow cases, 256 by 256 division.
            if (high == 0) {
                // Solidity will revert if denominator == 0, unlike the div opcode on its own.
                // The surrounding unchecked block does not change this fact.
                // See https://docs.soliditylang.org/en/latest/control-structures.html#checked-or-unchecked-arithmetic.
                return low / denominator;
            }

            // Make sure the result is less than 2²⁵⁶. Also prevents denominator == 0.
            if (denominator <= high) {
                Panic.panic(ternary(denominator == 0, Panic.DIVISION_BY_ZERO, Panic.UNDER_OVERFLOW));
            }

            ///////////////////////////////////////////////
            // 512 by 256 division.
            ///////////////////////////////////////////////

            // Make division exact by subtracting the remainder from [high low].
            uint256 remainder;
            assembly ("memory-safe") {
                // Compute remainder using mulmod.
                remainder := mulmod(x, y, denominator)

                // Subtract 256 bit number from 512 bit number.
                high := sub(high, gt(remainder, low))
                low := sub(low, remainder)
            }

            // Factor powers of two out of denominator and compute largest power of two divisor of denominator.
            // Always >= 1. See https://cs.stackexchange.com/q/138556/92363.

            uint256 twos = denominator & (0 - denominator);
            assembly ("memory-safe") {
                // Divide denominator by twos.
                denominator := div(denominator, twos)

                // Divide [high low] by twos.
                low := div(low, twos)

                // Flip twos such that it is 2²⁵⁶ / twos. If twos is zero, then it becomes one.
                twos := add(div(sub(0, twos), twos), 1)
            }

            // Shift in bits from high into low.
            low |= high * twos;

            // Invert denominator mod 2²⁵⁶. Now that denominator is an odd number, it has an inverse modulo 2²⁵⁶ such
            // that denominator * inv ≡ 1 mod 2²⁵⁶. Compute the inverse by starting with a seed that is correct for
            // four bits. That is, denominator * inv ≡ 1 mod 2⁴.
            uint256 inverse = (3 * denominator) ^ 2;

            // Use the Newton-Raphson iteration to improve the precision. Thanks to Hensel's lifting lemma, this also
            // works in modular arithmetic, doubling the correct bits in each step.
            inverse *= 2 - denominator * inverse; // inverse mod 2⁸
            inverse *= 2 - denominator * inverse; // inverse mod 2¹⁶
            inverse *= 2 - denominator * inverse; // inverse mod 2³²
            inverse *= 2 - denominator * inverse; // inverse mod 2⁶⁴
            inverse *= 2 - denominator * inverse; // inverse mod 2¹²⁸
            inverse *= 2 - denominator * inverse; // inverse mod 2²⁵⁶

            // Because the division is now exact we can divide by multiplying with the modular inverse of denominator.
            // This will give us the correct result modulo 2²⁵⁶. Since the preconditions guarantee that the outcome is
            // less than 2²⁵⁶, this is the final result. We don't need to compute the high bits of the result and high
            // is no longer required.
            result = low * inverse;
            return result;
        }
    }

    /**
     * @dev Calculates x * y / denominator with full precision, following the selected rounding direction.
     */
    function mulDiv(uint256 x, uint256 y, uint256 denominator, Rounding rounding) internal pure returns (uint256) {
        return mulDiv(x, y, denominator) + SafeCast.toUint(unsignedRoundsUp(rounding) && mulmod(x, y, denominator) > 0);
    }

    /**
     * @dev Calculates floor(x * y >> n) with full precision. Throws if result overflows a uint256.
     */
    function mulShr(uint256 x, uint256 y, uint8 n) internal pure returns (uint256 result) {
        unchecked {
            (uint256 high, uint256 low) = mul512(x, y);
            if (high >= 1 << n) {
                Panic.panic(Panic.UNDER_OVERFLOW);
            }
            return (high << (256 - n)) | (low >> n);
        }
    }

    /**
     * @dev Calculates x * y >> n with full precision, following the selected rounding direction.
     */
    function mulShr(uint256 x, uint256 y, uint8 n, Rounding rounding) internal pure returns (uint256) {
        return mulShr(x, y, n) + SafeCast.toUint(unsignedRoundsUp(rounding) && mulmod(x, y, 1 << n) > 0);
    }

    /**
     * @dev Calculate the modular multiplicative inverse of a number in Z/nZ.
     *
     * If n is a prime, then Z/nZ is a field. In that case all elements are inversible, except 0.
     * If n is not a prime, then Z/nZ is not a field, and some elements might not be inversible.
     *
     * If the input value is not inversible, 0 is returned.
     *
     * NOTE: If you know for sure that n is (big) a prime, it may be cheaper to use Fermat's little theorem and get the
     * inverse using `Math.modExp(a, n - 2, n)`. See {invModPrime}.
     */
    function invMod(uint256 a, uint256 n) internal pure returns (uint256) {
        unchecked {
            if (n == 0) return 0;

            // The inverse modulo is calculated using the Extended Euclidean Algorithm (iterative version)
            // Used to compute integers x and y such that: ax + ny = gcd(a, n).
            // When the gcd is 1, then the inverse of a modulo n exists and it's x.
            // ax + ny = 1
            // ax = 1 + (-y)n
            // ax ≡ 1 (mod n) # x is the inverse of a modulo n

            // If the remainder is 0 the gcd is n right away.
            uint256 remainder = a % n;
            uint256 gcd = n;

            // Therefore the initial coefficients are:
            // ax + ny = gcd(a, n) = n
            // 0a + 1n = n
            int256 x = 0;
            int256 y = 1;

            while (remainder != 0) {
                uint256 quotient = gcd / remainder;

                (gcd, remainder) = (
                    // The old remainder is the next gcd to try.
                    remainder,
                    // Compute the next remainder.
                    // Can't overflow given that (a % gcd) * (gcd // (a % gcd)) <= gcd
                    // where gcd is at most n (capped to type(uint256).max)
                    gcd - remainder * quotient
                );

                (x, y) = (
                    // Increment the coefficient of a.
                    y,
                    // Decrement the coefficient of n.
                    // Can overflow, but the result is casted to uint256 so that the
                    // next value of y is "wrapped around" to a value between 0 and n - 1.
                    x - y * int256(quotient)
                );
            }

            if (gcd != 1) return 0; // No inverse exists.
            return ternary(x < 0, n - uint256(-x), uint256(x)); // Wrap the result if it's negative.
        }
    }

    /**
     * @dev Variant of {invMod}. More efficient, but only works if `p` is known to be a prime greater than `2`.
     *
     * From https://en.wikipedia.org/wiki/Fermat%27s_little_theorem[Fermat's little theorem], we know that if p is
     * prime, then `a**(p-1) ≡ 1 mod p`. As a consequence, we have `a * a**(p-2) ≡ 1 mod p`, which means that
     * `a**(p-2)` is the modular multiplicative inverse of a in Fp.
     *
     * NOTE: this function does NOT check that `p` is a prime greater than `2`.
     */
    function invModPrime(uint256 a, uint256 p) internal view returns (uint256) {
        unchecked {
            return Math.modExp(a, p - 2, p);
        }
    }

    /**
     * @dev Returns the modular exponentiation of the specified base, exponent and modulus (b ** e % m)
     *
     * Requirements:
     * - modulus can't be zero
     * - underlying staticcall to precompile must succeed
     *
     * IMPORTANT: The result is only valid if the underlying call succeeds. When using this function, make
     * sure the chain you're using it on supports the precompiled contract for modular exponentiation
     * at address 0x05 as specified in https://eips.ethereum.org/EIPS/eip-198[EIP-198]. Otherwise,
     * the underlying function will succeed given the lack of a revert, but the result may be incorrectly
     * interpreted as 0.
     */
    function modExp(uint256 b, uint256 e, uint256 m) internal view returns (uint256) {
        (bool success, uint256 result) = tryModExp(b, e, m);
        if (!success) {
            Panic.panic(Panic.DIVISION_BY_ZERO);
        }
        return result;
    }

    /**
     * @dev Returns the modular exponentiation of the specified base, exponent and modulus (b ** e % m).
     * It includes a success flag indicating if the operation succeeded. Operation will be marked as failed if trying
     * to operate modulo 0 or if the underlying precompile reverted.
     *
     * IMPORTANT: The result is only valid if the success flag is true. When using this function, make sure the chain
     * you're using it on supports the precompiled contract for modular exponentiation at address 0x05 as specified in
     * https://eips.ethereum.org/EIPS/eip-198[EIP-198]. Otherwise, the underlying function will succeed given the lack
     * of a revert, but the result may be incorrectly interpreted as 0.
     */
    function tryModExp(uint256 b, uint256 e, uint256 m) internal view returns (bool success, uint256 result) {
        if (m == 0) return (false, 0);
        assembly ("memory-safe") {
            let ptr := mload(0x40)
            // | Offset    | Content    | Content (Hex)                                                      |
            // |-----------|------------|--------------------------------------------------------------------|
            // | 0x00:0x1f | size of b  | 0x0000000000000000000000000000000000000000000000000000000000000020 |
            // | 0x20:0x3f | size of e  | 0x0000000000000000000000000000000000000000000000000000000000000020 |
            // | 0x40:0x5f | size of m  | 0x0000000000000000000000000000000000000000000000000000000000000020 |
            // | 0x60:0x7f | value of b | 0x<.............................................................b> |
            // | 0x80:0x9f | value of e | 0x<.............................................................e> |
            // | 0xa0:0xbf | value of m | 0x<.............................................................m> |
            mstore(ptr, 0x20)
            mstore(add(ptr, 0x20), 0x20)
            mstore(add(ptr, 0x40), 0x20)
            mstore(add(ptr, 0x60), b)
            mstore(add(ptr, 0x80), e)
            mstore(add(ptr, 0xa0), m)

            // Given the result < m, it's guaranteed to fit in 32 bytes,
            // so we can use the memory scratch space located at offset 0.
            success := staticcall(gas(), 0x05, ptr, 0xc0, 0x00, 0x20)
            result := mload(0x00)
        }
    }

    /**
     * @dev Variant of {modExp} that supports inputs of arbitrary length.
     */
    function modExp(bytes memory b, bytes memory e, bytes memory m) internal view returns (bytes memory) {
        (bool success, bytes memory result) = tryModExp(b, e, m);
        if (!success) {
            Panic.panic(Panic.DIVISION_BY_ZERO);
        }
        return result;
    }

    /**
     * @dev Variant of {tryModExp} that supports inputs of arbitrary length.
     */
    function tryModExp(
        bytes memory b,
        bytes memory e,
        bytes memory m
    ) internal view returns (bool success, bytes memory result) {
        if (_zeroBytes(m)) return (false, new bytes(0));

        uint256 mLen = m.length;

        // Encode call args in result and move the free memory pointer
        result = abi.encodePacked(b.length, e.length, mLen, b, e, m);

        assembly ("memory-safe") {
            let dataPtr := add(result, 0x20)
            // Write result on top of args to avoid allocating extra memory.
            success := staticcall(gas(), 0x05, dataPtr, mload(result), dataPtr, mLen)
            // Overwrite the length.
            // result.length > returndatasize() is guaranteed because returndatasize() == m.length
            mstore(result, mLen)
            // Set the memory pointer after the returned data.
            mstore(0x40, add(dataPtr, mLen))
        }
    }

    /**
     * @dev Returns whether the provided byte array is zero.
     */
    function _zeroBytes(bytes memory byteArray) private pure returns (bool) {
        for (uint256 i = 0; i < byteArray.length; ++i) {
            if (byteArray[i] != 0) {
                return false;
            }
        }
        return true;
    }

    /**
     * @dev Returns the square root of a number. If the number is not a perfect square, the value is rounded
     * towards zero.
     *
     * This method is based on Newton's method for computing square roots; the algorithm is restricted to only
     * using integer operations.
     */
    function sqrt(uint256 a) internal pure returns (uint256) {
        unchecked {
            // Take care of easy edge cases when a == 0 or a == 1
            if (a <= 1) {
                return a;
            }

            // In this function, we use Newton's method to get a root of `f(x) := x² - a`. It involves building a
            // sequence x_n that converges toward sqrt(a). For each iteration x_n, we also define the error between
            // the current value as `ε_n = | x_n - sqrt(a) |`.
            //
            // For our first estimation, we consider `e` the smallest power of 2 which is bigger than the square root
            // of the target. (i.e. `2**(e-1) ≤ sqrt(a) < 2**e`). We know that `e ≤ 128` because `(2¹²⁸)² = 2²⁵⁶` is
            // bigger than any uint256.
            //
            // By noticing that
            // `2**(e-1) ≤ sqrt(a) < 2**e → (2**(e-1))² ≤ a < (2**e)² → 2**(2*e-2) ≤ a < 2**(2*e)`
            // we can deduce that `e - 1` is `log2(a) / 2`. We can thus compute `x_n = 2**(e-1)` using a method similar
            // to the msb function.
            uint256 aa = a;
            uint256 xn = 1;

            if (aa >= (1 << 128)) {
                aa >>= 128;
                xn <<= 64;
            }
            if (aa >= (1 << 64)) {
                aa >>= 64;
                xn <<= 32;
            }
            if (aa >= (1 << 32)) {
                aa >>= 32;
                xn <<= 16;
            }
            if (aa >= (1 << 16)) {
                aa >>= 16;
                xn <<= 8;
            }
            if (aa >= (1 << 8)) {
                aa >>= 8;
                xn <<= 4;
            }
            if (aa >= (1 << 4)) {
                aa >>= 4;
                xn <<= 2;
            }
            if (aa >= (1 << 2)) {
                xn <<= 1;
            }

            // We now have x_n such that `x_n = 2**(e-1) ≤ sqrt(a) < 2**e = 2 * x_n`. This implies ε_n ≤ 2**(e-1).
            //
            // We can refine our estimation by noticing that the middle of that interval minimizes the error.
            // If we move x_n to equal 2**(e-1) + 2**(e-2), then we reduce the error to ε_n ≤ 2**(e-2).
            // This is going to be our x_0 (and ε_0)
            xn = (3 * xn) >> 1; // ε_0 := | x_0 - sqrt(a) | ≤ 2**(e-2)

            // From here, Newton's method give us:
            // x_{n+1} = (x_n + a / x_n) / 2
            //
            // One should note that:
            // x_{n+1}² - a = ((x_n + a / x_n) / 2)² - a
            //              = ((x_n² + a) / (2 * x_n))² - a
            //              = (x_n⁴ + 2 * a * x_n² + a²) / (4 * x_n²) - a
            //              = (x_n⁴ + 2 * a * x_n² + a² - 4 * a * x_n²) / (4 * x_n²)
            //              = (x_n⁴ - 2 * a * x_n² + a²) / (4 * x_n²)
            //              = (x_n² - a)² / (2 * x_n)²
            //              = ((x_n² - a) / (2 * x_n))²
            //              ≥ 0
            // Which proves that for all n ≥ 1, sqrt(a) ≤ x_n
            //
            // This gives us the proof of quadratic convergence of the sequence:
            // ε_{n+1} = | x_{n+1} - sqrt(a) |
            //         = | (x_n + a / x_n) / 2 - sqrt(a) |
            //         = | (x_n² + a - 2*x_n*sqrt(a)) / (2 * x_n) |
            //         = | (x_n - sqrt(a))² / (2 * x_n) |
            //         = | ε_n² / (2 * x_n) |
            //         = ε_n² / | (2 * x_n) |
            //
            // For the first iteration, we have a special case where x_0 is known:
            // ε_1 = ε_0² / | (2 * x_0) |
            //     ≤ (2**(e-2))² / (2 * (2**(e-1) + 2**(e-2)))
            //     ≤ 2**(2*e-4) / (3 * 2**(e-1))
            //     ≤ 2**(e-3) / 3
            //     ≤ 2**(e-3-log2(3))
            //     ≤ 2**(e-4.5)
            //
            // For the following iterations, we use the fact that, 2**(e-1) ≤ sqrt(a) ≤ x_n:
            // ε_{n+1} = ε_n² / | (2 * x_n) |
            //         ≤ (2**(e-k))² / (2 * 2**(e-1))
            //         ≤ 2**(2*e-2*k) / 2**e
            //         ≤ 2**(e-2*k)
            xn = (xn + a / xn) >> 1; // ε_1 := | x_1 - sqrt(a) | ≤ 2**(e-4.5)  -- special case, see above
            xn = (xn + a / xn) >> 1; // ε_2 := | x_2 - sqrt(a) | ≤ 2**(e-9)    -- general case with k = 4.5
            xn = (xn + a / xn) >> 1; // ε_3 := | x_3 - sqrt(a) | ≤ 2**(e-18)   -- general case with k = 9
            xn = (xn + a / xn) >> 1; // ε_4 := | x_4 - sqrt(a) | ≤ 2**(e-36)   -- general case with k = 18
            xn = (xn + a / xn) >> 1; // ε_5 := | x_5 - sqrt(a) | ≤ 2**(e-72)   -- general case with k = 36
            xn = (xn + a / xn) >> 1; // ε_6 := | x_6 - sqrt(a) | ≤ 2**(e-144)  -- general case with k = 72

            // Because e ≤ 128 (as discussed during the first estimation phase), we know have reached a precision
            // ε_6 ≤ 2**(e-144) < 1. Given we're operating on integers, then we can ensure that xn is now either
            // sqrt(a) or sqrt(a) + 1.
            return xn - SafeCast.toUint(xn > a / xn);
        }
    }

    /**
     * @dev Calculates sqrt(a), following the selected rounding direction.
     */
    function sqrt(uint256 a, Rounding rounding) internal pure returns (uint256) {
        unchecked {
            uint256 result = sqrt(a);
            return result + SafeCast.toUint(unsignedRoundsUp(rounding) && result * result < a);
        }
    }

    /**
     * @dev Return the log in base 2 of a positive value rounded towards zero.
     * Returns 0 if given 0.
     */
    function log2(uint256 x) internal pure returns (uint256 r) {
        // If value has upper 128 bits set, log2 result is at least 128
        r = SafeCast.toUint(x > 0xffffffffffffffffffffffffffffffff) << 7;
        // If upper 64 bits of 128-bit half set, add 64 to result
        r |= SafeCast.toUint((x >> r) > 0xffffffffffffffff) << 6;
        // If upper 32 bits of 64-bit half set, add 32 to result
        r |= SafeCast.toUint((x >> r) > 0xffffffff) << 5;
        // If upper 16 bits of 32-bit half set, add 16 to result
        r |= SafeCast.toUint((x >> r) > 0xffff) << 4;
        // If upper 8 bits of 16-bit half set, add 8 to result
        r |= SafeCast.toUint((x >> r) > 0xff) << 3;
        // If upper 4 bits of 8-bit half set, add 4 to result
        r |= SafeCast.toUint((x >> r) > 0xf) << 2;

        // Shifts value right by the current result and use it as an index into this lookup table:
        //
        // | x (4 bits) |  index  | table[index] = MSB position |
        // |------------|---------|-----------------------------|
        // |    0000    |    0    |        table[0] = 0         |
        // |    0001    |    1    |        table[1] = 0         |
        // |    0010    |    2    |        table[2] = 1         |
        // |    0011    |    3    |        table[3] = 1         |
        // |    0100    |    4    |        table[4] = 2         |
        // |    0101    |    5    |        table[5] = 2         |
        // |    0110    |    6    |        table[6] = 2         |
        // |    0111    |    7    |        table[7] = 2         |
        // |    1000    |    8    |        table[8] = 3         |
        // |    1001    |    9    |        table[9] = 3         |
        // |    1010    |   10    |        table[10] = 3        |
        // |    1011    |   11    |        table[11] = 3        |
        // |    1100    |   12    |        table[12] = 3        |
        // |    1101    |   13    |        table[13] = 3        |
        // |    1110    |   14    |        table[14] = 3        |
        // |    1111    |   15    |        table[15] = 3        |
        //
        // The lookup table is represented as a 32-byte value with the MSB positions for 0-15 in the last 16 bytes.
        assembly ("memory-safe") {
            r := or(r, byte(shr(r, x), 0x0000010102020202030303030303030300000000000000000000000000000000))
        }
    }

    /**
     * @dev Return the log in base 2, following the selected rounding direction, of a positive value.
     * Returns 0 if given 0.
     */
    function log2(uint256 value, Rounding rounding) internal pure returns (uint256) {
        unchecked {
            uint256 result = log2(value);
            return result + SafeCast.toUint(unsignedRoundsUp(rounding) && 1 << result < value);
        }
    }

    /**
     * @dev Return the log in base 10 of a positive value rounded towards zero.
     * Returns 0 if given 0.
     */
    function log10(uint256 value) internal pure returns (uint256) {
        uint256 result = 0;
        unchecked {
            if (value >= 10 ** 64) {
                value /= 10 ** 64;
                result += 64;
            }
            if (value >= 10 ** 32) {
                value /= 10 ** 32;
                result += 32;
            }
            if (value >= 10 ** 16) {
                value /= 10 ** 16;
                result += 16;
            }
            if (value >= 10 ** 8) {
                value /= 10 ** 8;
                result += 8;
            }
            if (value >= 10 ** 4) {
                value /= 10 ** 4;
                result += 4;
            }
            if (value >= 10 ** 2) {
                value /= 10 ** 2;
                result += 2;
            }
            if (value >= 10 ** 1) {
                result += 1;
            }
        }
        return result;
    }

    /**
     * @dev Return the log in base 10, following the selected rounding direction, of a positive value.
     * Returns 0 if given 0.
     */
    function log10(uint256 value, Rounding rounding) internal pure returns (uint256) {
        unchecked {
            uint256 result = log10(value);
            return result + SafeCast.toUint(unsignedRoundsUp(rounding) && 10 ** result < value);
        }
    }

    /**
     * @dev Return the log in base 256 of a positive value rounded towards zero.
     * Returns 0 if given 0.
     *
     * Adding one to the result gives the number of pairs of hex symbols needed to represent `value` as a hex string.
     */
    function log256(uint256 x) internal pure returns (uint256 r) {
        // If value has upper 128 bits set, log2 result is at least 128
        r = SafeCast.toUint(x > 0xffffffffffffffffffffffffffffffff) << 7;
        // If upper 64 bits of 128-bit half set, add 64 to result
        r |= SafeCast.toUint((x >> r) > 0xffffffffffffffff) << 6;
        // If upper 32 bits of 64-bit half set, add 32 to result
        r |= SafeCast.toUint((x >> r) > 0xffffffff) << 5;
        // If upper 16 bits of 32-bit half set, add 16 to result
        r |= SafeCast.toUint((x >> r) > 0xffff) << 4;
        // Add 1 if upper 8 bits of 16-bit half set, and divide accumulated result by 8
        return (r >> 3) | SafeCast.toUint((x >> r) > 0xff);
    }

    /**
     * @dev Return the log in base 256, following the selected rounding direction, of a positive value.
     * Returns 0 if given 0.
     */
    function log256(uint256 value, Rounding rounding) internal pure returns (uint256) {
        unchecked {
            uint256 result = log256(value);
            return result + SafeCast.toUint(unsignedRoundsUp(rounding) && 1 << (result << 3) < value);
        }
    }

    /**
     * @dev Returns whether a provided rounding mode is considered rounding up for unsigned integers.
     */
    function unsignedRoundsUp(Rounding rounding) internal pure returns (bool) {
        return uint8(rounding) % 2 == 1;
    }
}<|MERGE_RESOLUTION|>--- conflicted
+++ resolved
@@ -18,9 +18,6 @@
     }
 
     /**
-<<<<<<< HEAD
-     * @dev Returns the addition of two unsigned integers, with a success flag (no overflow).
-=======
      * @dev Return the 512-bit addition of two uint256.
      *
      * The result is stored in two 256 variables such that sum = high * 2²⁵⁶ + low.
@@ -49,8 +46,7 @@
     }
 
     /**
-     * @dev Returns the addition of two unsigned integers, with an success flag (no overflow).
->>>>>>> a9b1f58b
+     * @dev Returns the addition of two unsigned integers, with a success flag (no overflow).
      */
     function tryAdd(uint256 a, uint256 b) internal pure returns (bool success, uint256 result) {
         unchecked {
