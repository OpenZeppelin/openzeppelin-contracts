// SPDX-License-Identifier: MIT
// OpenZeppelin Contracts (last updated v4.9.0) (utils/math/Math.sol)

pragma solidity ^0.8.19;

/**
 * @dev Standard math utilities missing in the Solidity language.
 */
library Math {
    /**
     * @dev Muldiv operation overflow.
     */
    error MathOverflowedMulDiv();

    enum Rounding {
        Floor, // Toward negative infinity
        Ceil, // Toward positive infinity
        Trunc, // Toward zero
        Expand // Away from zero
    }

    /**
     * @dev Returns the addition of two unsigned integers, with an overflow flag.
     */
    function tryAdd(uint256 a, uint256 b) internal pure returns (bool, uint256) {
        unchecked {
            uint256 c = a + b;
            if (c < a) return (false, 0);
            return (true, c);
        }
    }

    /**
     * @dev Returns the subtraction of two unsigned integers, with an overflow flag.
     */
    function trySub(uint256 a, uint256 b) internal pure returns (bool, uint256) {
        unchecked {
            if (b > a) return (false, 0);
            return (true, a - b);
        }
    }

    /**
     * @dev Returns the multiplication of two unsigned integers, with an overflow flag.
     */
    function tryMul(uint256 a, uint256 b) internal pure returns (bool, uint256) {
        unchecked {
            // Gas optimization: this is cheaper than requiring 'a' not being zero, but the
            // benefit is lost if 'b' is also tested.
            // See: https://github.com/OpenZeppelin/openzeppelin-contracts/pull/522
            if (a == 0) return (true, 0);
            uint256 c = a * b;
            if (c / a != b) return (false, 0);
            return (true, c);
        }
    }

    /**
     * @dev Returns the division of two unsigned integers, with a division by zero flag.
     */
    function tryDiv(uint256 a, uint256 b) internal pure returns (bool, uint256) {
        unchecked {
            if (b == 0) return (false, 0);
            return (true, a / b);
        }
    }

    /**
     * @dev Returns the remainder of dividing two unsigned integers, with a division by zero flag.
     */
    function tryMod(uint256 a, uint256 b) internal pure returns (bool, uint256) {
        unchecked {
            if (b == 0) return (false, 0);
            return (true, a % b);
        }
    }

    /**
     * @dev Returns the largest of two numbers.
     */
    function max(uint256 a, uint256 b) internal pure returns (uint256) {
        return a > b ? a : b;
    }

    /**
     * @dev Returns the smallest of two numbers.
     */
    function min(uint256 a, uint256 b) internal pure returns (uint256) {
        return a < b ? a : b;
    }

    /**
     * @dev Returns the average of two numbers. The result is rounded towards
     * zero.
     */
    function average(uint256 a, uint256 b) internal pure returns (uint256) {
        // (a + b) / 2 can overflow.
        return (a & b) + (a ^ b) / 2;
    }

    /**
     * @dev Returns the ceiling of the division of two numbers.
     *
     * This differs from standard division with `/` in that it rounds towards infinity instead
     * of rounding towards zero.
     */
    function ceilDiv(uint256 a, uint256 b) internal pure returns (uint256) {
        if (b == 0) {
            // Guarantee the same behavior as in a regular Solidity division.
            return a / b;
        }

        // (a + b - 1) / b can overflow on addition, so we distribute.
        return a == 0 ? 0 : (a - 1) / b + 1;
    }

    /**
     * @notice Calculates floor(x * y / denominator) with full precision. Throws if result overflows a uint256 or denominator == 0
     * @dev Original credit to Remco Bloemen under MIT license (https://xn--2-umb.com/21/muldiv)
     * with further edits by Uniswap Labs also under MIT license.
     */
    function mulDiv(uint256 x, uint256 y, uint256 denominator) internal pure returns (uint256 result) {
        unchecked {
            // 512-bit multiply [prod1 prod0] = x * y. Compute the product mod 2^256 and mod 2^256 - 1, then use
            // use the Chinese Remainder Theorem to reconstruct the 512 bit result. The result is stored in two 256
            // variables such that product = prod1 * 2^256 + prod0.
            uint256 prod0; // Least significant 256 bits of the product
            uint256 prod1; // Most significant 256 bits of the product
            assembly {
                let mm := mulmod(x, y, not(0))
                prod0 := mul(x, y)
                prod1 := sub(sub(mm, prod0), lt(mm, prod0))
            }

            // Handle non-overflow cases, 256 by 256 division.
            if (prod1 == 0) {
                // Solidity will revert if denominator == 0, unlike the div opcode on its own.
                // The surrounding unchecked block does not change this fact.
                // See https://docs.soliditylang.org/en/latest/control-structures.html#checked-or-unchecked-arithmetic.
                return prod0 / denominator;
            }

            // Make sure the result is less than 2^256. Also prevents denominator == 0.
            if (denominator <= prod1) {
                revert MathOverflowedMulDiv();
            }

            ///////////////////////////////////////////////
            // 512 by 256 division.
            ///////////////////////////////////////////////

            // Make division exact by subtracting the remainder from [prod1 prod0].
            uint256 remainder;
            assembly {
                // Compute remainder using mulmod.
                remainder := mulmod(x, y, denominator)

                // Subtract 256 bit number from 512 bit number.
                prod1 := sub(prod1, gt(remainder, prod0))
                prod0 := sub(prod0, remainder)
            }

            // Factor powers of two out of denominator and compute largest power of two divisor of denominator. Always >= 1.
            // See https://cs.stackexchange.com/q/138556/92363.

            // Does not overflow because the denominator cannot be zero at this stage in the function.
            uint256 twos = denominator & (~denominator + 1);
            assembly {
                // Divide denominator by twos.
                denominator := div(denominator, twos)

                // Divide [prod1 prod0] by twos.
                prod0 := div(prod0, twos)

                // Flip twos such that it is 2^256 / twos. If twos is zero, then it becomes one.
                twos := add(div(sub(0, twos), twos), 1)
            }

            // Shift in bits from prod1 into prod0.
            prod0 |= prod1 * twos;

            // Invert denominator mod 2^256. Now that denominator is an odd number, it has an inverse modulo 2^256 such
            // that denominator * inv = 1 mod 2^256. Compute the inverse by starting with a seed that is correct for
            // four bits. That is, denominator * inv = 1 mod 2^4.
            uint256 inverse = (3 * denominator) ^ 2;

            // Use the Newton-Raphson iteration to improve the precision. Thanks to Hensel's lifting lemma, this also works
            // in modular arithmetic, doubling the correct bits in each step.
            inverse *= 2 - denominator * inverse; // inverse mod 2^8
            inverse *= 2 - denominator * inverse; // inverse mod 2^16
            inverse *= 2 - denominator * inverse; // inverse mod 2^32
            inverse *= 2 - denominator * inverse; // inverse mod 2^64
            inverse *= 2 - denominator * inverse; // inverse mod 2^128
            inverse *= 2 - denominator * inverse; // inverse mod 2^256

            // Because the division is now exact we can divide by multiplying with the modular inverse of denominator.
            // This will give us the correct result modulo 2^256. Since the preconditions guarantee that the outcome is
            // less than 2^256, this is the final result. We don't need to compute the high bits of the result and prod1
            // is no longer required.
            result = prod0 * inverse;
            return result;
        }
    }

    /**
     * @notice Calculates x * y / denominator with full precision, following the selected rounding direction.
     */
    function mulDiv(uint256 x, uint256 y, uint256 denominator, Rounding rounding) internal pure returns (uint256) {
        uint256 result = mulDiv(x, y, denominator);
        if (unsignedRoundsUp(rounding) && mulmod(x, y, denominator) > 0) {
            result += 1;
        }
        return result;
    }

    /**
<<<<<<< HEAD
     * @dev Returns the square root of a number. If the number is not a perfect square, the value is rounded down.
=======
     * @dev Returns the square root of a number. If the number is not a perfect square, the value is rounded
     * towards zero.
     *
     * Inspired by Henry S. Warren, Jr.'s "Hacker's Delight" (Chapter 11).
>>>>>>> f347b410
     */
    function sqrt(uint256 a) internal pure returns (uint256) {
        unchecked {
            if (a <= 1) { return a; }
            if (a >= ((1 << 128) - 1)**2) { return (1 << 128) - 1; }
            uint256 aAux = a;
            uint256 result = 1;
            if (aAux >= (1 << 128)) { aAux >>= 128; result <<= 64; }
            if (aAux >= (1 << 64 )) { aAux >>= 64;  result <<= 32; }
            if (aAux >= (1 << 32 )) { aAux >>= 32;  result <<= 16; }
            if (aAux >= (1 << 16 )) { aAux >>= 16;  result <<= 8;  }
            if (aAux >= (1 << 8  )) { aAux >>= 8;   result <<= 4;  }
            if (aAux >= (1 << 4  )) { aAux >>= 4;   result <<= 2;  }
            if (aAux >= (1 << 2  )) {               result <<= 1;  }
            result += (result >> 1);
            result = (result + a / result) >> 1;
            result = (result + a / result) >> 1;
            result = (result + a / result) >> 1;
            result = (result + a / result) >> 1;
            result = (result + a / result) >> 1;
            result = (result + a / result) >> 1;
            if (result * result <= x) {
                return result;
            }
            return result-1;
        }
    }

    /**
     * @notice Calculates sqrt(a), following the selected rounding direction.
     */
    function sqrt(uint256 a, Rounding rounding) internal pure returns (uint256) {
        unchecked {
            uint256 result = sqrt(a);
            return result + (unsignedRoundsUp(rounding) && result * result < a ? 1 : 0);
        }
    }

    /**
     * @dev Return the log in base 2 of a positive value rounded towards zero.
     * Returns 0 if given 0.
     */
    function log2(uint256 value) internal pure returns (uint256) {
        uint256 result = 0;
        unchecked {
            if (value >> 128 > 0) {
                value >>= 128;
                result += 128;
            }
            if (value >> 64 > 0) {
                value >>= 64;
                result += 64;
            }
            if (value >> 32 > 0) {
                value >>= 32;
                result += 32;
            }
            if (value >> 16 > 0) {
                value >>= 16;
                result += 16;
            }
            if (value >> 8 > 0) {
                value >>= 8;
                result += 8;
            }
            if (value >> 4 > 0) {
                value >>= 4;
                result += 4;
            }
            if (value >> 2 > 0) {
                value >>= 2;
                result += 2;
            }
            if (value >> 1 > 0) {
                result += 1;
            }
        }
        return result;
    }

    /**
     * @dev Return the log in base 2, following the selected rounding direction, of a positive value.
     * Returns 0 if given 0.
     */
    function log2(uint256 value, Rounding rounding) internal pure returns (uint256) {
        unchecked {
            uint256 result = log2(value);
            return result + (unsignedRoundsUp(rounding) && 1 << result < value ? 1 : 0);
        }
    }

    /**
     * @dev Return the log in base 10 of a positive value rounded towards zero.
     * Returns 0 if given 0.
     */
    function log10(uint256 value) internal pure returns (uint256) {
        uint256 result = 0;
        unchecked {
            if (value >= 10 ** 64) {
                value /= 10 ** 64;
                result += 64;
            }
            if (value >= 10 ** 32) {
                value /= 10 ** 32;
                result += 32;
            }
            if (value >= 10 ** 16) {
                value /= 10 ** 16;
                result += 16;
            }
            if (value >= 10 ** 8) {
                value /= 10 ** 8;
                result += 8;
            }
            if (value >= 10 ** 4) {
                value /= 10 ** 4;
                result += 4;
            }
            if (value >= 10 ** 2) {
                value /= 10 ** 2;
                result += 2;
            }
            if (value >= 10 ** 1) {
                result += 1;
            }
        }
        return result;
    }

    /**
     * @dev Return the log in base 10, following the selected rounding direction, of a positive value.
     * Returns 0 if given 0.
     */
    function log10(uint256 value, Rounding rounding) internal pure returns (uint256) {
        unchecked {
            uint256 result = log10(value);
            return result + (unsignedRoundsUp(rounding) && 10 ** result < value ? 1 : 0);
        }
    }

    /**
     * @dev Return the log in base 256 of a positive value rounded towards zero.
     * Returns 0 if given 0.
     *
     * Adding one to the result gives the number of pairs of hex symbols needed to represent `value` as a hex string.
     */
    function log256(uint256 value) internal pure returns (uint256) {
        uint256 result = 0;
        unchecked {
            if (value >> 128 > 0) {
                value >>= 128;
                result += 16;
            }
            if (value >> 64 > 0) {
                value >>= 64;
                result += 8;
            }
            if (value >> 32 > 0) {
                value >>= 32;
                result += 4;
            }
            if (value >> 16 > 0) {
                value >>= 16;
                result += 2;
            }
            if (value >> 8 > 0) {
                result += 1;
            }
        }
        return result;
    }

    /**
     * @dev Return the log in base 256, following the selected rounding direction, of a positive value.
     * Returns 0 if given 0.
     */
    function log256(uint256 value, Rounding rounding) internal pure returns (uint256) {
        unchecked {
            uint256 result = log256(value);
            return result + (unsignedRoundsUp(rounding) && 1 << (result << 3) < value ? 1 : 0);
        }
    }

    /**
     * @dev Returns whether a provided rounding mode is considered rounding up for unsigned integers.
     */
    function unsignedRoundsUp(Rounding rounding) internal pure returns (bool) {
        return uint8(rounding) % 2 == 1;
    }
}<|MERGE_RESOLUTION|>--- conflicted
+++ resolved
@@ -214,14 +214,10 @@
     }
 
     /**
-<<<<<<< HEAD
-     * @dev Returns the square root of a number. If the number is not a perfect square, the value is rounded down.
-=======
      * @dev Returns the square root of a number. If the number is not a perfect square, the value is rounded
      * towards zero.
      *
      * Inspired by Henry S. Warren, Jr.'s "Hacker's Delight" (Chapter 11).
->>>>>>> f347b410
      */
     function sqrt(uint256 a) internal pure returns (uint256) {
         unchecked {
