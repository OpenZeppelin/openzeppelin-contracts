// SPDX-License-Identifier: MIT
// OpenZeppelin Contracts (last updated v5.2.0) (utils/Address.sol)

pragma solidity ^0.8.20;

import {Errors} from "./Errors.sol";
import {LowLevelCall} from "./LowLevelCall.sol";

/**
 * @dev Collection of functions related to the address type
 */
library Address {
    /**
     * @dev There's no code at `target` (it is not a contract).
     */
    error AddressEmptyCode(address target);

    /**
     * @dev Replacement for Solidity's `transfer`: sends `amount` wei to
     * `recipient`, forwarding all available gas and reverting on errors.
     *
     * https://eips.ethereum.org/EIPS/eip-1884[EIP1884] increases the gas cost
     * of certain opcodes, possibly making contracts go over the 2300 gas limit
     * imposed by `transfer`, making them unable to receive funds via
     * `transfer`. {sendValue} removes this limitation.
     *
     * https://consensys.net/diligence/blog/2019/09/stop-using-soliditys-transfer-now/[Learn more].
     *
     * IMPORTANT: because control is transferred to `recipient`, care must be
     * taken to not create reentrancy vulnerabilities. Consider using
     * {ReentrancyGuard} or the
     * https://solidity.readthedocs.io/en/v0.8.20/security-considerations.html#use-the-checks-effects-interactions-pattern[checks-effects-interactions pattern].
     */
    function sendValue(address payable recipient, uint256 amount) internal {
        if (address(this).balance < amount) {
            revert Errors.InsufficientBalance(address(this).balance, amount);
        }

<<<<<<< HEAD
        bool success = LowLevelCall.callRaw(recipient, "", amount);
=======
        (bool success, bytes memory returndata) = recipient.call{value: amount}("");
>>>>>>> 1d9400e0
        if (!success) {
            _revert(returndata);
        }
    }

    /**
     * @dev Performs a Solidity function call using a low level `call`. A
     * plain `call` is an unsafe replacement for a function call: use this
     * function instead.
     *
     * If `target` reverts with a revert reason or custom error, it is bubbled
     * up by this function (like regular Solidity function calls). However, if
     * the call reverted with no returned reason, this function reverts with a
     * {Errors.FailedCall} error.
     *
     * Returns the raw returned data. To convert to the expected return value,
     * use https://solidity.readthedocs.io/en/latest/units-and-global-variables.html?highlight=abi.decode#abi-encoding-and-decoding-functions[`abi.decode`].
     *
     * Requirements:
     *
     * - `target` must be a contract.
     * - calling `target` with `data` must not revert.
     */
    function functionCall(address target, bytes memory data) internal returns (bytes memory) {
        return functionCallWithValue(target, data, 0);
    }

    /**
     * @dev Same as {xref-Address-functionCall-address-bytes-}[`functionCall`],
     * but also transferring `value` wei to `target`.
     *
     * Requirements:
     *
     * - the calling contract must have an ETH balance of at least `value`.
     * - the called Solidity function must be `payable`.
     */
    function functionCallWithValue(address target, bytes memory data, uint256 value) internal returns (bytes memory) {
        if (address(this).balance < value) {
            revert Errors.InsufficientBalance(address(this).balance, value);
        }
        (bool success, bytes memory returndata) = target.call{value: value}(data);
        return verifyCallResultFromTarget(target, success, returndata);
    }

    /**
     * @dev Same as {xref-Address-functionCall-address-bytes-}[`functionCall`],
     * but performing a static call.
     */
    function functionStaticCall(address target, bytes memory data) internal view returns (bytes memory) {
        (bool success, bytes memory returndata) = target.staticcall(data);
        return verifyCallResultFromTarget(target, success, returndata);
    }

    /**
     * @dev Same as {xref-Address-functionCall-address-bytes-}[`functionCall`],
     * but performing a delegate call.
     */
    function functionDelegateCall(address target, bytes memory data) internal returns (bytes memory) {
        (bool success, bytes memory returndata) = target.delegatecall(data);
        return verifyCallResultFromTarget(target, success, returndata);
    }

    /**
     * @dev Tool to verify that a low level call to smart-contract was successful, and reverts if the target
     * was not a contract or bubbling up the revert reason (falling back to {Errors.FailedCall}) in case
     * of an unsuccessful call.
     */
    function verifyCallResultFromTarget(
        address target,
        bool success,
        bytes memory returndata
    ) internal view returns (bytes memory) {
        if (!success) {
            _revert(returndata);
        } else {
            // only check if target is a contract if the call was successful and the return data is empty
            // otherwise we already know that it was a contract
            if (returndata.length == 0 && target.code.length == 0) {
                revert AddressEmptyCode(target);
            }
            return returndata;
        }
    }

    /**
     * @dev Tool to verify that a low level call was successful, and reverts if it wasn't, either by bubbling the
     * revert reason or with a default {Errors.FailedCall} error.
     */
    function verifyCallResult(bool success, bytes memory returndata) internal pure returns (bytes memory) {
        if (!success) {
            _revert(returndata);
        } else {
            return returndata;
        }
    }

    /**
     * @dev Reverts with returndata if present. Otherwise reverts with {Errors.FailedCall}.
     */
    function _revert(bytes memory returndata) private pure {
        // Look for revert reason and bubble it up if present
        if (returndata.length > 0) {
            // The easiest way to bubble the revert reason is using memory via assembly
            assembly ("memory-safe") {
                revert(add(returndata, 0x20), mload(returndata))
            }
        } else {
            revert Errors.FailedCall();
        }
    }
}<|MERGE_RESOLUTION|>--- conflicted
+++ resolved
@@ -36,11 +36,8 @@
             revert Errors.InsufficientBalance(address(this).balance, amount);
         }
 
-<<<<<<< HEAD
         bool success = LowLevelCall.callRaw(recipient, "", amount);
-=======
-        (bool success, bytes memory returndata) = recipient.call{value: amount}("");
->>>>>>> 1d9400e0
+        bytes memory returndata = LowLevelCall.returnData();
         if (!success) {
             _revert(returndata);
         }
