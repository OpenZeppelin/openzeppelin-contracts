--- conflicted
+++ resolved
@@ -13,24 +13,9 @@
  * @dev Library for managing https://en.wikipedia.org/wiki/Binary_heap[binary heap] that can be used as
  * https://en.wikipedia.org/wiki/Priority_queue[priority queue].
  *
-<<<<<<< HEAD
- * Heaps are represented as an array of Node objects. This array stores two overlapping structures:
- * * A tree structure where the first element (index 0) is the root, and where the node at index i is the child of the
- *   node at index (i-1)/2 and the parent of nodes at index 2*i+1 and 2*i+2. Each node stores the index (in the array)
- *   where the corresponding value is stored.
- * * A list of payloads values where each index contains a value and a lookup index. The type of the value depends on
- *   the variant being used. The lookup is the index of the node (in the tree) that points to this value.
- *
- * Some invariants:
- *   ```
- *   i == heap.data[heap.data[i].index].lookup // for all indices i
- *   i == heap.data[heap.data[i].lookup].index // for all indices i
- *   ```
-=======
  * Heaps are represented as an tree of values where the first element (index 0) is the root, and where the node at
  * index i is the child of the node at index (i-1)/2 and the father of nodes at index 2*i+1 and 2*i+2. Each node
  * stores an element of the heap.
->>>>>>> 530179a7
  *
  * The structure is ordered so that each node is bigger than its parent. An immediate consequence is that the
  * highest priority value is the one at the root. This value can be looked up in constant time (O(1)) at
