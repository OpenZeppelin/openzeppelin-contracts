// SPDX-License-Identifier: MIT

pragma solidity ^0.8.20;

import {Math} from "../math/Math.sol";
import {SafeCast} from "../math/SafeCast.sol";
import {Comparators} from "../Comparators.sol";
import {Arrays} from "../Arrays.sol";
import {Panic} from "../Panic.sol";
import {StorageSlot} from "../StorageSlot.sol";

/**
 * @dev Library for managing https://en.wikipedia.org/wiki/Binary_heap[binary heap] that can be used as
 * https://en.wikipedia.org/wiki/Priority_queue[priority queue].
 *
 * Heaps are represented as an tree of values where the first element (index 0) is the root, and where the node at
 * index i is the child of the node at index (i-1)/2 and the father of nodes at index 2*i+1 and 2*i+2. Each node
 * stores an element of the heap.
 *
 * The structure is ordered so that each node is bigger than its parent. An immediate consequence is that the
 * highest priority value is the one at the root. This value can be looked up in constant time (O(1)) at
 * `heap.tree[0].value`
 *
 * The structure is designed to perform the following operations with the corresponding complexities:
 *
 * * peek (get the highest priority value): O(1)
 * * insert (insert a value): O(log(n))
 * * pop (remove the highest priority value): O(log(n))
 * * replace (replace the highest priority value with a new value): O(log(n))
 * * length (get the number of elements): O(1)
 * * clear (remove all elements): O(1)
 */
library Heap {
    using Arrays for *;
    using Math for *;
    using SafeCast for *;

    /**
     * @dev Binary heap that supports values of type uint256.
     *
     * Each element of that structure uses 2 storage slots.
     */
    struct Uint256Heap {
        uint256[] tree;
    }

    /**
     * @dev Lookup the root element of the heap.
     */
    function peek(Uint256Heap storage self) internal view returns (uint256) {
        // self.tree[0] will `ARRAY_ACCESS_OUT_OF_BOUNDS` panic if heap is empty.
        return self.tree[0];
    }

    /**
     * @dev Remove (and return) the root element for the heap using the default comparator.
     *
     * NOTE: All inserting and removal from a heap should always be done using the same comparator. Mixing comparator
     * during the lifecycle of a heap will result in undefined behavior.
     */
    function pop(Uint256Heap storage self) internal returns (uint256) {
        return pop(self, Comparators.lt);
    }

    /**
     * @dev Remove (and return) the root element for the heap using the provided comparator.
     *
     * NOTE: All inserting and removal from a heap should always be done using the same comparator. Mixing comparator
     * during the lifecycle of a heap will result in undefined behavior.
     */
    function pop(
        Uint256Heap storage self,
        function(uint256, uint256) view returns (bool) comp
    ) internal returns (uint256) {
        unchecked {
            uint256 size = length(self);
            if (size == 0) Panic.panic(Panic.EMPTY_ARRAY_POP);

            // cache
            uint256 rootValue = self.tree.unsafeAccess(0).value;
            uint256 lastValue = self.tree.unsafeAccess(size - 1).value;

            // swap last leaf with root, shrink tree and re-heapify
            self.tree.pop();
            self.tree.unsafeAccess(0).value = lastValue;
            _siftDown(self, size - 1, 0, lastValue, comp);

            return rootValue;
        }
    }

    /**
     * @dev Insert a new element in the heap using the default comparator.
     *
     * NOTE: All inserting and removal from a heap should always be done using the same comparator. Mixing comparator
     * during the lifecycle of a heap will result in undefined behavior.
     */
    function insert(Uint256Heap storage self, uint256 value) internal {
        insert(self, value, Comparators.lt);
    }

    /**
     * @dev Insert a new element in the heap using the provided comparator.
     *
     * NOTE: All inserting and removal from a heap should always be done using the same comparator. Mixing comparator
     * during the lifecycle of a heap will result in undefined behavior.
     */
    function insert(
        Uint256Heap storage self,
        uint256 value,
        function(uint256, uint256) view returns (bool) comp
    ) internal {
        uint256 size = length(self);

        // push new item and re-heapify
        self.tree.push(value);
        _siftUp(self, size, value, comp);
    }

    /**
     * @dev Return the root element for the heap, and replace it with a new value, using the default comparator.
     * This is equivalent to using {pop} and {insert}, but requires only one rebalancing operation.
     *
     * NOTE: All inserting and removal from a heap should always be done using the same comparator. Mixing comparator
     * during the lifecycle of a heap will result in undefined behavior.
     */
    function replace(Uint256Heap storage self, uint256 newValue) internal returns (uint256) {
        return replace(self, newValue, Comparators.lt);
    }

    /**
     * @dev Return the root element for the heap, and replace it with a new value, using the provided comparator.
     * This is equivalent to using {pop} and {insert}, but requires only one rebalancing operation.
     *
     * NOTE: All inserting and removal from a heap should always be done using the same comparator. Mixing comparator
     * during the lifecycle of a heap will result in undefined behavior.
     */
    function replace(
        Uint256Heap storage self,
        uint256 newValue,
        function(uint256, uint256) view returns (bool) comp
    ) internal returns (uint256) {
        uint256 size = length(self);
        if (size == 0) Panic.panic(Panic.EMPTY_ARRAY_POP);

        // cache
        uint256 oldValue = self.tree.unsafeAccess(0).value;

        // replace and re-heapify
        self.tree.unsafeAccess(0).value = newValue;
        _siftDown(self, size, 0, newValue, comp);

        return oldValue;
    }

    /**
     * @dev Returns the number of elements in the heap.
     */
    function length(Uint256Heap storage self) internal view returns (uint256) {
        return self.tree.length;
    }

    /**
     * @dev Removes all elements in the heap.
     */
    function clear(Uint256Heap storage self) internal {
        self.tree.unsafeSetLength(0);
    }

    /**
     * @dev Swap node `i` and `j` in the tree.
     */
    function _swap(Uint256Heap storage self, uint256 i, uint256 j) private {
        StorageSlot.Uint256Slot storage ni = self.tree.unsafeAccess(i);
        StorageSlot.Uint256Slot storage nj = self.tree.unsafeAccess(j);
        (ni.value, nj.value) = (nj.value, ni.value);
    }

    /**
<<<<<<< HEAD
     * @dev Perform heap maintenance on `self`, starting at `index` (with the `value`), using `comp` as a
     * comparator, and moving toward the leafs of the underlying tree.
=======
     * @dev Perform heap maintenance on `self`, starting at position `pos` (with the `value`), using `comp` as a
     * comparator, and moving toward the leaves of the underlying tree.
>>>>>>> 6e224307
     *
     * NOTE: This is a private function that is called in a trusted context with already cached parameters. `length`
     * and `value` could be extracted from `self` and `index`, but that would require redundant storage read. These
     * parameters are not verified. It is the caller role to make sure the parameters are correct.
     */
    function _siftDown(
        Uint256Heap storage self,
        uint256 size,
        uint256 index,
        uint256 value,
        function(uint256, uint256) view returns (bool) comp
    ) private {
        // Check if there is a risk of overflow when computing the indices of the child nodes. If that is the case,
        // there cannot be child nodes in the tree, so sifting is done.
        if (index >= type(uint256).max / 2) return;

        // Compute the indices of the potential child nodes
        uint256 lIndex = 2 * index + 1;
        uint256 rIndex = 2 * index + 2;

        // Three cases:
        // 1. Both children exist: sifting may continue on one of the branch (selection required)
        // 2. Only left child exist: sifting may contineu on the left branch (no selection required)
        // 3. Neither child exist: sifting is done
        if (rIndex < size) {
            uint256 lValue = self.tree.unsafeAccess(lIndex).value;
            uint256 rValue = self.tree.unsafeAccess(rIndex).value;
            if (comp(lValue, value) || comp(rValue, value)) {
                uint256 cIndex = comp(lValue, rValue).ternary(lIndex, rIndex);
                _swap(self, index, cIndex);
                _siftDown(self, size, cIndex, value, comp);
            }
        } else if (lIndex < size) {
            uint256 lValue = self.tree.unsafeAccess(lIndex).value;
            if (comp(lValue, value)) {
                _swap(self, index, lIndex);
                _siftDown(self, size, lIndex, value, comp);
            }
        }
    }

    /**
     * @dev Perform heap maintenance on `self`, starting at `index` (with the `value`), using `comp` as a
     * comparator, and moving toward the root of the underlying tree.
     *
     * NOTE: This is a private function that is called in a trusted context with already cached parameters. `value`
     * could be extracted from `self` and `index`, but that would require redundant storage read. These parameters are not
     * verified. It is the caller role to make sure the parameters are correct.
     */
    function _siftUp(
        Uint256Heap storage self,
        uint256 index,
        uint256 value,
        function(uint256, uint256) view returns (bool) comp
    ) private {
        unchecked {
            while (index > 0) {
                uint256 parentIndex = (index - 1) / 2;
                uint256 parentValue = self.tree.unsafeAccess(parentIndex).value;
                if (comp(parentValue, value)) break;
<<<<<<< HEAD
                _swap(self, index, parentIndex);
                index = parentIndex;
            }
=======
                _swap(self, pos, parent);
                pos = parent;
            }
        }
    }

    function _unsafeNodeAccess(
        Uint256Heap storage self,
        uint64 pos
    ) private pure returns (Uint256HeapNode storage result) {
        assembly ("memory-safe") {
            mstore(0x00, self.slot)
            result.slot := add(keccak256(0x00, 0x20), mul(pos, 2))
        }
    }

    /**
     * @dev Binary heap that supports values of type uint208.
     *
     * Each element of that structure uses 1 storage slots.
     */
    struct Uint208Heap {
        Uint208HeapNode[] data;
    }

    /**
     * @dev Internal node type for Uint208Heap. Stores a value of type uint208.
     */
    struct Uint208HeapNode {
        uint208 value;
        uint24 index; // position -> value
        uint24 lookup; // value -> position
    }

    /**
     * @dev Lookup the root element of the heap.
     */
    function peek(Uint208Heap storage self) internal view returns (uint208) {
        // self.data[0] will `ARRAY_ACCESS_OUT_OF_BOUNDS` panic if heap is empty.
        return _unsafeNodeAccess(self, self.data[0].index).value;
    }

    /**
     * @dev Remove (and return) the root element for the heap using the default comparator.
     *
     * NOTE: All inserting and removal from a heap should always be done using the same comparator. Mixing comparator
     * during the lifecycle of a heap will result in undefined behavior.
     */
    function pop(Uint208Heap storage self) internal returns (uint208) {
        return pop(self, Comparators.lt);
    }

    /**
     * @dev Remove (and return) the root element for the heap using the provided comparator.
     *
     * NOTE: All inserting and removal from a heap should always be done using the same comparator. Mixing comparator
     * during the lifecycle of a heap will result in undefined behavior.
     */
    function pop(
        Uint208Heap storage self,
        function(uint256, uint256) view returns (bool) comp
    ) internal returns (uint208) {
        unchecked {
            uint24 size = length(self);
            if (size == 0) Panic.panic(Panic.EMPTY_ARRAY_POP);

            uint24 last = size - 1;

            // get root location (in the data array) and value
            Uint208HeapNode storage rootNode = _unsafeNodeAccess(self, 0);
            uint24 rootIdx = rootNode.index;
            Uint208HeapNode storage rootData = _unsafeNodeAccess(self, rootIdx);
            Uint208HeapNode storage lastNode = _unsafeNodeAccess(self, last);
            uint208 rootDataValue = rootData.value;

            // if root is not the last element of the data array (that will get popped), reorder the data array.
            if (rootIdx != last) {
                // get details about the value stored in the last element of the array (that will get popped)
                uint24 lastDataIdx = lastNode.lookup;
                uint208 lastDataValue = lastNode.value;
                // copy these values to the location of the root (that is safe, and that we no longer use)
                rootData.value = lastDataValue;
                rootData.lookup = lastDataIdx;
                // update the tree node that used to point to that last element (value now located where the root was)
                _unsafeNodeAccess(self, lastDataIdx).index = rootIdx;
            }

            // get last leaf location (in the data array) and value
            uint24 lastIdx = lastNode.index;
            uint208 lastValue = _unsafeNodeAccess(self, lastIdx).value;

            // move the last leaf to the root, pop last leaf ...
            rootNode.index = lastIdx;
            _unsafeNodeAccess(self, lastIdx).lookup = 0;
            self.data.pop();

            // ... and heapify
            _siftDown(self, last, 0, lastValue, comp);

            // return root value
            return rootDataValue;
        }
    }

    /**
     * @dev Insert a new element in the heap using the default comparator.
     *
     * NOTE: All inserting and removal from a heap should always be done using the same comparator. Mixing comparator
     * during the lifecycle of a heap will result in undefined behavior.
     */
    function insert(Uint208Heap storage self, uint208 value) internal {
        insert(self, value, Comparators.lt);
    }

    /**
     * @dev Insert a new element in the heap using the provided comparator.
     *
     * NOTE: All inserting and removal from a heap should always be done using the same comparator. Mixing comparator
     * during the lifecycle of a heap will result in undefined behavior.
     */
    function insert(
        Uint208Heap storage self,
        uint208 value,
        function(uint256, uint256) view returns (bool) comp
    ) internal {
        uint24 size = length(self);
        if (size == type(uint24).max) Panic.panic(Panic.RESOURCE_ERROR);

        self.data.push(Uint208HeapNode({index: size, lookup: size, value: value}));
        _siftUp(self, size, value, comp);
    }

    /**
     * @dev Return the root element for the heap, and replace it with a new value, using the default comparator.
     * This is equivalent to using {pop} and {insert}, but requires only one rebalancing operation.
     *
     * NOTE: All inserting and removal from a heap should always be done using the same comparator. Mixing comparator
     * during the lifecycle of a heap will result in undefined behavior.
     */
    function replace(Uint208Heap storage self, uint208 newValue) internal returns (uint208) {
        return replace(self, newValue, Comparators.lt);
    }

    /**
     * @dev Return the root element for the heap, and replace it with a new value, using the provided comparator.
     * This is equivalent to using {pop} and {insert}, but requires only one rebalancing operation.
     *
     * NOTE: All inserting and removal from a heap should always be done using the same comparator. Mixing comparator
     * during the lifecycle of a heap will result in undefined behavior.
     */
    function replace(
        Uint208Heap storage self,
        uint208 newValue,
        function(uint256, uint256) view returns (bool) comp
    ) internal returns (uint208) {
        uint24 size = length(self);
        if (size == 0) Panic.panic(Panic.EMPTY_ARRAY_POP);

        // position of the node that holds the data for the root
        uint24 rootIdx = _unsafeNodeAccess(self, 0).index;
        // storage pointer to the node that holds the data for the root
        Uint208HeapNode storage rootData = _unsafeNodeAccess(self, rootIdx);

        // cache old value and replace it
        uint208 oldValue = rootData.value;
        rootData.value = newValue;

        // re-heapify
        _siftDown(self, size, 0, newValue, comp);

        // return old root value
        return oldValue;
    }

    /**
     * @dev Returns the number of elements in the heap.
     */
    function length(Uint208Heap storage self) internal view returns (uint24) {
        return self.data.length.toUint24();
    }

    /**
     * @dev Removes all elements in the heap.
     */
    function clear(Uint208Heap storage self) internal {
        Uint208HeapNode[] storage data = self.data;
        assembly ("memory-safe") {
            sstore(data.slot, 0)
        }
    }

    /**
     * @dev Swap node `i` and `j` in the tree.
     */
    function _swap(Uint208Heap storage self, uint24 i, uint24 j) private {
        Uint208HeapNode storage ni = _unsafeNodeAccess(self, i);
        Uint208HeapNode storage nj = _unsafeNodeAccess(self, j);
        uint24 ii = ni.index;
        uint24 jj = nj.index;
        // update pointers to the data (swap the value)
        ni.index = jj;
        nj.index = ii;
        // update lookup pointers for consistency
        _unsafeNodeAccess(self, ii).lookup = j;
        _unsafeNodeAccess(self, jj).lookup = i;
    }

    /**
     * @dev Perform heap maintenance on `self`, starting at position `pos` (with the `value`), using `comp` as a
     * comparator, and moving toward the leaves of the underlying tree.
     *
     * NOTE: This is a private function that is called in a trusted context with already cached parameters. `length`
     * and `value` could be extracted from `self` and `pos`, but that would require redundant storage read. These
     * parameters are not verified. It is the caller role to make sure the parameters are correct.
     */
    function _siftDown(
        Uint208Heap storage self,
        uint24 size,
        uint24 pos,
        uint208 value,
        function(uint256, uint256) view returns (bool) comp
    ) private {
        uint256 left = 2 * pos + 1; // this could overflow uint24
        uint256 right = 2 * pos + 2; // this could overflow uint24

        if (right < size) {
            // the check guarantees that `left` and `right` are both valid uint24
            uint24 lIndex = uint24(left);
            uint24 rIndex = uint24(right);
            uint208 lValue = _unsafeNodeAccess(self, _unsafeNodeAccess(self, lIndex).index).value;
            uint208 rValue = _unsafeNodeAccess(self, _unsafeNodeAccess(self, rIndex).index).value;
            if (comp(lValue, value) || comp(rValue, value)) {
                uint24 index = uint24(comp(lValue, rValue).ternary(lIndex, rIndex));
                _swap(self, pos, index);
                _siftDown(self, size, index, value, comp);
            }
        } else if (left < size) {
            // the check guarantees that `left` is a valid uint24
            uint24 lIndex = uint24(left);
            uint208 lValue = _unsafeNodeAccess(self, _unsafeNodeAccess(self, lIndex).index).value;
            if (comp(lValue, value)) {
                _swap(self, pos, lIndex);
                _siftDown(self, size, lIndex, value, comp);
            }
        }
    }

    /**
     * @dev Perform heap maintenance on `self`, starting at position `pos` (with the `value`), using `comp` as a
     * comparator, and moving toward the root of the underlying tree.
     *
     * NOTE: This is a private function that is called in a trusted context with already cached parameters. `value`
     * could be extracted from `self` and `pos`, but that would require redundant storage read. These parameters are not
     * verified. It is the caller role to make sure the parameters are correct.
     */
    function _siftUp(
        Uint208Heap storage self,
        uint24 pos,
        uint208 value,
        function(uint256, uint256) view returns (bool) comp
    ) private {
        unchecked {
            while (pos > 0) {
                uint24 parent = (pos - 1) / 2;
                uint208 parentValue = _unsafeNodeAccess(self, _unsafeNodeAccess(self, parent).index).value;
                if (comp(parentValue, value)) break;
                _swap(self, pos, parent);
                pos = parent;
            }
        }
    }

    function _unsafeNodeAccess(
        Uint208Heap storage self,
        uint24 pos
    ) private pure returns (Uint208HeapNode storage result) {
        assembly ("memory-safe") {
            mstore(0x00, self.slot)
            result.slot := add(keccak256(0x00, 0x20), pos)
>>>>>>> 6e224307
        }
    }
}<|MERGE_RESOLUTION|>--- conflicted
+++ resolved
@@ -177,13 +177,8 @@
     }
 
     /**
-<<<<<<< HEAD
      * @dev Perform heap maintenance on `self`, starting at `index` (with the `value`), using `comp` as a
-     * comparator, and moving toward the leafs of the underlying tree.
-=======
-     * @dev Perform heap maintenance on `self`, starting at position `pos` (with the `value`), using `comp` as a
      * comparator, and moving toward the leaves of the underlying tree.
->>>>>>> 6e224307
      *
      * NOTE: This is a private function that is called in a trusted context with already cached parameters. `length`
      * and `value` could be extracted from `self` and `index`, but that would require redundant storage read. These
@@ -244,291 +239,9 @@
                 uint256 parentIndex = (index - 1) / 2;
                 uint256 parentValue = self.tree.unsafeAccess(parentIndex).value;
                 if (comp(parentValue, value)) break;
-<<<<<<< HEAD
                 _swap(self, index, parentIndex);
                 index = parentIndex;
             }
-=======
-                _swap(self, pos, parent);
-                pos = parent;
-            }
         }
     }
-
-    function _unsafeNodeAccess(
-        Uint256Heap storage self,
-        uint64 pos
-    ) private pure returns (Uint256HeapNode storage result) {
-        assembly ("memory-safe") {
-            mstore(0x00, self.slot)
-            result.slot := add(keccak256(0x00, 0x20), mul(pos, 2))
-        }
-    }
-
-    /**
-     * @dev Binary heap that supports values of type uint208.
-     *
-     * Each element of that structure uses 1 storage slots.
-     */
-    struct Uint208Heap {
-        Uint208HeapNode[] data;
-    }
-
-    /**
-     * @dev Internal node type for Uint208Heap. Stores a value of type uint208.
-     */
-    struct Uint208HeapNode {
-        uint208 value;
-        uint24 index; // position -> value
-        uint24 lookup; // value -> position
-    }
-
-    /**
-     * @dev Lookup the root element of the heap.
-     */
-    function peek(Uint208Heap storage self) internal view returns (uint208) {
-        // self.data[0] will `ARRAY_ACCESS_OUT_OF_BOUNDS` panic if heap is empty.
-        return _unsafeNodeAccess(self, self.data[0].index).value;
-    }
-
-    /**
-     * @dev Remove (and return) the root element for the heap using the default comparator.
-     *
-     * NOTE: All inserting and removal from a heap should always be done using the same comparator. Mixing comparator
-     * during the lifecycle of a heap will result in undefined behavior.
-     */
-    function pop(Uint208Heap storage self) internal returns (uint208) {
-        return pop(self, Comparators.lt);
-    }
-
-    /**
-     * @dev Remove (and return) the root element for the heap using the provided comparator.
-     *
-     * NOTE: All inserting and removal from a heap should always be done using the same comparator. Mixing comparator
-     * during the lifecycle of a heap will result in undefined behavior.
-     */
-    function pop(
-        Uint208Heap storage self,
-        function(uint256, uint256) view returns (bool) comp
-    ) internal returns (uint208) {
-        unchecked {
-            uint24 size = length(self);
-            if (size == 0) Panic.panic(Panic.EMPTY_ARRAY_POP);
-
-            uint24 last = size - 1;
-
-            // get root location (in the data array) and value
-            Uint208HeapNode storage rootNode = _unsafeNodeAccess(self, 0);
-            uint24 rootIdx = rootNode.index;
-            Uint208HeapNode storage rootData = _unsafeNodeAccess(self, rootIdx);
-            Uint208HeapNode storage lastNode = _unsafeNodeAccess(self, last);
-            uint208 rootDataValue = rootData.value;
-
-            // if root is not the last element of the data array (that will get popped), reorder the data array.
-            if (rootIdx != last) {
-                // get details about the value stored in the last element of the array (that will get popped)
-                uint24 lastDataIdx = lastNode.lookup;
-                uint208 lastDataValue = lastNode.value;
-                // copy these values to the location of the root (that is safe, and that we no longer use)
-                rootData.value = lastDataValue;
-                rootData.lookup = lastDataIdx;
-                // update the tree node that used to point to that last element (value now located where the root was)
-                _unsafeNodeAccess(self, lastDataIdx).index = rootIdx;
-            }
-
-            // get last leaf location (in the data array) and value
-            uint24 lastIdx = lastNode.index;
-            uint208 lastValue = _unsafeNodeAccess(self, lastIdx).value;
-
-            // move the last leaf to the root, pop last leaf ...
-            rootNode.index = lastIdx;
-            _unsafeNodeAccess(self, lastIdx).lookup = 0;
-            self.data.pop();
-
-            // ... and heapify
-            _siftDown(self, last, 0, lastValue, comp);
-
-            // return root value
-            return rootDataValue;
-        }
-    }
-
-    /**
-     * @dev Insert a new element in the heap using the default comparator.
-     *
-     * NOTE: All inserting and removal from a heap should always be done using the same comparator. Mixing comparator
-     * during the lifecycle of a heap will result in undefined behavior.
-     */
-    function insert(Uint208Heap storage self, uint208 value) internal {
-        insert(self, value, Comparators.lt);
-    }
-
-    /**
-     * @dev Insert a new element in the heap using the provided comparator.
-     *
-     * NOTE: All inserting and removal from a heap should always be done using the same comparator. Mixing comparator
-     * during the lifecycle of a heap will result in undefined behavior.
-     */
-    function insert(
-        Uint208Heap storage self,
-        uint208 value,
-        function(uint256, uint256) view returns (bool) comp
-    ) internal {
-        uint24 size = length(self);
-        if (size == type(uint24).max) Panic.panic(Panic.RESOURCE_ERROR);
-
-        self.data.push(Uint208HeapNode({index: size, lookup: size, value: value}));
-        _siftUp(self, size, value, comp);
-    }
-
-    /**
-     * @dev Return the root element for the heap, and replace it with a new value, using the default comparator.
-     * This is equivalent to using {pop} and {insert}, but requires only one rebalancing operation.
-     *
-     * NOTE: All inserting and removal from a heap should always be done using the same comparator. Mixing comparator
-     * during the lifecycle of a heap will result in undefined behavior.
-     */
-    function replace(Uint208Heap storage self, uint208 newValue) internal returns (uint208) {
-        return replace(self, newValue, Comparators.lt);
-    }
-
-    /**
-     * @dev Return the root element for the heap, and replace it with a new value, using the provided comparator.
-     * This is equivalent to using {pop} and {insert}, but requires only one rebalancing operation.
-     *
-     * NOTE: All inserting and removal from a heap should always be done using the same comparator. Mixing comparator
-     * during the lifecycle of a heap will result in undefined behavior.
-     */
-    function replace(
-        Uint208Heap storage self,
-        uint208 newValue,
-        function(uint256, uint256) view returns (bool) comp
-    ) internal returns (uint208) {
-        uint24 size = length(self);
-        if (size == 0) Panic.panic(Panic.EMPTY_ARRAY_POP);
-
-        // position of the node that holds the data for the root
-        uint24 rootIdx = _unsafeNodeAccess(self, 0).index;
-        // storage pointer to the node that holds the data for the root
-        Uint208HeapNode storage rootData = _unsafeNodeAccess(self, rootIdx);
-
-        // cache old value and replace it
-        uint208 oldValue = rootData.value;
-        rootData.value = newValue;
-
-        // re-heapify
-        _siftDown(self, size, 0, newValue, comp);
-
-        // return old root value
-        return oldValue;
-    }
-
-    /**
-     * @dev Returns the number of elements in the heap.
-     */
-    function length(Uint208Heap storage self) internal view returns (uint24) {
-        return self.data.length.toUint24();
-    }
-
-    /**
-     * @dev Removes all elements in the heap.
-     */
-    function clear(Uint208Heap storage self) internal {
-        Uint208HeapNode[] storage data = self.data;
-        assembly ("memory-safe") {
-            sstore(data.slot, 0)
-        }
-    }
-
-    /**
-     * @dev Swap node `i` and `j` in the tree.
-     */
-    function _swap(Uint208Heap storage self, uint24 i, uint24 j) private {
-        Uint208HeapNode storage ni = _unsafeNodeAccess(self, i);
-        Uint208HeapNode storage nj = _unsafeNodeAccess(self, j);
-        uint24 ii = ni.index;
-        uint24 jj = nj.index;
-        // update pointers to the data (swap the value)
-        ni.index = jj;
-        nj.index = ii;
-        // update lookup pointers for consistency
-        _unsafeNodeAccess(self, ii).lookup = j;
-        _unsafeNodeAccess(self, jj).lookup = i;
-    }
-
-    /**
-     * @dev Perform heap maintenance on `self`, starting at position `pos` (with the `value`), using `comp` as a
-     * comparator, and moving toward the leaves of the underlying tree.
-     *
-     * NOTE: This is a private function that is called in a trusted context with already cached parameters. `length`
-     * and `value` could be extracted from `self` and `pos`, but that would require redundant storage read. These
-     * parameters are not verified. It is the caller role to make sure the parameters are correct.
-     */
-    function _siftDown(
-        Uint208Heap storage self,
-        uint24 size,
-        uint24 pos,
-        uint208 value,
-        function(uint256, uint256) view returns (bool) comp
-    ) private {
-        uint256 left = 2 * pos + 1; // this could overflow uint24
-        uint256 right = 2 * pos + 2; // this could overflow uint24
-
-        if (right < size) {
-            // the check guarantees that `left` and `right` are both valid uint24
-            uint24 lIndex = uint24(left);
-            uint24 rIndex = uint24(right);
-            uint208 lValue = _unsafeNodeAccess(self, _unsafeNodeAccess(self, lIndex).index).value;
-            uint208 rValue = _unsafeNodeAccess(self, _unsafeNodeAccess(self, rIndex).index).value;
-            if (comp(lValue, value) || comp(rValue, value)) {
-                uint24 index = uint24(comp(lValue, rValue).ternary(lIndex, rIndex));
-                _swap(self, pos, index);
-                _siftDown(self, size, index, value, comp);
-            }
-        } else if (left < size) {
-            // the check guarantees that `left` is a valid uint24
-            uint24 lIndex = uint24(left);
-            uint208 lValue = _unsafeNodeAccess(self, _unsafeNodeAccess(self, lIndex).index).value;
-            if (comp(lValue, value)) {
-                _swap(self, pos, lIndex);
-                _siftDown(self, size, lIndex, value, comp);
-            }
-        }
-    }
-
-    /**
-     * @dev Perform heap maintenance on `self`, starting at position `pos` (with the `value`), using `comp` as a
-     * comparator, and moving toward the root of the underlying tree.
-     *
-     * NOTE: This is a private function that is called in a trusted context with already cached parameters. `value`
-     * could be extracted from `self` and `pos`, but that would require redundant storage read. These parameters are not
-     * verified. It is the caller role to make sure the parameters are correct.
-     */
-    function _siftUp(
-        Uint208Heap storage self,
-        uint24 pos,
-        uint208 value,
-        function(uint256, uint256) view returns (bool) comp
-    ) private {
-        unchecked {
-            while (pos > 0) {
-                uint24 parent = (pos - 1) / 2;
-                uint208 parentValue = _unsafeNodeAccess(self, _unsafeNodeAccess(self, parent).index).value;
-                if (comp(parentValue, value)) break;
-                _swap(self, pos, parent);
-                pos = parent;
-            }
-        }
-    }
-
-    function _unsafeNodeAccess(
-        Uint208Heap storage self,
-        uint24 pos
-    ) private pure returns (Uint208HeapNode storage result) {
-        assembly ("memory-safe") {
-            mstore(0x00, self.slot)
-            result.slot := add(keccak256(0x00, 0x20), pos)
->>>>>>> 6e224307
-        }
-    }
 }