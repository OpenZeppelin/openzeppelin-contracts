--- conflicted
+++ resolved
@@ -46,11 +46,7 @@
  * {StorageSlot}: Methods for accessing specific storage slots formatted as common primitive types.
  * {Strings}: Common operations for strings formatting.
  * {Time}: A library that provides helpers for manipulating time-related objects, including a `Delay` type.
-<<<<<<< HEAD
- * {RLP}: Library for encoding and decoding data in Ethereum's Recursive Length Prefix format.
-=======
  * {TransientSlot}: Primitives for reading from and writing to transient storage (only value types are currently supported).
->>>>>>> 6308fdc5
 
 [NOTE]
 ====
@@ -161,10 +157,4 @@
 
 {{Time}}
 
-<<<<<<< HEAD
-{{Time}}
-
-{{RLP}}
-=======
-{{TransientSlot}}
->>>>>>> 6308fdc5
+{{TransientSlot}}