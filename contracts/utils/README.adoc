= Utilities

[.readme-notice]
NOTE: This document is better viewed at https://docs.openzeppelin.com/contracts/api/utils

Miscellaneous contracts and libraries containing utility functions you can use to improve security, work with new data types, or safely use low-level primitives.

 * {Math}, {SignedMath}: Implementation of various arithmetic functions.
 * {SafeCast}: Checked downcasting functions to avoid silent truncation.
 * {ReentrancyGuard}: A modifier that can prevent reentrancy during certain functions.
 * {ReentrancyGuardTransient}: Variant of {ReentrancyGuard} that uses transient storage (https://eips.ethereum.org/EIPS/eip-1153[EIP-1153]).
 * {Pausable}: A common emergency response mechanism that can pause functionality while a remediation is pending.
 * {Nonces}: Utility for tracking and verifying address nonces that only increment.
 * {NoncesKeyed}: Alternative to {Nonces}, that support keyed nonces following https://eips.ethereum.org/EIPS/eip-4337#semi-abstracted-nonce-support[ERC-4337 specifications].
 * {ERC165}, {ERC165Checker}: Utilities for inspecting interfaces supported by contracts.
 * {BitMaps}: A simple library to manage boolean value mapped to a numerical index in an efficient way.
 * {EnumerableMap}: A type like Solidity's https://solidity.readthedocs.io/en/latest/types.html#mapping-types[`mapping`], but with key-value _enumeration_: this will let you know how many entries a mapping has, and iterate over them (which is not possible with `mapping`).
 * {EnumerableSet}: Like {EnumerableMap}, but for https://en.wikipedia.org/wiki/Set_(abstract_data_type)[sets]. Can be used to store privileged accounts, issued IDs, etc.
 * {DoubleEndedQueue}: An implementation of a https://en.wikipedia.org/wiki/Double-ended_queue[double ended queue] whose values can be added or removed from both sides. Useful for FIFO and LIFO structures.
 * {CircularBuffer}: A data structure to store the last N values pushed to it.
 * {Checkpoints}: A data structure to store values mapped to a strictly increasing key. Can be used for storing and accessing values over time.
 * {Heap}: A library that implements a https://en.wikipedia.org/wiki/Binary_heap[binary heap] in storage.
 * {MerkleTree}: A library with https://wikipedia.org/wiki/Merkle_Tree[Merkle Tree] data structures and helper functions.
 * {Create2}: Wrapper around the https://blog.openzeppelin.com/getting-the-most-out-of-create2/[`CREATE2` EVM opcode] for safe use without having to deal with low-level assembly.
 * {Address}: Collection of functions for overloading Solidity's https://docs.soliditylang.org/en/latest/types.html#address[`address`] type.
 * {Arrays}: Collection of functions that operate on https://docs.soliditylang.org/en/latest/types.html#arrays[`arrays`].
 * {Base64}: On-chain base64 and base64URL encoding according to https://datatracker.ietf.org/doc/html/rfc4648[RFC-4648].
 * {Bytes}: Common operations on bytes objects.
 * {Calldata}: Helpers for manipulating calldata.
 * {Strings}: Common operations for strings formatting.
 * {ShortStrings}: Library to encode (and decode) short strings into (or from) a single bytes32 slot for optimizing costs. Short strings are limited to 31 characters.
 * {SlotDerivation}: Methods for deriving storage slot from ERC-7201 namespaces as well as from constructions such as mapping and arrays.
 * {StorageSlot}: Methods for accessing specific storage slots formatted as common primitive types.
 * {TransientSlot}: Primitives for reading from and writing to transient storage (only value types are currently supported).
 * {Multicall}: Abstract contract with a utility to allow batching together multiple calls in a single transaction. Useful for allowing EOAs to perform multiple operations at once.
 * {Context}: A utility for abstracting the sender and calldata in the current execution context.
 * {Packing}: A library for packing and unpacking multiple values into bytes32
 * {Panic}: A library to revert with https://docs.soliditylang.org/en/v0.8.20/control-structures.html#panic-via-assert-and-error-via-require[Solidity panic codes].
 * {Comparators}: A library that contains comparator functions to use with the {Heap} library.
 * {CAIP2}, {CAIP10}: Libraries for formatting and parsing CAIP-2 and CAIP-10 identifiers.
<<<<<<< HEAD
 * {Memory}: A utility library to manipulate memory.
=======
 * {InteroperableAddress}: Library for formatting and parsing ERC-7930 interoperable addresses.
>>>>>>> 0aaa23e5
 * {Blockhash}: A library for accessing historical block hashes beyond the standard 256 block limit utilizing EIP-2935's historical blockhash functionality.
 * {Time}: A library that provides helpers for manipulating time-related objects, including a `Delay` type.

[NOTE]
====
Because Solidity does not support generic types, {EnumerableMap} and {EnumerableSet} are specialized to a limited number of key-value types.
====

== Math

{{Math}}

{{SignedMath}}

{{SafeCast}}

== Security

{{ReentrancyGuard}}

{{ReentrancyGuardTransient}}

{{Pausable}}

{{Nonces}}

{{NoncesKeyed}}

== Introspection

This set of interfaces and contracts deal with https://en.wikipedia.org/wiki/Type_introspection[type introspection] of contracts, that is, examining which functions can be called on them. This is usually referred to as a contract's _interface_.

Ethereum contracts have no native concept of an interface, so applications must usually simply trust they are not making an incorrect call. For trusted setups this is a non-issue, but often unknown and untrusted third-party addresses need to be interacted with. There may even not be any direct calls to them! (e.g. ERC-20 tokens may be sent to a contract that lacks a way to transfer them out of it, locking them forever). In these cases, a contract _declaring_ its interface can be very helpful in preventing errors.

{{IERC165}}

{{ERC165}}

{{ERC165Checker}}

== Data Structures

{{BitMaps}}

{{EnumerableMap}}

{{EnumerableSet}}

{{DoubleEndedQueue}}

{{CircularBuffer}}

{{Checkpoints}}

{{Heap}}

{{MerkleTree}}

== Libraries

{{Create2}}

{{Address}}

{{Arrays}}

{{Base64}}

{{Bytes}}

{{Calldata}}

{{Strings}}

{{ShortStrings}}

{{SlotDerivation}}

{{StorageSlot}}

{{TransientSlot}}

{{Multicall}}

{{Context}}

{{Packing}}

{{Panic}}

{{Comparators}}

{{CAIP2}}

{{CAIP10}}

<<<<<<< HEAD
{{Memory}}
=======
{{InteroperableAddress}}
>>>>>>> 0aaa23e5

{{Blockhash}}

{{Time}}<|MERGE_RESOLUTION|>--- conflicted
+++ resolved
@@ -38,11 +38,8 @@
  * {Panic}: A library to revert with https://docs.soliditylang.org/en/v0.8.20/control-structures.html#panic-via-assert-and-error-via-require[Solidity panic codes].
  * {Comparators}: A library that contains comparator functions to use with the {Heap} library.
  * {CAIP2}, {CAIP10}: Libraries for formatting and parsing CAIP-2 and CAIP-10 identifiers.
-<<<<<<< HEAD
  * {Memory}: A utility library to manipulate memory.
-=======
  * {InteroperableAddress}: Library for formatting and parsing ERC-7930 interoperable addresses.
->>>>>>> 0aaa23e5
  * {Blockhash}: A library for accessing historical block hashes beyond the standard 256 block limit utilizing EIP-2935's historical blockhash functionality.
  * {Time}: A library that provides helpers for manipulating time-related objects, including a `Delay` type.
 
@@ -139,11 +136,9 @@
 
 {{CAIP10}}
 
-<<<<<<< HEAD
 {{Memory}}
-=======
+
 {{InteroperableAddress}}
->>>>>>> 0aaa23e5
 
 {{Blockhash}}
 
