= Utilities

[.readme-notice]
NOTE: This document is better viewed at https://docs.openzeppelin.com/contracts/api/utils

Miscellaneous contracts and libraries containing utility functions you can use to improve security, work with new data types, or safely use low-level primitives.

 * {Math}, {SignedMath}: Implementation of various arithmetic functions.
 * {SafeCast}: Checked downcasting functions to avoid silent truncation.
 * {Nonces}: Utility for tracking and verifying address nonces that only increment.
 * {NoncesKeyed}: Alternative to {Nonces}, that support keyed nonces following https://eips.ethereum.org/EIPS/eip-4337#semi-abstracted-nonce-support[ERC-4337 specifications].
 * {Pausable}: A common emergency response mechanism that can pause functionality while a remediation is pending.
 * {ReentrancyGuard}: A modifier that can prevent reentrancy during certain functions.
 * {ReentrancyGuardTransient}: Variant of {ReentrancyGuard} that uses transient storage (https://eips.ethereum.org/EIPS/eip-1153[EIP-1153]).
 * {ERC165}, {ERC165Checker}: Utilities for inspecting interfaces supported by contracts.
 * {BitMaps}: A simple library to manage boolean value mapped to a numerical index in an efficient way.
 * {Checkpoints}: A data structure to store values mapped to a strictly increasing key. Can be used for storing and accessing values over time.
 * {CircularBuffer}: A data structure to store the last N values pushed to it.
 * {DoubleEndedQueue}: An implementation of a https://en.wikipedia.org/wiki/Double-ended_queue[double ended queue] whose values can be added or removed from both sides. Useful for FIFO and LIFO structures.
 * {EnumerableMap}: A type like Solidity's https://solidity.readthedocs.io/en/latest/types.html#mapping-types[`mapping`], but with key-value _enumeration_: this will let you know how many entries a mapping has, and iterate over them (which is not possible with `mapping`).
 * {EnumerableSet}: Like {EnumerableMap}, but for https://en.wikipedia.org/wiki/Set_(abstract_data_type)[sets]. Can be used to store privileged accounts, issued IDs, etc.
 * {Heap}: A library that implements a https://en.wikipedia.org/wiki/Binary_heap[binary heap] in storage.
 * {MerkleTree}: A library with https://wikipedia.org/wiki/Merkle_Tree[Merkle Tree] data structures and helper functions.
 * {Address}: Collection of functions for overloading Solidity's https://docs.soliditylang.org/en/latest/types.html#address[`address`] type.
 * {Arrays}: Collection of functions that operate on https://docs.soliditylang.org/en/latest/types.html#arrays[`arrays`].
 * {Base64}: On-chain base64 and base64URL encoding according to https://datatracker.ietf.org/doc/html/rfc4648[RFC-4648].
 * {Blockhash}: A library for accessing historical block hashes beyond the standard 256 block limit utilizing EIP-2935's historical blockhash functionality.
 * {Bytes}: Common operations on bytes objects.
 * {CAIP2}, {CAIP10}: Libraries for formatting and parsing CAIP-2 and CAIP-10 identifiers.
 * {Calldata}: Helpers for manipulating calldata.
 * {Comparators}: A library that contains comparator functions to use with the {Heap} library.
 * {Context}: A utility for abstracting the sender and calldata in the current execution context.
 * {Create2}: Wrapper around the https://blog.openzeppelin.com/getting-the-most-out-of-create2/[`CREATE2` EVM opcode] for safe use without having to deal with low-level assembly.
 * {InteroperableAddress}: Library for formatting and parsing ERC-7930 interoperable addresses.
 * {Memory}: A utility library to manipulate memory.
 * {Multicall}: Abstract contract with a utility to allow batching together multiple calls in a single transaction. Useful for allowing EOAs to perform multiple operations at once.
 * {Packing}: A library for packing and unpacking multiple values into bytes32.
 * {Panic}: A library to revert with https://docs.soliditylang.org/en/v0.8.20/control-structures.html#panic-via-assert-and-error-via-require[Solidity panic codes].
 * {RelayedCall}: A library for performing calls that use minimal and predictable relayers to hide the sender.
 * {ShortStrings}: Library to encode (and decode) short strings into (or from) a single bytes32 slot for optimizing costs. Short strings are limited to 31 characters.
 * {SlotDerivation}: Methods for deriving storage slot from ERC-7201 namespaces as well as from constructions such as mapping and arrays.
 * {StorageSlot}: Methods for accessing specific storage slots formatted as common primitive types.
<<<<<<< HEAD
 * {TransientSlot}: Primitives for reading from and writing to transient storage (only value types are currently supported).
 * {Multicall}: Abstract contract with a utility to allow batching together multiple calls in a single transaction. Useful for allowing EOAs to perform multiple operations at once.
 * {Context}: A utility for abstracting the sender and calldata in the current execution context.
 * {Packing}: A library for packing and unpacking multiple values into bytes32
 * {Panic}: A library to revert with https://docs.soliditylang.org/en/v0.8.20/control-structures.html#panic-via-assert-and-error-via-require[Solidity panic codes].
 * {Comparators}: A library that contains comparator functions to use with the {Heap} library.
 * {CAIP2}, {CAIP10}: Libraries for formatting and parsing CAIP-2 and CAIP-10 identifiers.
 * {InteroperableAddress}: Library for formatting and parsing ERC-7930 interoperable addresses.
 * {LowLevelCall}: Collection of functions to perform calls with low-level assembly.
 * {Memory}: A utility library to manipulate memory.
 * {Blockhash}: A library for accessing historical block hashes beyond the standard 256 block limit utilizing EIP-2935's historical blockhash functionality.
=======
 * {Strings}: Common operations for strings formatting.
>>>>>>> a060e93d
 * {Time}: A library that provides helpers for manipulating time-related objects, including a `Delay` type.
 * {TransientSlot}: Primitives for reading from and writing to transient storage (only value types are currently supported).

[NOTE]
====
Because Solidity does not support generic types, {EnumerableMap} and {EnumerableSet} are specialized to a limited number of key-value types.
====

== Math

{{Math}}

{{SignedMath}}

{{SafeCast}}

== Security

{{Nonces}}

{{NoncesKeyed}}

{{Pausable}}

{{ReentrancyGuard}}

{{ReentrancyGuardTransient}}

== Introspection

This set of interfaces and contracts deal with https://en.wikipedia.org/wiki/Type_introspection[type introspection] of contracts, that is, examining which functions can be called on them. This is usually referred to as a contract's _interface_.

Ethereum contracts have no native concept of an interface, so applications must usually simply trust they are not making an incorrect call. For trusted setups this is a non-issue, but often unknown and untrusted third-party addresses need to be interacted with. There may even not be any direct calls to them! (e.g. ERC-20 tokens may be sent to a contract that lacks a way to transfer them out of it, locking them forever). In these cases, a contract _declaring_ its interface can be very helpful in preventing errors.

{{IERC165}}

{{ERC165}}

{{ERC165Checker}}

== Data Structures

{{BitMaps}}

{{Checkpoints}}

{{CircularBuffer}}

{{DoubleEndedQueue}}

{{EnumerableMap}}

{{EnumerableSet}}

{{Heap}}

{{MerkleTree}}

== Libraries

{{Address}}

{{Arrays}}

{{Base64}}

{{Blockhash}}

{{Bytes}}

{{CAIP10}}

{{CAIP2}}

{{Calldata}}

{{Comparators}}

{{Context}}

{{Create2}}

{{InteroperableAddress}}

{{Memory}}

{{Multicall}}

{{Packing}}

{{Panic}}

{{RelayedCall}}

{{ShortStrings}}

{{SlotDerivation}}

<<<<<<< HEAD
{{InteroperableAddress}}

{{LowLevelCall}}

{{Memory}}

{{Blockhash}}
=======
{{StorageSlot}}

{{Strings}}

{{Time}}
>>>>>>> a060e93d

{{TransientSlot}}<|MERGE_RESOLUTION|>--- conflicted
+++ resolved
@@ -32,6 +32,7 @@
  * {Context}: A utility for abstracting the sender and calldata in the current execution context.
  * {Create2}: Wrapper around the https://blog.openzeppelin.com/getting-the-most-out-of-create2/[`CREATE2` EVM opcode] for safe use without having to deal with low-level assembly.
  * {InteroperableAddress}: Library for formatting and parsing ERC-7930 interoperable addresses.
+ * {LowLevelCall}: Collection of functions to perform calls with low-level assembly.
  * {Memory}: A utility library to manipulate memory.
  * {Multicall}: Abstract contract with a utility to allow batching together multiple calls in a single transaction. Useful for allowing EOAs to perform multiple operations at once.
  * {Packing}: A library for packing and unpacking multiple values into bytes32.
@@ -40,21 +41,7 @@
  * {ShortStrings}: Library to encode (and decode) short strings into (or from) a single bytes32 slot for optimizing costs. Short strings are limited to 31 characters.
  * {SlotDerivation}: Methods for deriving storage slot from ERC-7201 namespaces as well as from constructions such as mapping and arrays.
  * {StorageSlot}: Methods for accessing specific storage slots formatted as common primitive types.
-<<<<<<< HEAD
- * {TransientSlot}: Primitives for reading from and writing to transient storage (only value types are currently supported).
- * {Multicall}: Abstract contract with a utility to allow batching together multiple calls in a single transaction. Useful for allowing EOAs to perform multiple operations at once.
- * {Context}: A utility for abstracting the sender and calldata in the current execution context.
- * {Packing}: A library for packing and unpacking multiple values into bytes32
- * {Panic}: A library to revert with https://docs.soliditylang.org/en/v0.8.20/control-structures.html#panic-via-assert-and-error-via-require[Solidity panic codes].
- * {Comparators}: A library that contains comparator functions to use with the {Heap} library.
- * {CAIP2}, {CAIP10}: Libraries for formatting and parsing CAIP-2 and CAIP-10 identifiers.
- * {InteroperableAddress}: Library for formatting and parsing ERC-7930 interoperable addresses.
- * {LowLevelCall}: Collection of functions to perform calls with low-level assembly.
- * {Memory}: A utility library to manipulate memory.
- * {Blockhash}: A library for accessing historical block hashes beyond the standard 256 block limit utilizing EIP-2935's historical blockhash functionality.
-=======
  * {Strings}: Common operations for strings formatting.
->>>>>>> a060e93d
  * {Time}: A library that provides helpers for manipulating time-related objects, including a `Delay` type.
  * {TransientSlot}: Primitives for reading from and writing to transient storage (only value types are currently supported).
 
@@ -139,6 +126,8 @@
 
 {{InteroperableAddress}}
 
+{{LowLevelCall}}
+
 {{Memory}}
 
 {{Multicall}}
@@ -153,20 +142,10 @@
 
 {{SlotDerivation}}
 
-<<<<<<< HEAD
-{{InteroperableAddress}}
-
-{{LowLevelCall}}
-
-{{Memory}}
-
-{{Blockhash}}
-=======
 {{StorageSlot}}
 
 {{Strings}}
 
 {{Time}}
->>>>>>> a060e93d
 
 {{TransientSlot}}