= Utilities

[.readme-notice]
NOTE: This document is better viewed at https://docs.openzeppelin.com/contracts/api/utils

Miscellaneous contracts and libraries containing utility functions you can use to improve security, work with new data types, or safely use low-level primitives.

 * {Math}, {SignedMath}: Implementation of various arithmetic functions.
 * {SafeCast}: Checked downcasting functions to avoid silent truncation.
 * {ECDSA}, {MessageHashUtils}: Libraries for interacting with ECDSA signatures.
 * {P256}: Library for verifying and recovering public keys from secp256r1 signatures.
 * {RSA}: Library with RSA PKCS#1 v1.5 signature verification utilities.
 * {SignatureChecker}: A library helper to support regular ECDSA from EOAs as well as ERC-1271 signatures for smart contracts.
 * {Hashes}: Commonly used hash functions.
 * {MerkleProof}: Functions for verifying https://en.wikipedia.org/wiki/Merkle_tree[Merkle Tree] proofs.
 * {EIP712}: Contract with functions to allow processing signed typed structure data according to https://eips.ethereum.org/EIPS/eip-712[EIP-712].
 * {ReentrancyGuard}: A modifier that can prevent reentrancy during certain functions.
 * {ReentrancyGuardTransient}: Variant of {ReentrancyGuard} that uses transient storage (https://eips.ethereum.org/EIPS/eip-1153[EIP-1153]).
 * {Pausable}: A common emergency response mechanism that can pause functionality while a remediation is pending.
 * {Nonces}: Utility for tracking and verifying address nonces that only increment.
 * {NoncesKeyed}: Alternative to {Nonces}, that support keyed nonces following https://eips.ethereum.org/EIPS/eip-4337#semi-abstracted-nonce-support[ERC-4337 specifications].
 * {ERC165}, {ERC165Checker}: Utilities for inspecting interfaces supported by contracts.
 * {BitMaps}: A simple library to manage boolean value mapped to a numerical index in an efficient way.
 * {EnumerableMap}: A type like Solidity's https://solidity.readthedocs.io/en/latest/types.html#mapping-types[`mapping`], but with key-value _enumeration_: this will let you know how many entries a mapping has, and iterate over them (which is not possible with `mapping`).
 * {EnumerableSet}: Like {EnumerableMap}, but for https://en.wikipedia.org/wiki/Set_(abstract_data_type)[sets]. Can be used to store privileged accounts, issued IDs, etc.
 * {DoubleEndedQueue}: An implementation of a https://en.wikipedia.org/wiki/Double-ended_queue[double ended queue] whose values can be added or removed from both sides. Useful for FIFO and LIFO structures.
 * {CircularBuffer}: A data structure to store the last N values pushed to it.
 * {Checkpoints}: A data structure to store values mapped to a strictly increasing key. Can be used for storing and accessing values over time.
 * {Heap}: A library that implements a https://en.wikipedia.org/wiki/Binary_heap[binary heap] in storage.
 * {MerkleTree}: A library with https://wikipedia.org/wiki/Merkle_Tree[Merkle Tree] data structures and helper functions.
 * {Create2}: Wrapper around the https://blog.openzeppelin.com/getting-the-most-out-of-create2/[`CREATE2` EVM opcode] for safe use without having to deal with low-level assembly.
 * {Address}: Collection of functions for overloading Solidity's https://docs.soliditylang.org/en/latest/types.html#address[`address`] type.
 * {Arrays}: Collection of functions that operate on https://docs.soliditylang.org/en/latest/types.html#arrays[`arrays`].
 * {Base64}: On-chain base64 and base64URL encoding according to https://datatracker.ietf.org/doc/html/rfc4648[RFC-4648].
 * {Bytes}: Common operations on bytes objects.
 * {Calldata}: Helpers for manipulating calldata.
 * {Strings}: Common operations for strings formatting.
 * {ShortStrings}: Library to encode (and decode) short strings into (or from) a single bytes32 slot for optimizing costs. Short strings are limited to 31 characters.
 * {SlotDerivation}: Methods for deriving storage slot from ERC-7201 namespaces as well as from constructions such as mapping and arrays.
 * {StorageSlot}: Methods for accessing specific storage slots formatted as common primitive types.
 * {TransientSlot}: Primitives for reading from and writing to transient storage (only value types are currently supported).
 * {Multicall}: Abstract contract with a utility to allow batching together multiple calls in a single transaction. Useful for allowing EOAs to perform multiple operations at once.
 * {Context}: A utility for abstracting the sender and calldata in the current execution context.
 * {Packing}: A library for packing and unpacking multiple values into bytes32
 * {Panic}: A library to revert with https://docs.soliditylang.org/en/v0.8.20/control-structures.html#panic-via-assert-and-error-via-require[Solidity panic codes].
 * {Comparators}: A library that contains comparator functions to use with the {Heap} library.
 * {CAIP2}, {CAIP10}: Libraries for formatting and parsing CAIP-2 and CAIP-10 identifiers.
 * {Blockhash}: A library for accessing historical block hashes beyond the standard 256 block limit utilizing EIP-2935's historical blockhash functionality.
 * {AbstractSigner}: Abstract contract for internal signature validation in smart contracts.
 * {ERC7739}: An abstract contract to validate signatures following the rehashing scheme from `ERC7739Utils`.
 * {ERC7739Utils}: Utilities library that implements a defensive rehashing mechanism to prevent replayability of smart contract signatures based on ERC-7739.
<<<<<<< HEAD
 * {SignerECDSA}, {SignerP256}, {SignerRSA}: Implementations of an {AbstractSigner} with specific signature validation algorithms.
 * {SignerERC7702}: Implementation of {AbstractSigner} that validates signatures using the contract's own address as the signer, useful for delegated accounts following EIP-7702.

=======
 * {Time}: A library that provides helpers for manipulating time-related objects, including a `Delay` type.
 
>>>>>>> 88962fb5
[NOTE]
====
Because Solidity does not support generic types, {EnumerableMap} and {EnumerableSet} are specialized to a limited number of key-value types.
====

== Math

{{Math}}

{{SignedMath}}

{{SafeCast}}

== Cryptography

{{ECDSA}}

{{P256}}

{{RSA}}

{{EIP712}}

{{MessageHashUtils}}

{{SignatureChecker}}

{{Hashes}}

{{MerkleProof}}

{{ERC7739}}

{{ERC7739Utils}}

=== Abstract Signers

{{AbstractSigner}}

{{SignerECDSA}}

{{SignerP256}}

{{SignerERC7702}}

{{SignerRSA}}

== Security

{{ReentrancyGuard}}

{{ReentrancyGuardTransient}}

{{Pausable}}

{{Nonces}}

{{NoncesKeyed}}

== Introspection

This set of interfaces and contracts deal with https://en.wikipedia.org/wiki/Type_introspection[type introspection] of contracts, that is, examining which functions can be called on them. This is usually referred to as a contract's _interface_.

Ethereum contracts have no native concept of an interface, so applications must usually simply trust they are not making an incorrect call. For trusted setups this is a non-issue, but often unknown and untrusted third-party addresses need to be interacted with. There may even not be any direct calls to them! (e.g. ERC-20 tokens may be sent to a contract that lacks a way to transfer them out of it, locking them forever). In these cases, a contract _declaring_ its interface can be very helpful in preventing errors.

{{IERC165}}

{{ERC165}}

{{ERC165Checker}}

== Data Structures

{{BitMaps}}

{{EnumerableMap}}

{{EnumerableSet}}

{{DoubleEndedQueue}}

{{CircularBuffer}}

{{Checkpoints}}

{{Heap}}

{{MerkleTree}}

== Libraries

{{Create2}}

{{Address}}

{{Arrays}}

{{Base64}}

{{Bytes}}

{{Calldata}}

{{Strings}}

{{ShortStrings}}

{{SlotDerivation}}

{{StorageSlot}}

{{TransientSlot}}

{{Multicall}}

{{Context}}

{{Packing}}

{{Panic}}

{{Comparators}}

{{CAIP2}}

{{CAIP10}}

{{Blockhash}}

{{Time}}<|MERGE_RESOLUTION|>--- conflicted
+++ resolved
@@ -46,17 +46,13 @@
  * {Comparators}: A library that contains comparator functions to use with the {Heap} library.
  * {CAIP2}, {CAIP10}: Libraries for formatting and parsing CAIP-2 and CAIP-10 identifiers.
  * {Blockhash}: A library for accessing historical block hashes beyond the standard 256 block limit utilizing EIP-2935's historical blockhash functionality.
+ * {Time}: A library that provides helpers for manipulating time-related objects, including a `Delay` type.
  * {AbstractSigner}: Abstract contract for internal signature validation in smart contracts.
  * {ERC7739}: An abstract contract to validate signatures following the rehashing scheme from `ERC7739Utils`.
  * {ERC7739Utils}: Utilities library that implements a defensive rehashing mechanism to prevent replayability of smart contract signatures based on ERC-7739.
-<<<<<<< HEAD
  * {SignerECDSA}, {SignerP256}, {SignerRSA}: Implementations of an {AbstractSigner} with specific signature validation algorithms.
  * {SignerERC7702}: Implementation of {AbstractSigner} that validates signatures using the contract's own address as the signer, useful for delegated accounts following EIP-7702.
-
-=======
- * {Time}: A library that provides helpers for manipulating time-related objects, including a `Delay` type.
  
->>>>>>> 88962fb5
 [NOTE]
 ====
 Because Solidity does not support generic types, {EnumerableMap} and {EnumerableSet} are specialized to a limited number of key-value types.
