--- conflicted
+++ resolved
@@ -13,7 +13,6 @@
  * {ReentrancyGuard}: A modifier that can prevent reentrancy during certain functions.
  * {ReentrancyGuardTransient}: Variant of {ReentrancyGuard} that uses transient storage (https://eips.ethereum.org/EIPS/eip-1153[EIP-1153]).
  * {ERC165}, {ERC165Checker}: Utilities for inspecting interfaces supported by contracts.
-
  * {BitMaps}: A simple library to manage boolean value mapped to a numerical index in an efficient way.
  * {Checkpoints}: A data structure to store values mapped to a strictly increasing key. Can be used for storing and accessing values over time.
  * {CircularBuffer}: A data structure to store the last N values pushed to it.
@@ -33,6 +32,7 @@
  * {Context}: A utility for abstracting the sender and calldata in the current execution context.
  * {Create2}: Wrapper around the https://blog.openzeppelin.com/getting-the-most-out-of-create2/[`CREATE2` EVM opcode] for safe use without having to deal with low-level assembly.
  * {InteroperableAddress}: Library for formatting and parsing ERC-7930 interoperable addresses.
+ * {Memory}: A utility library to manipulate memory.
  * {Multicall}: Abstract contract with a utility to allow batching together multiple calls in a single transaction. Useful for allowing EOAs to perform multiple operations at once.
  * {Packing}: A library for packing and unpacking multiple values into bytes32.
  * {Panic}: A library to revert with https://docs.soliditylang.org/en/v0.8.20/control-structures.html#panic-via-assert-and-error-via-require[Solidity panic codes].
@@ -40,20 +40,7 @@
  * {ShortStrings}: Library to encode (and decode) short strings into (or from) a single bytes32 slot for optimizing costs. Short strings are limited to 31 characters.
  * {SlotDerivation}: Methods for deriving storage slot from ERC-7201 namespaces as well as from constructions such as mapping and arrays.
  * {StorageSlot}: Methods for accessing specific storage slots formatted as common primitive types.
-<<<<<<< HEAD
  * {Strings}: Common operations for strings formatting.
-=======
- * {TransientSlot}: Primitives for reading from and writing to transient storage (only value types are currently supported).
- * {Multicall}: Abstract contract with a utility to allow batching together multiple calls in a single transaction. Useful for allowing EOAs to perform multiple operations at once.
- * {Context}: A utility for abstracting the sender and calldata in the current execution context.
- * {Packing}: A library for packing and unpacking multiple values into bytes32
- * {Panic}: A library to revert with https://docs.soliditylang.org/en/v0.8.20/control-structures.html#panic-via-assert-and-error-via-require[Solidity panic codes].
- * {Comparators}: A library that contains comparator functions to use with the {Heap} library.
- * {CAIP2}, {CAIP10}: Libraries for formatting and parsing CAIP-2 and CAIP-10 identifiers.
- * {Memory}: A utility library to manipulate memory.
- * {InteroperableAddress}: Library for formatting and parsing ERC-7930 interoperable addresses.
- * {Blockhash}: A library for accessing historical block hashes beyond the standard 256 block limit utilizing EIP-2935's historical blockhash functionality.
->>>>>>> da1dfe6c
  * {Time}: A library that provides helpers for manipulating time-related objects, including a `Delay` type.
  * {TransientSlot}: Primitives for reading from and writing to transient storage (only value types are currently supported).
 
@@ -138,6 +125,8 @@
 
 {{InteroperableAddress}}
 
+{{Memory}}
+
 {{Multicall}}
 
 {{Packing}}
@@ -150,13 +139,7 @@
 
 {{SlotDerivation}}
 
-<<<<<<< HEAD
 {{StorageSlot}}
-=======
-{{Memory}}
-
-{{InteroperableAddress}}
->>>>>>> da1dfe6c
 
 {{Strings}}
 
