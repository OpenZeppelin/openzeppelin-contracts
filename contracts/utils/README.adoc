--- conflicted
+++ resolved
@@ -36,17 +36,12 @@
  * {Context}: A utility for abstracting the sender and calldata in the current execution context.
  * {Packing}: A library for packing and unpacking multiple values into bytes32
  * {Panic}: A library to revert with https://docs.soliditylang.org/en/v0.8.20/control-structures.html#panic-via-assert-and-error-via-require[Solidity panic codes].
-<<<<<<< HEAD
  * {LowLevelCall}: Collection of functions to perform calls with low-level assembly.
- * {Comparators}: A library that contains comparator functions to use with with the {Heap} library.
-
-=======
  * {Comparators}: A library that contains comparator functions to use with the {Heap} library.
  * {CAIP2}, {CAIP10}: Libraries for formatting and parsing CAIP-2 and CAIP-10 identifiers.
  * {Blockhash}: A library for accessing historical block hashes beyond the standard 256 block limit utilizing EIP-2935's historical blockhash functionality.
  * {Time}: A library that provides helpers for manipulating time-related objects, including a `Delay` type.
  
->>>>>>> 1d9400e0
 [NOTE]
 ====
 Because Solidity does not support generic types, {EnumerableMap} and {EnumerableSet} are specialized to a limited number of key-value types.
@@ -134,11 +129,8 @@
 
 {{Panic}}
 
-<<<<<<< HEAD
 {{LowLevelCall}}
 
-{{Comparators}}
-=======
 {{Comparators}}
 
 {{CAIP2}}
@@ -147,5 +139,4 @@
 
 {{Blockhash}}
 
-{{Time}}
->>>>>>> 1d9400e0
+{{Time}}