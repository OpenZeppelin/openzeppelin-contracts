--- conflicted
+++ resolved
@@ -47,7 +47,7 @@
  * {Comparators}: A library that contains comparator functions to use with the {Heap} library.
  * {CAIP2}, {CAIP10}: Libraries for formatting and parsing CAIP-2 and CAIP-10 identifiers.
  * {Blockhash}: A library for accessing historical block hashes beyond the standard 256 block limit utilizing EIP-2935's historical blockhash functionality.
-<<<<<<< HEAD
+ * {Time}: A library that provides helpers for manipulating time-related objects, including a `Delay` type.
  * {AbstractSigner}: Abstract contract for internal signature validation in smart contracts.
  * {ERC7739}: An abstract contract to validate signatures following the rehashing scheme from `ERC7739Utils`.
  * {ERC7739Utils}: Utilities library that implements a defensive rehashing mechanism to prevent replayability of smart contract signatures based on ERC-7739.
@@ -57,15 +57,6 @@
  * {SignerERC7913}, {MultiSignerERC7913}, {MultiSignerERC7913Weighted}: Implementations of {AbstractSigner} that validate signatures based on ERC-7913. Including a simple and weighted multisignature scheme.
  * {ERC7913SignatureVerifierP256}, {ERC7913SignatureVerifierRSA}: Ready to use ERC-7913 signature verifiers for P256 and RSA keys
 
-=======
- * {Time}: A library that provides helpers for manipulating time-related objects, including a `Delay` type.
- * {AbstractSigner}: Abstract contract for internal signature validation in smart contracts.
- * {ERC7739}: An abstract contract to validate signatures following the rehashing scheme from `ERC7739Utils`.
- * {ERC7739Utils}: Utilities library that implements a defensive rehashing mechanism to prevent replayability of smart contract signatures based on ERC-7739.
- * {SignerECDSA}, {SignerP256}, {SignerRSA}: Implementations of an {AbstractSigner} with specific signature validation algorithms.
- * {SignerERC7702}: Implementation of {AbstractSigner} that validates signatures using the contract's own address as the signer, useful for delegated accounts following EIP-7702.
- 
->>>>>>> 83d2a247
 [NOTE]
 ====
 Because Solidity does not support generic types, {EnumerableMap} and {EnumerableSet} are specialized to a limited number of key-value types.
@@ -113,7 +104,6 @@
 
 {{SignerRSA}}
 
-<<<<<<< HEAD
 {{SignerERC7913}}
 
 {{MultiSignerERC7913}}
@@ -128,8 +118,6 @@
 
 {{ERC7913SignatureVerifierRSA}}
 
-=======
->>>>>>> 83d2a247
 == Security
 
 {{ReentrancyGuard}}
