= Utilities

[.readme-notice]
NOTE: This document is better viewed at https://docs.openzeppelin.com/contracts/api/utils

Miscellaneous contracts and libraries containing utility functions you can use to improve security, work with new data types, or safely use low-level primitives.

 * {Math}, {SignedMath}: Implementation of various arithmetic functions.
 * {SafeCast}: Checked downcasting functions to avoid silent truncation.
 * {ECDSA}, {MessageHashUtils}: Libraries for interacting with ECDSA signatures.
 * {P256}: Library for verifying and recovering public keys from secp256r1 signatures.
 * {RSA}: Library with RSA PKCS#1 v1.5 signature verification utilities.
 * {SignatureChecker}: A library helper to support regular ECDSA from EOAs as well as ERC-1271 signatures for smart contracts.
 * {Hashes}: Commonly used hash functions.
 * {MerkleProof}: Functions for verifying https://en.wikipedia.org/wiki/Merkle_tree[Merkle Tree] proofs.
 * {EIP712}: Contract with functions to allow processing signed typed structure data according to https://eips.ethereum.org/EIPS/eip-712[EIP-712].
 * {ReentrancyGuard}: A modifier that can prevent reentrancy during certain functions.
 * {ReentrancyGuardTransient}: Variant of {ReentrancyGuard} that uses transient storage (https://eips.ethereum.org/EIPS/eip-1153[EIP-1153]).
 * {Pausable}: A common emergency response mechanism that can pause functionality while a remediation is pending.
 * {Nonces}: Utility for tracking and verifying address nonces that only increment.
 * {ERC165}, {ERC165Checker}: Utilities for inspecting interfaces supported by contracts.
 * {BitMaps}: A simple library to manage boolean value mapped to a numerical index in an efficient way.
 * {EnumerableMap}: A type like Solidity's https://solidity.readthedocs.io/en/latest/types.html#mapping-types[`mapping`], but with key-value _enumeration_: this will let you know how many entries a mapping has, and iterate over them (which is not possible with `mapping`).
 * {EnumerableSet}: Like {EnumerableMap}, but for https://en.wikipedia.org/wiki/Set_(abstract_data_type)[sets]. Can be used to store privileged accounts, issued IDs, etc.
 * {DoubleEndedQueue}: An implementation of a https://en.wikipedia.org/wiki/Double-ended_queue[double ended queue] whose values can be removed added or remove from both sides. Useful for FIFO and LIFO structures.
 * {CircularBuffer}: A data structure to store the last N values pushed to it.
 * {Checkpoints}: A data structure to store values mapped to a strictly increasing key. Can be used for storing and accessing values over time.
 * {Heap}: A library that implements a https://en.wikipedia.org/wiki/Binary_heap[binary heap] in storage.
 * {MerkleTree}: A library with https://wikipedia.org/wiki/Merkle_Tree[Merkle Tree] data structures and helper functions.
 * {Create2}: Wrapper around the https://blog.openzeppelin.com/getting-the-most-out-of-create2/[`CREATE2` EVM opcode] for safe use without having to deal with low-level assembly.
 * {Address}: Collection of functions for overloading Solidity's https://docs.soliditylang.org/en/latest/types.html#address[`address`] type.
 * {Arrays}: Collection of functions that operate on https://docs.soliditylang.org/en/latest/types.html#arrays[`arrays`].
 * {Base64}: On-chain base64 and base64URL encoding according to https://datatracker.ietf.org/doc/html/rfc4648[RFC-4648].
 * {Strings}: Common operations for strings formatting.
 * {ShortString}: Library to encode (and decode) short strings into (or from) a single bytes32 slot for optimizing costs. Short strings are limited to 31 characters.
 * {SlotDerivation}: Methods for deriving storage slot from ERC-7201 namespaces as well as from constructions such as mapping and arrays.
 * {StorageSlot}: Methods for accessing specific storage slots formatted as common primitive types. Also include primitives for reading from and writing to transient storage (only value types are currently supported).
 * {Multicall}: Abstract contract with a utility to allow batching together multiple calls in a single transaction. Useful for allowing EOAs to perform multiple operations at once.
 * {Context}: A utility for abstracting the sender and calldata in the current execution context.
 * {Packing}: A library for packing and unpacking multiple values into bytes32
 * {Panic}: A library to revert with https://docs.soliditylang.org/en/v0.8.20/control-structures.html#panic-via-assert-and-error-via-require[Solidity panic codes].
<<<<<<< HEAD
 * {LowLevelCall}: Collection of functions to perform calls with low-level assembly.
=======
 * {Comparators}: A library that contains comparator functions to use with with the {Heap} library.
>>>>>>> a9161aa9

[NOTE]
====
Because Solidity does not support generic types, {EnumerableMap} and {EnumerableSet} are specialized to a limited number of key-value types.
====

== Math

{{Math}}

{{SignedMath}}

{{SafeCast}}

== Cryptography

{{ECDSA}}

{{EIP712}}

{{MessageHashUtils}}

{{SignatureChecker}}

{{Hashes}}

{{MerkleProof}}

== Security

{{ReentrancyGuard}}

{{ReentrancyGuardTransient}}

{{Pausable}}

{{Nonces}}

== Introspection

This set of interfaces and contracts deal with https://en.wikipedia.org/wiki/Type_introspection[type introspection] of contracts, that is, examining which functions can be called on them. This is usually referred to as a contract's _interface_.

Ethereum contracts have no native concept of an interface, so applications must usually simply trust they are not making an incorrect call. For trusted setups this is a non-issue, but often unknown and untrusted third-party addresses need to be interacted with. There may even not be any direct calls to them! (e.g. ERC-20 tokens may be sent to a contract that lacks a way to transfer them out of it, locking them forever). In these cases, a contract _declaring_ its interface can be very helpful in preventing errors.

{{IERC165}}

{{ERC165}}

{{ERC165Checker}}

== Data Structures

{{BitMaps}}

{{EnumerableMap}}

{{EnumerableSet}}

{{DoubleEndedQueue}}

{{CircularBuffer}}

{{Checkpoints}}

{{Heap}}

{{MerkleTree}}

== Libraries

{{Create2}}

{{Address}}

{{Arrays}}

{{Base64}}

{{Strings}}

{{ShortStrings}}

{{SlotDerivation}}

{{StorageSlot}}

{{Multicall}}

{{Context}}

{{Packing}}

{{Panic}}

<<<<<<< HEAD
{{LowLevelCall}}
=======
{{Comparators}}
>>>>>>> a9161aa9
<|MERGE_RESOLUTION|>--- conflicted
+++ resolved
@@ -39,11 +39,8 @@
  * {Context}: A utility for abstracting the sender and calldata in the current execution context.
  * {Packing}: A library for packing and unpacking multiple values into bytes32
  * {Panic}: A library to revert with https://docs.soliditylang.org/en/v0.8.20/control-structures.html#panic-via-assert-and-error-via-require[Solidity panic codes].
-<<<<<<< HEAD
  * {LowLevelCall}: Collection of functions to perform calls with low-level assembly.
-=======
  * {Comparators}: A library that contains comparator functions to use with with the {Heap} library.
->>>>>>> a9161aa9
 
 [NOTE]
 ====
@@ -138,8 +135,6 @@
 
 {{Panic}}
 
-<<<<<<< HEAD
 {{LowLevelCall}}
-=======
-{{Comparators}}
->>>>>>> a9161aa9
+
+{{Comparators}}