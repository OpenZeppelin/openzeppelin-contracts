--- conflicted
+++ resolved
@@ -38,16 +38,13 @@
  * {Packing}: A library for packing and unpacking multiple values into bytes32.
  * {Panic}: A library to revert with https://docs.soliditylang.org/en/v0.8.20/control-structures.html#panic-via-assert-and-error-via-require[Solidity panic codes].
  * {RelayedCall}: A library for performing calls that use minimal and predictable relayers to hide the sender.
+ * {RLP}: Library for encoding and decoding data in Ethereum's Recursive Length Prefix format.
  * {ShortStrings}: Library to encode (and decode) short strings into (or from) a single bytes32 slot for optimizing costs. Short strings are limited to 31 characters.
  * {SlotDerivation}: Methods for deriving storage slot from ERC-7201 namespaces as well as from constructions such as mapping and arrays.
  * {StorageSlot}: Methods for accessing specific storage slots formatted as common primitive types.
  * {Strings}: Common operations for strings formatting.
  * {Time}: A library that provides helpers for manipulating time-related objects, including a `Delay` type.
-<<<<<<< HEAD
- * {RLP}: Library for encoding and decoding data in Ethereum's Recursive Length Prefix format.
-=======
  * {TransientSlot}: Primitives for reading from and writing to transient storage (only value types are currently supported).
->>>>>>> 8f8d61c7
 
 [NOTE]
 ====
@@ -142,6 +139,8 @@
 
 {{RelayedCall}}
 
+{{RLP}}
+
 {{ShortStrings}}
 
 {{SlotDerivation}}
@@ -152,10 +151,4 @@
 
 {{Time}}
 
-<<<<<<< HEAD
-{{Time}}
-
-{{RLP}}
-=======
-{{TransientSlot}}
->>>>>>> 8f8d61c7
+{{TransientSlot}}