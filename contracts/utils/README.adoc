= Utilities

[.readme-notice]
NOTE: This document is better viewed at https://docs.openzeppelin.com/contracts/api/utils

Miscellaneous contracts and libraries containing utility functions you can use to improve security, work with new data types, or safely use low-level primitives.

 * {Math}, {SignedMath}: Implementation of various arithmetic functions.
 * {SafeCast}: Checked downcasting functions to avoid silent truncation.
 * {ReentrancyGuard}: A modifier that can prevent reentrancy during certain functions.
 * {ReentrancyGuardTransient}: Variant of {ReentrancyGuard} that uses transient storage (https://eips.ethereum.org/EIPS/eip-1153[EIP-1153]).
 * {Pausable}: A common emergency response mechanism that can pause functionality while a remediation is pending.
 * {Nonces}: Utility for tracking and verifying address nonces that only increment.
 * {NoncesKeyed}: Alternative to {Nonces}, that support keyed nonces following https://eips.ethereum.org/EIPS/eip-4337#semi-abstracted-nonce-support[ERC-4337 specifications].
 * {ERC165}, {ERC165Checker}: Utilities for inspecting interfaces supported by contracts.
 * {BitMaps}: A simple library to manage boolean value mapped to a numerical index in an efficient way.
 * {EnumerableMap}: A type like Solidity's https://solidity.readthedocs.io/en/latest/types.html#mapping-types[`mapping`], but with key-value _enumeration_: this will let you know how many entries a mapping has, and iterate over them (which is not possible with `mapping`).
 * {EnumerableSet}: Like {EnumerableMap}, but for https://en.wikipedia.org/wiki/Set_(abstract_data_type)[sets]. Can be used to store privileged accounts, issued IDs, etc.
 * {DoubleEndedQueue}: An implementation of a https://en.wikipedia.org/wiki/Double-ended_queue[double ended queue] whose values can be added or removed from both sides. Useful for FIFO and LIFO structures.
 * {CircularBuffer}: A data structure to store the last N values pushed to it.
 * {Checkpoints}: A data structure to store values mapped to a strictly increasing key. Can be used for storing and accessing values over time.
 * {Heap}: A library that implements a https://en.wikipedia.org/wiki/Binary_heap[binary heap] in storage.
 * {MerkleTree}: A library with https://wikipedia.org/wiki/Merkle_Tree[Merkle Tree] data structures and helper functions.
 * {Create2}: Wrapper around the https://blog.openzeppelin.com/getting-the-most-out-of-create2/[`CREATE2` EVM opcode] for safe use without having to deal with low-level assembly.
 * {Address}: Collection of functions for overloading Solidity's https://docs.soliditylang.org/en/latest/types.html#address[`address`] type.
 * {Arrays}: Collection of functions that operate on https://docs.soliditylang.org/en/latest/types.html#arrays[`arrays`].
 * {Base64}: On-chain base64 and base64URL encoding according to https://datatracker.ietf.org/doc/html/rfc4648[RFC-4648].
 * {Bytes}: Common operations on bytes objects.
 * {Calldata}: Helpers for manipulating calldata.
 * {Strings}: Common operations for strings formatting.
 * {ShortStrings}: Library to encode (and decode) short strings into (or from) a single bytes32 slot for optimizing costs. Short strings are limited to 31 characters.
 * {SlotDerivation}: Methods for deriving storage slot from ERC-7201 namespaces as well as from constructions such as mapping and arrays.
 * {StorageSlot}: Methods for accessing specific storage slots formatted as common primitive types.
 * {TransientSlot}: Primitives for reading from and writing to transient storage (only value types are currently supported).
 * {Multicall}: Abstract contract with a utility to allow batching together multiple calls in a single transaction. Useful for allowing EOAs to perform multiple operations at once.
 * {Context}: A utility for abstracting the sender and calldata in the current execution context.
 * {Packing}: A library for packing and unpacking multiple values into bytes32
 * {Panic}: A library to revert with https://docs.soliditylang.org/en/v0.8.20/control-structures.html#panic-via-assert-and-error-via-require[Solidity panic codes].
 * {LowLevelCall}: Collection of functions to perform calls with low-level assembly.
 * {Comparators}: A library that contains comparator functions to use with the {Heap} library.
 * {CAIP2}, {CAIP10}: Libraries for formatting and parsing CAIP-2 and CAIP-10 identifiers.
<<<<<<< HEAD
 * {Memory}: A utility library to manipulate memory.
=======
 * {InteroperableAddress}: Library for formatting and parsing ERC-7930 interoperable addresses.
>>>>>>> fd9bbaec
 * {Blockhash}: A library for accessing historical block hashes beyond the standard 256 block limit utilizing EIP-2935's historical blockhash functionality.
 * {Time}: A library that provides helpers for manipulating time-related objects, including a `Delay` type.

[NOTE]
====
Because Solidity does not support generic types, {EnumerableMap} and {EnumerableSet} are specialized to a limited number of key-value types.
====

== Math

{{Math}}

{{SignedMath}}

{{SafeCast}}

== Security

{{ReentrancyGuard}}

{{ReentrancyGuardTransient}}

{{Pausable}}

{{Nonces}}

{{NoncesKeyed}}

== Introspection

This set of interfaces and contracts deal with https://en.wikipedia.org/wiki/Type_introspection[type introspection] of contracts, that is, examining which functions can be called on them. This is usually referred to as a contract's _interface_.

Ethereum contracts have no native concept of an interface, so applications must usually simply trust they are not making an incorrect call. For trusted setups this is a non-issue, but often unknown and untrusted third-party addresses need to be interacted with. There may even not be any direct calls to them! (e.g. ERC-20 tokens may be sent to a contract that lacks a way to transfer them out of it, locking them forever). In these cases, a contract _declaring_ its interface can be very helpful in preventing errors.

{{IERC165}}

{{ERC165}}

{{ERC165Checker}}

== Data Structures

{{BitMaps}}

{{EnumerableMap}}

{{EnumerableSet}}

{{DoubleEndedQueue}}

{{CircularBuffer}}

{{Checkpoints}}

{{Heap}}

{{MerkleTree}}

== Libraries

{{Create2}}

{{Address}}

{{Arrays}}

{{Base64}}

{{Bytes}}

{{Calldata}}

{{Strings}}

{{ShortStrings}}

{{SlotDerivation}}

{{StorageSlot}}

{{TransientSlot}}

{{Multicall}}

{{Context}}

{{Packing}}

{{Panic}}

{{LowLevelCall}}

{{Comparators}}

{{CAIP2}}

{{CAIP10}}

<<<<<<< HEAD
{{Memory}}
=======
{{InteroperableAddress}}
>>>>>>> fd9bbaec

{{Blockhash}}

{{Time}}<|MERGE_RESOLUTION|>--- conflicted
+++ resolved
@@ -39,11 +39,8 @@
  * {LowLevelCall}: Collection of functions to perform calls with low-level assembly.
  * {Comparators}: A library that contains comparator functions to use with the {Heap} library.
  * {CAIP2}, {CAIP10}: Libraries for formatting and parsing CAIP-2 and CAIP-10 identifiers.
-<<<<<<< HEAD
+ * {InteroperableAddress}: Library for formatting and parsing ERC-7930 interoperable addresses.
  * {Memory}: A utility library to manipulate memory.
-=======
- * {InteroperableAddress}: Library for formatting and parsing ERC-7930 interoperable addresses.
->>>>>>> fd9bbaec
  * {Blockhash}: A library for accessing historical block hashes beyond the standard 256 block limit utilizing EIP-2935's historical blockhash functionality.
  * {Time}: A library that provides helpers for manipulating time-related objects, including a `Delay` type.
 
@@ -142,11 +139,9 @@
 
 {{CAIP10}}
 
-<<<<<<< HEAD
+{{InteroperableAddress}}
+
 {{Memory}}
-=======
-{{InteroperableAddress}}
->>>>>>> fd9bbaec
 
 {{Blockhash}}
 
