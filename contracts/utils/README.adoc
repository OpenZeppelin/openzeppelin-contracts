= Utilities

[.readme-notice]
NOTE: This document is better viewed at https://docs.openzeppelin.com/contracts/api/utils

Miscellaneous contracts and libraries containing utility functions you can use to improve security, work with new data types, or safely use low-level primitives.

 * {Math}, {SignedMath}: Implementation of various arithmetic functions.
 * {SafeCast}: Checked downcasting functions to avoid silent truncation.
 * {ECDSA}, {MessageHashUtils}: Libraries for interacting with ECDSA signatures.
 * {P256}: Library for verifying and recovering public keys from secp256r1 signatures.
 * {RSA}: Library with RSA PKCS#1 v1.5 signature verification utilities.
 * {SignatureChecker}: A library helper to support regular ECDSA from EOAs as well as ERC-1271 signatures for smart contracts.
 * {Hashes}: Commonly used hash functions.
 * {MerkleProof}: Functions for verifying https://en.wikipedia.org/wiki/Merkle_tree[Merkle Tree] proofs.
 * {EIP712}: Contract with functions to allow processing signed typed structure data according to https://eips.ethereum.org/EIPS/eip-712[EIP-712].
 * {ReentrancyGuard}: A modifier that can prevent reentrancy during certain functions.
 * {ReentrancyGuardTransient}: Variant of {ReentrancyGuard} that uses transient storage (https://eips.ethereum.org/EIPS/eip-1153[EIP-1153]).
 * {Pausable}: A common emergency response mechanism that can pause functionality while a remediation is pending.
 * {Nonces}: Utility for tracking and verifying address nonces that only increment.
 * {ERC165}, {ERC165Checker}: Utilities for inspecting interfaces supported by contracts.
 * {BitMaps}: A simple library to manage boolean value mapped to a numerical index in an efficient way.
 * {EnumerableMap}: A type like Solidity's https://solidity.readthedocs.io/en/latest/types.html#mapping-types[`mapping`], but with key-value _enumeration_: this will let you know how many entries a mapping has, and iterate over them (which is not possible with `mapping`).
 * {EnumerableSet}: Like {EnumerableMap}, but for https://en.wikipedia.org/wiki/Set_(abstract_data_type)[sets]. Can be used to store privileged accounts, issued IDs, etc.
 * {DoubleEndedQueue}: An implementation of a https://en.wikipedia.org/wiki/Double-ended_queue[double ended queue] whose values can be removed added or remove from both sides. Useful for FIFO and LIFO structures.
 * {CircularBuffer}: A data structure to store the last N values pushed to it.
<<<<<<< HEAD
 * {Checkpoints}: A data structure to store values mapped to a strictly increasing key. Can be used for storing and accessing values over time.
=======
 * {Checkpoints}: A data structure to store values mapped to an strictly increasing key. Can be used for storing and accessing values over time.
 * {Heap}: A library that implements a https://en.wikipedia.org/wiki/Binary_heap[binary heap] in storage.
>>>>>>> 0b58a783
 * {MerkleTree}: A library with https://wikipedia.org/wiki/Merkle_Tree[Merkle Tree] data structures and helper functions.
 * {Create2}: Wrapper around the https://blog.openzeppelin.com/getting-the-most-out-of-create2/[`CREATE2` EVM opcode] for safe use without having to deal with low-level assembly.
 * {Address}: Collection of functions for overloading Solidity's https://docs.soliditylang.org/en/latest/types.html#address[`address`] type.
 * {Arrays}: Collection of functions that operate on https://docs.soliditylang.org/en/latest/types.html#arrays[`arrays`].
 * {Base64}: On-chain base64 and base64URL encoding according to https://datatracker.ietf.org/doc/html/rfc4648[RFC-4648].
 * {Strings}: Common operations for strings formatting.
 * {ShortString}: Library to encode (and decode) short strings into (or from) a single bytes32 slot for optimizing costs. Short strings are limited to 31 characters.
 * {SlotDerivation}: Methods for deriving storage slot from ERC-7201 namespaces as well as from constructions such as mapping and arrays.
 * {StorageSlot}: Methods for accessing specific storage slots formatted as common primitive types. Also include primitives for reading from and writing to transient storage (only value types are currently supported).
 * {Multicall}: Abstract contract with a utility to allow batching together multiple calls in a single transaction. Useful for allowing EOAs to perform multiple operations at once.
 * {Context}: A utility for abstracting the sender and calldata in the current execution context.
 * {Packing}: A library for packing and unpacking multiple values into bytes32
 * {Panic}: A library to revert with https://docs.soliditylang.org/en/v0.8.20/control-structures.html#panic-via-assert-and-error-via-require[Solidity panic codes].
 * {Comparators}: A library that contains comparator functions to use with with the {Heap} library.

[NOTE]
====
Because Solidity does not support generic types, {EnumerableMap} and {EnumerableSet} are specialized to a limited number of key-value types.
====

== Math

{{Math}}

{{SignedMath}}

{{SafeCast}}

== Cryptography

{{ECDSA}}

{{EIP712}}

{{MessageHashUtils}}

{{SignatureChecker}}

{{Hashes}}

{{MerkleProof}}

== Security

{{ReentrancyGuard}}

{{ReentrancyGuardTransient}}

{{Pausable}}

{{Nonces}}

== Introspection

This set of interfaces and contracts deal with https://en.wikipedia.org/wiki/Type_introspection[type introspection] of contracts, that is, examining which functions can be called on them. This is usually referred to as a contract's _interface_.

Ethereum contracts have no native concept of an interface, so applications must usually simply trust they are not making an incorrect call. For trusted setups this is a non-issue, but often unknown and untrusted third-party addresses need to be interacted with. There may even not be any direct calls to them! (e.g. ERC-20 tokens may be sent to a contract that lacks a way to transfer them out of it, locking them forever). In these cases, a contract _declaring_ its interface can be very helpful in preventing errors.

{{IERC165}}

{{ERC165}}

{{ERC165Checker}}

== Data Structures

{{BitMaps}}

{{EnumerableMap}}

{{EnumerableSet}}

{{DoubleEndedQueue}}

{{CircularBuffer}}

{{Checkpoints}}

{{Heap}}

{{MerkleTree}}

== Libraries

{{Create2}}

{{Address}}

{{Arrays}}

{{Base64}}

{{Strings}}

{{ShortStrings}}

{{SlotDerivation}}

{{StorageSlot}}

{{Multicall}}

{{Context}}

{{Packing}}

{{Panic}}

{{Comparators}}<|MERGE_RESOLUTION|>--- conflicted
+++ resolved
@@ -24,12 +24,8 @@
  * {EnumerableSet}: Like {EnumerableMap}, but for https://en.wikipedia.org/wiki/Set_(abstract_data_type)[sets]. Can be used to store privileged accounts, issued IDs, etc.
  * {DoubleEndedQueue}: An implementation of a https://en.wikipedia.org/wiki/Double-ended_queue[double ended queue] whose values can be removed added or remove from both sides. Useful for FIFO and LIFO structures.
  * {CircularBuffer}: A data structure to store the last N values pushed to it.
-<<<<<<< HEAD
  * {Checkpoints}: A data structure to store values mapped to a strictly increasing key. Can be used for storing and accessing values over time.
-=======
- * {Checkpoints}: A data structure to store values mapped to an strictly increasing key. Can be used for storing and accessing values over time.
  * {Heap}: A library that implements a https://en.wikipedia.org/wiki/Binary_heap[binary heap] in storage.
->>>>>>> 0b58a783
  * {MerkleTree}: A library with https://wikipedia.org/wiki/Merkle_Tree[Merkle Tree] data structures and helper functions.
  * {Create2}: Wrapper around the https://blog.openzeppelin.com/getting-the-most-out-of-create2/[`CREATE2` EVM opcode] for safe use without having to deal with low-level assembly.
  * {Address}: Collection of functions for overloading Solidity's https://docs.soliditylang.org/en/latest/types.html#address[`address`] type.
