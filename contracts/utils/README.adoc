--- conflicted
+++ resolved
@@ -10,10 +10,8 @@
 
 {{Arrays}}
 
-<<<<<<< HEAD
 {{EnumerableSet}}
-=======
+
 {{Create2}}
->>>>>>> 73abd54c
 
 {{ReentrancyGuard}}