// SPDX-License-Identifier: MIT
// OpenZeppelin Contracts (last updated v4.9.0) (token/ERC1155/ERC1155.sol)

pragma solidity ^0.8.19;

import "./IERC1155.sol";
import "./IERC1155Receiver.sol";
import "./extensions/IERC1155MetadataURI.sol";
import "../../utils/Context.sol";
import "../../utils/introspection/ERC165.sol";
<<<<<<< HEAD
import "../../utils/Arrays.sol";
=======
import "../../interfaces/draft-IERC6093.sol";
>>>>>>> 24775342

/**
 * @dev Implementation of the basic standard multi-token.
 * See https://eips.ethereum.org/EIPS/eip-1155
 * Originally based on code by Enjin: https://github.com/enjin/erc-1155
 *
 * _Available since v3.1._
 */
<<<<<<< HEAD
contract ERC1155 is Context, ERC165, IERC1155, IERC1155MetadataURI {
    using Arrays for uint256[];
    using Arrays for address[];

=======
abstract contract ERC1155 is Context, ERC165, IERC1155, IERC1155MetadataURI, IERC1155Errors {
>>>>>>> 24775342
    // Mapping from token ID to account balances
    mapping(uint256 => mapping(address => uint256)) private _balances;

    // Mapping from account to operator approvals
    mapping(address => mapping(address => bool)) private _operatorApprovals;

    // Used as the URI for all token types by relying on ID substitution, e.g. https://token-cdn-domain/{id}.json
    string private _uri;

    /**
     * @dev See {_setURI}.
     */
    constructor(string memory uri_) {
        _setURI(uri_);
    }

    /**
     * @dev See {IERC165-supportsInterface}.
     */
    function supportsInterface(bytes4 interfaceId) public view virtual override(ERC165, IERC165) returns (bool) {
        return
            interfaceId == type(IERC1155).interfaceId ||
            interfaceId == type(IERC1155MetadataURI).interfaceId ||
            super.supportsInterface(interfaceId);
    }

    /**
     * @dev See {IERC1155MetadataURI-uri}.
     *
     * This implementation returns the same URI for *all* token types. It relies
     * on the token type ID substitution mechanism
     * https://eips.ethereum.org/EIPS/eip-1155#metadata[defined in the EIP].
     *
     * Clients calling this function must replace the `\{id\}` substring with the
     * actual token type ID.
     */
    function uri(uint256) public view virtual returns (string memory) {
        return _uri;
    }

    /**
     * @dev See {IERC1155-balanceOf}.
     *
     * Requirements:
     *
     * - `account` cannot be the zero address.
     */
    function balanceOf(address account, uint256 id) public view virtual returns (uint256) {
        return _balances[id][account];
    }

    /**
     * @dev See {IERC1155-balanceOfBatch}.
     *
     * Requirements:
     *
     * - `accounts` and `ids` must have the same length.
     */
    function balanceOfBatch(
        address[] memory accounts,
        uint256[] memory ids
    ) public view virtual returns (uint256[] memory) {
        if (accounts.length != ids.length) {
            revert ERC1155InvalidArrayLength(ids.length, accounts.length);
        }

        uint256[] memory batchBalances = new uint256[](accounts.length);

        for (uint256 i = 0; i < accounts.length; ++i) {
            batchBalances[i] = balanceOf(accounts.unsafeMemoryAccess(i), ids.unsafeMemoryAccess(i));
        }

        return batchBalances;
    }

    /**
     * @dev See {IERC1155-setApprovalForAll}.
     */
    function setApprovalForAll(address operator, bool approved) public virtual {
        _setApprovalForAll(_msgSender(), operator, approved);
    }

    /**
     * @dev See {IERC1155-isApprovedForAll}.
     */
    function isApprovedForAll(address account, address operator) public view virtual returns (bool) {
        return _operatorApprovals[account][operator];
    }

    /**
     * @dev See {IERC1155-safeTransferFrom}.
     */
    function safeTransferFrom(address from, address to, uint256 id, uint256 amount, bytes memory data) public virtual {
        if (from != _msgSender() && !isApprovedForAll(from, _msgSender())) {
            revert ERC1155InsufficientApprovalForAll(_msgSender(), from);
        }
        _safeTransferFrom(from, to, id, amount, data);
    }

    /**
     * @dev See {IERC1155-safeBatchTransferFrom}.
     */
    function safeBatchTransferFrom(
        address from,
        address to,
        uint256[] memory ids,
        uint256[] memory amounts,
        bytes memory data
    ) public virtual {
        if (from != _msgSender() && !isApprovedForAll(from, _msgSender())) {
            revert ERC1155InsufficientApprovalForAll(_msgSender(), from);
        }
        _safeBatchTransferFrom(from, to, ids, amounts, data);
    }

    /**
     * @dev Transfers `amount` tokens of token type `id` from `from` to `to`. Will mint (or burn) if `from` (or `to`) is the zero address.
     *
     * Emits a {TransferSingle} event if the arrays contain one element, and {TransferBatch} otherwise.
     *
     * Requirements:
     *
     * - If `to` refers to a smart contract, it must implement either {IERC1155Receiver-onERC1155Received}
     *   or {IERC1155Receiver-onERC1155BatchReceived} and return the acceptance magic value.
     */
    function _update(
        address from,
        address to,
        uint256[] memory ids,
        uint256[] memory amounts,
        bytes memory data
    ) internal virtual {
        if (ids.length != amounts.length) {
            revert ERC1155InvalidArrayLength(ids.length, amounts.length);
        }

        address operator = _msgSender();

        for (uint256 i = 0; i < ids.length; ++i) {
            uint256 id = ids.unsafeMemoryAccess(i);
            uint256 amount = amounts.unsafeMemoryAccess(i);

            if (from != address(0)) {
                uint256 fromBalance = _balances[id][from];
                if (fromBalance < amount) {
                    revert ERC1155InsufficientBalance(from, fromBalance, amount, id);
                }
                unchecked {
                    _balances[id][from] = fromBalance - amount;
                }
            }

            if (to != address(0)) {
                _balances[id][to] += amount;
            }
        }

        if (ids.length == 1) {
            uint256 id = ids.unsafeMemoryAccess(0);
            uint256 amount = amounts.unsafeMemoryAccess(0);
            emit TransferSingle(operator, from, to, id, amount);
            if (to != address(0)) {
                _doSafeTransferAcceptanceCheck(operator, from, to, id, amount, data);
            }
        } else {
            emit TransferBatch(operator, from, to, ids, amounts);
            if (to != address(0)) {
                _doSafeBatchTransferAcceptanceCheck(operator, from, to, ids, amounts, data);
            }
        }
    }

    /**
     * @dev Transfers `amount` tokens of token type `id` from `from` to `to`.
     *
     * Emits a {TransferSingle} event.
     *
     * Requirements:
     *
     * - `to` cannot be the zero address.
     * - `from` must have a balance of tokens of type `id` of at least `amount`.
     * - If `to` refers to a smart contract, it must implement {IERC1155Receiver-onERC1155Received} and return the
     * acceptance magic value.
     */
    function _safeTransferFrom(address from, address to, uint256 id, uint256 amount, bytes memory data) internal {
        if (to == address(0)) {
            revert ERC1155InvalidReceiver(address(0));
        }
        if (from == address(0)) {
            revert ERC1155InvalidSender(address(0));
        }
        (uint256[] memory ids, uint256[] memory amounts) = _asSingletonArrays(id, amount);
        _update(from, to, ids, amounts, data);
    }

    /**
     * @dev xref:ROOT:erc1155.adoc#batch-operations[Batched] version of {_safeTransferFrom}.
     *
     * Emits a {TransferBatch} event.
     *
     * Requirements:
     *
     * - If `to` refers to a smart contract, it must implement {IERC1155Receiver-onERC1155BatchReceived} and return the
     * acceptance magic value.
     */
    function _safeBatchTransferFrom(
        address from,
        address to,
        uint256[] memory ids,
        uint256[] memory amounts,
        bytes memory data
    ) internal {
        if (to == address(0)) {
            revert ERC1155InvalidReceiver(address(0));
        }
        if (from == address(0)) {
            revert ERC1155InvalidSender(address(0));
        }
        _update(from, to, ids, amounts, data);
    }

    /**
     * @dev Sets a new URI for all token types, by relying on the token type ID
     * substitution mechanism
     * https://eips.ethereum.org/EIPS/eip-1155#metadata[defined in the EIP].
     *
     * By this mechanism, any occurrence of the `\{id\}` substring in either the
     * URI or any of the amounts in the JSON file at said URI will be replaced by
     * clients with the token type ID.
     *
     * For example, the `https://token-cdn-domain/\{id\}.json` URI would be
     * interpreted by clients as
     * `https://token-cdn-domain/000000000000000000000000000000000000000000000000000000000004cce0.json`
     * for token type ID 0x4cce0.
     *
     * See {uri}.
     *
     * Because these URIs cannot be meaningfully represented by the {URI} event,
     * this function emits no events.
     */
    function _setURI(string memory newuri) internal virtual {
        _uri = newuri;
    }

    /**
     * @dev Creates `amount` tokens of token type `id`, and assigns them to `to`.
     *
     * Emits a {TransferSingle} event.
     *
     * Requirements:
     *
     * - `to` cannot be the zero address.
     * - If `to` refers to a smart contract, it must implement {IERC1155Receiver-onERC1155Received} and return the
     * acceptance magic value.
     */
    function _mint(address to, uint256 id, uint256 amount, bytes memory data) internal {
        if (to == address(0)) {
            revert ERC1155InvalidReceiver(address(0));
        }
        (uint256[] memory ids, uint256[] memory amounts) = _asSingletonArrays(id, amount);
        _update(address(0), to, ids, amounts, data);
    }

    /**
     * @dev xref:ROOT:erc1155.adoc#batch-operations[Batched] version of {_mint}.
     *
     * Emits a {TransferBatch} event.
     *
     * Requirements:
     *
     * - `ids` and `amounts` must have the same length.
     * - If `to` refers to a smart contract, it must implement {IERC1155Receiver-onERC1155BatchReceived} and return the
     * acceptance magic value.
     */
    function _mintBatch(address to, uint256[] memory ids, uint256[] memory amounts, bytes memory data) internal {
        if (to == address(0)) {
            revert ERC1155InvalidReceiver(address(0));
        }
        _update(address(0), to, ids, amounts, data);
    }

    /**
     * @dev Destroys `amount` tokens of token type `id` from `from`
     *
     * Emits a {TransferSingle} event.
     *
     * Requirements:
     *
     * - `from` cannot be the zero address.
     * - `from` must have at least `amount` tokens of token type `id`.
     */
    function _burn(address from, uint256 id, uint256 amount) internal {
        if (from == address(0)) {
            revert ERC1155InvalidSender(address(0));
        }
        (uint256[] memory ids, uint256[] memory amounts) = _asSingletonArrays(id, amount);
        _update(from, address(0), ids, amounts, "");
    }

    /**
     * @dev xref:ROOT:erc1155.adoc#batch-operations[Batched] version of {_burn}.
     *
     * Emits a {TransferBatch} event.
     *
     * Requirements:
     *
     * - `ids` and `amounts` must have the same length.
     */
    function _burnBatch(address from, uint256[] memory ids, uint256[] memory amounts) internal {
        if (from == address(0)) {
            revert ERC1155InvalidSender(address(0));
        }
        _update(from, address(0), ids, amounts, "");
    }

    /**
     * @dev Approve `operator` to operate on all of `owner` tokens
     *
     * Emits an {ApprovalForAll} event.
     */
    function _setApprovalForAll(address owner, address operator, bool approved) internal virtual {
        if (owner == operator) {
            revert ERC1155InvalidOperator(operator);
        }
        _operatorApprovals[owner][operator] = approved;
        emit ApprovalForAll(owner, operator, approved);
    }

    function _doSafeTransferAcceptanceCheck(
        address operator,
        address from,
        address to,
        uint256 id,
        uint256 amount,
        bytes memory data
    ) private {
        if (to.code.length > 0) {
            try IERC1155Receiver(to).onERC1155Received(operator, from, id, amount, data) returns (bytes4 response) {
                if (response != IERC1155Receiver.onERC1155Received.selector) {
                    // Tokens rejected
                    revert ERC1155InvalidReceiver(to);
                }
            } catch Error(string memory reason) {
                revert(reason);
            } catch {
                // non-ERC1155Receiver implementer
                revert ERC1155InvalidReceiver(to);
            }
        }
    }

    function _doSafeBatchTransferAcceptanceCheck(
        address operator,
        address from,
        address to,
        uint256[] memory ids,
        uint256[] memory amounts,
        bytes memory data
    ) private {
        if (to.code.length > 0) {
            try IERC1155Receiver(to).onERC1155BatchReceived(operator, from, ids, amounts, data) returns (
                bytes4 response
            ) {
                if (response != IERC1155Receiver.onERC1155BatchReceived.selector) {
                    // Tokens rejected
                    revert ERC1155InvalidReceiver(to);
                }
            } catch Error(string memory reason) {
                revert(reason);
            } catch {
                // non-ERC1155Receiver implementer
                revert ERC1155InvalidReceiver(to);
            }
        }
    }

    function _asSingletonArrays(
        uint256 element1,
        uint256 element2
    ) private pure returns (uint256[] memory array1, uint256[] memory array2) {
        /// @solidity memory-safe-assembly
        assembly {
            array1 := mload(0x40)
            mstore(array1, 1)
            mstore(add(array1, 0x20), element1)

            array2 := add(array1, 0x40)
            mstore(array2, 1)
            mstore(add(array2, 0x20), element2)

            mstore(0x40, add(array2, 0x40))
        }
    }
}<|MERGE_RESOLUTION|>--- conflicted
+++ resolved
@@ -8,11 +8,8 @@
 import "./extensions/IERC1155MetadataURI.sol";
 import "../../utils/Context.sol";
 import "../../utils/introspection/ERC165.sol";
-<<<<<<< HEAD
 import "../../utils/Arrays.sol";
-=======
 import "../../interfaces/draft-IERC6093.sol";
->>>>>>> 24775342
 
 /**
  * @dev Implementation of the basic standard multi-token.
@@ -21,14 +18,10 @@
  *
  * _Available since v3.1._
  */
-<<<<<<< HEAD
-contract ERC1155 is Context, ERC165, IERC1155, IERC1155MetadataURI {
+abstract contract ERC1155 is Context, ERC165, IERC1155, IERC1155MetadataURI, IERC1155Errors {
     using Arrays for uint256[];
     using Arrays for address[];
 
-=======
-abstract contract ERC1155 is Context, ERC165, IERC1155, IERC1155MetadataURI, IERC1155Errors {
->>>>>>> 24775342
     // Mapping from token ID to account balances
     mapping(uint256 => mapping(address => uint256)) private _balances;
 
