--- conflicted
+++ resolved
@@ -1,11 +1,7 @@
 pragma solidity ^0.4.18;
 
-<<<<<<< HEAD
-import "./StandardToken.sol";
+import "./BasicToken.sol";
 
-=======
-import './BasicToken.sol';
->>>>>>> ddcae625
 
 /**
  * @title Burnable Token
