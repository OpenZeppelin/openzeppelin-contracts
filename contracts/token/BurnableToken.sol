--- conflicted
+++ resolved
@@ -11,30 +11,20 @@
 
   event Burn(address indexed burner, uint256 value);
 
-<<<<<<< HEAD
+
   /**
    * @dev Burns a specific amount of tokens.
    * @param _value The amount of token to be burned.
    */
   function burn(uint256 _value) public {
-    require(_value > 0);
     require(_value <= balances[msg.sender]);
     // no need to require value <= totalSupply, since that would imply the
     // sender's balance is greater than the totalSupply, which *should* be an assertion failure
-=======
-    /**
-     * @dev Burns a specific amount of tokens.
-     * @param _value The amount of token to be burned.
-     */
-    function burn(uint256 _value) public {
-        require(_value <= balances[msg.sender]);
-        // no need to require value <= totalSupply, since that would imply the
-        // sender's balance is greater than the totalSupply, which *should* be an assertion failure
->>>>>>> 83b941c7
 
     address burner = msg.sender;
     balances[burner] = balances[burner].sub(_value);
     totalSupply = totalSupply.sub(_value);
     Burn(burner, _value);
   }
+  
 }