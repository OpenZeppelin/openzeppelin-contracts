pragma solidity ^0.4.24;

import "./StandardToken.sol";
import "../../ownership/Ownable.sol";


/**
 * @title Mintable token
 * @dev Simple ERC20 Token example, with mintable token creation
 * Based on code by TokenMarketNet: https://github.com/TokenMarketNet/ico/blob/master/contracts/MintableToken.sol
 */
contract MintableToken is StandardToken, Ownable {
  event Mint(address indexed to, uint256 amount);
  event MintFinished();

  bool public mintingFinished = false;


  modifier canMint() {
    require(!mintingFinished);
    _;
  }

  modifier hasMintPermission() {
    require(msg.sender == owner);
    _;
  }

  /**
   * @dev Function to mint tokens
   * @param _to The address that will receive the minted tokens.
   * @param _amount The amount of tokens to mint.
   * @return A boolean that indicates if the operation was successful.
   */
  function mint(
    address _to,
    uint256 _amount
  )
    public
    hasMintPermission
    canMint
    returns (bool)
  {
<<<<<<< HEAD
    totalSupply_ = totalSupply_.add(_amount);
    balances_[_to] = balances_[_to].add(_amount);
=======
    _mint(_to, _amount);
>>>>>>> 1c053245
    emit Mint(_to, _amount);
    return true;
  }

  /**
   * @dev Function to stop minting new tokens.
   * @return True if the operation was successful.
   */
  function finishMinting() public onlyOwner canMint returns (bool) {
    mintingFinished = true;
    emit MintFinished();
    return true;
  }
}<|MERGE_RESOLUTION|>--- conflicted
+++ resolved
@@ -41,12 +41,7 @@
     canMint
     returns (bool)
   {
-<<<<<<< HEAD
-    totalSupply_ = totalSupply_.add(_amount);
-    balances_[_to] = balances_[_to].add(_amount);
-=======
     _mint(_to, _amount);
->>>>>>> 1c053245
     emit Mint(_to, _amount);
     return true;
   }
