--- conflicted
+++ resolved
@@ -14,18 +14,11 @@
 
 Additionally there are multiple custom extensions, including:
 
-<<<<<<< HEAD
-* designation of addresses that can pause token transfers for all users ({ERC20Pausable}).
-* gasless approval of tokens ({ERC20Permit}).
-* efficient storage of past token balances to be later queried at any point in time ({ERC20Snapshot}).
-* destruction of own tokens ({ERC20Burnable}).
-* enforcement of a cap to the total supply when minting tokens ({ERC20Capped}).
-=======
+* {ERC20Permit}: gasless approval of tokens.
 * {ERC20Snapshot}: efficient storage of past token balances to be later queried at any point in time.
 * {ERC20Burnable}: destruction of own tokens.
 * {ERC20Capped}: enforcement of a cap to the total supply when minting tokens.
 * {ERC20Pausable}: ability to pause token transfers.
->>>>>>> 03d51c56
 
 Finally, there are some utilities to interact with ERC20 contracts in various ways.
 
