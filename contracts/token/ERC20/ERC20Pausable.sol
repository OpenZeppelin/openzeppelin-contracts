pragma solidity ^0.4.24;

import "./ERC20.sol";
import "../../lifecycle/Pausable.sol";


/**
 * @title Pausable token
 * @dev ERC20 modified with pausable transfers.
 **/
contract ERC20Pausable is ERC20, Pausable {

  function transfer(
    address to,
    uint256 value
  )
    public
    whenNotPaused
    returns (bool)
  {
    return super.transfer(to, value);
  }

  function transferFrom(
    address from,
    address to,
    uint256 value
  )
    public
    whenNotPaused
    returns (bool)
  {
    return super.transferFrom(from, to, value);
  }

  function approve(
    address spender,
    uint256 value
  )
    public
    whenNotPaused
    returns (bool)
  {
    return super.approve(spender, value);
  }

<<<<<<< HEAD
  function increaseApproval(
    address spender,
    uint addedValue
=======
  function increaseAllowance(
    address _spender,
    uint _addedValue
>>>>>>> 95146069
  )
    public
    whenNotPaused
    returns (bool success)
  {
<<<<<<< HEAD
    return super.increaseApproval(spender, addedValue);
  }

  function decreaseApproval(
    address spender,
    uint subtractedValue
=======
    return super.increaseAllowance(_spender, _addedValue);
  }

  function decreaseAllowance(
    address _spender,
    uint _subtractedValue
>>>>>>> 95146069
  )
    public
    whenNotPaused
    returns (bool success)
  {
<<<<<<< HEAD
    return super.decreaseApproval(spender, subtractedValue);
=======
    return super.decreaseAllowance(_spender, _subtractedValue);
>>>>>>> 95146069
  }
}<|MERGE_RESOLUTION|>--- conflicted
+++ resolved
@@ -44,44 +44,25 @@
     return super.approve(spender, value);
   }
 
-<<<<<<< HEAD
   function increaseApproval(
     address spender,
     uint addedValue
-=======
-  function increaseAllowance(
-    address _spender,
-    uint _addedValue
->>>>>>> 95146069
   )
     public
     whenNotPaused
     returns (bool success)
   {
-<<<<<<< HEAD
-    return super.increaseApproval(spender, addedValue);
-  }
-
-  function decreaseApproval(
-    address spender,
-    uint subtractedValue
-=======
-    return super.increaseAllowance(_spender, _addedValue);
+    return super.increaseAllowance(spender, addedValue);
   }
 
   function decreaseAllowance(
-    address _spender,
-    uint _subtractedValue
->>>>>>> 95146069
+    address spender,
+    uint subtractedValue
   )
     public
     whenNotPaused
     returns (bool success)
   {
-<<<<<<< HEAD
-    return super.decreaseApproval(spender, subtractedValue);
-=======
-    return super.decreaseAllowance(_spender, _subtractedValue);
->>>>>>> 95146069
+    return super.decreaseAllowance(spender, subtractedValue);
   }
 }