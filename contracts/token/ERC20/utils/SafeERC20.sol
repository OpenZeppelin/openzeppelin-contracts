--- conflicted
+++ resolved
@@ -5,11 +5,7 @@
 
 import {IERC20} from "../IERC20.sol";
 import {IERC1363} from "../../../interfaces/IERC1363.sol";
-<<<<<<< HEAD
-import {Address} from "../../../utils/Address.sol";
 import {Memory} from "../../../utils/Memory.sol";
-=======
->>>>>>> ca7a4e39
 
 /**
  * @title SafeERC20
