--- conflicted
+++ resolved
@@ -125,11 +125,7 @@
      * @param value The amount to be transferred.
      */
     function _transfer(address from, address to, uint256 value) internal {
-<<<<<<< HEAD
-        require(to != address(0), "ERC20: to address is address(0)");
-=======
-        require(to != address(0), "transfer recipient is zero");
->>>>>>> f6c63600
+        require(to != address(0), "ERC20: transfer to the zero address");
 
         _balances[from] = _balances[from].sub(value);
         _balances[to] = _balances[to].add(value);
@@ -144,11 +140,7 @@
      * @param value The amount that will be created.
      */
     function _mint(address account, uint256 value) internal {
-<<<<<<< HEAD
-        require(account != address(0), "ERC20: account address is address(0) in _mint()");
-=======
-        require(account != address(0), "mint recipient is zero");
->>>>>>> f6c63600
+        require(account != address(0), "ERC20: mint to the zero address");
 
         _totalSupply = _totalSupply.add(value);
         _balances[account] = _balances[account].add(value);
@@ -162,11 +154,7 @@
      * @param value The amount that will be burnt.
      */
     function _burn(address account, uint256 value) internal {
-<<<<<<< HEAD
-        require(account != address(0), "ERC20: account address is address(0) in _burn()");
-=======
-        require(account != address(0), "burn recipient is zero");
->>>>>>> f6c63600
+        require(account != address(0), "ERC20: burn from the zero address");
 
         _totalSupply = _totalSupply.sub(value);
         _balances[account] = _balances[account].sub(value);
@@ -180,13 +168,8 @@
      * @param value The number of tokens that can be spent.
      */
     function _approve(address owner, address spender, uint256 value) internal {
-<<<<<<< HEAD
-        require(spender != address(0), "ERC20: spender address is address(0)");
-        require(owner != address(0), "ERC20: owner address is address(0)");
-=======
-        require(spender != address(0), "spender address can't be zero");
-        require(owner != address(0), "owner address can't be zero");
->>>>>>> f6c63600
+        require(owner != address(0), "ERC20: approve from the zero address");
+        require(spender != address(0), "ERC20: approve to the zero address");
 
         _allowed[owner][spender] = value;
         emit Approval(owner, spender, value);
