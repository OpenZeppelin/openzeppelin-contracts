--- conflicted
+++ resolved
@@ -180,13 +180,7 @@
    * @param value The amount that will be burnt.
    */
   function _burn(address account, uint256 value) internal {
-<<<<<<< HEAD
-    require(account != 0);
-=======
     require(account != address(0));
-    require(value <= _balances[account]);
-
->>>>>>> f72c79d5
     _totalSupply = _totalSupply.sub(value);
     _balances[account] = _balances[account].sub(value);
     emit Transfer(account, address(0), value);
