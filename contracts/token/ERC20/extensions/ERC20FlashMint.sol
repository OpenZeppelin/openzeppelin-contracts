// SPDX-License-Identifier: MIT
// OpenZeppelin Contracts (last updated v5.1.0) (token/ERC20/extensions/ERC20FlashMint.sol)

pragma solidity ^0.8.20;

import {IERC3156FlashBorrower} from "../../../interfaces/IERC3156FlashBorrower.sol";
import {IERC3156FlashLender} from "../../../interfaces/IERC3156FlashLender.sol";
import {ERC20} from "../ERC20.sol";

/**
 * @dev Implementation of the ERC-3156 Flash loans extension, as defined in
 * https://eips.ethereum.org/EIPS/eip-3156[ERC-3156].
 *
 * Adds the {flashLoan} method, which provides flash loan support at the token
 * level. By default there is no fee, but this can be changed by overriding {flashFee}.
 *
 * NOTE: When this extension is used along with the {ERC20Capped} or {ERC20Votes} extensions,
 * {maxFlashLoan} will not correctly reflect the maximum that can be flash minted. We recommend
 * overriding {maxFlashLoan} so that it correctly reflects the supply cap.
 */
abstract contract ERC20FlashMint is ERC20, IERC3156FlashLender {
    bytes32 private constant RETURN_VALUE = keccak256("ERC3156FlashBorrower.onFlashLoan");

    /**
     * @dev The loan token is not valid.
     */
    error ERC3156UnsupportedToken(address token);

    /**
     * @dev The requested loan exceeds the max loan value for `token`.
     */
    error ERC3156ExceededMaxLoan(uint256 maxLoan);

    /**
     * @dev The receiver of a flashloan is not a valid {IERC3156FlashBorrower-onFlashLoan} implementer.
     */
    error ERC3156InvalidReceiver(address receiver);

    /**
     * @dev Returns the maximum amount of tokens available for loan.
     *
     * NOTE: This function will not automatically detect any supply cap
     * added by other extensions, such as {ERC20Capped}. If necessary,
     * override this function to take a supply cap into account.
     *
     * @param token The address of the token that is requested.
     * @return The amount of token that can be loaned.
<<<<<<< HEAD
     *
     * NOTE: This function does not consider any form of supply cap, so in case
     * it's used in a token with a cap like {ERC20Capped}, make sure to override this
     * function to integrate the cap instead of the default `type(uint256).max - totalSupply()`.
=======
>>>>>>> cbe95aa8
     */
    function maxFlashLoan(address token) public view virtual returns (uint256) {
        return token == address(this) ? type(uint256).max - totalSupply() : 0;
    }

    /**
     * @dev Returns the fee applied when doing flash loans. This function calls
     * the {_flashFee} function which returns the fee applied when doing flash
     * loans.
     * @param token The token to be flash loaned.
     * @param value The amount of tokens to be loaned.
     * @return The fees applied to the corresponding flash loan.
     */
    function flashFee(address token, uint256 value) public view virtual returns (uint256) {
        if (token != address(this)) {
            revert ERC3156UnsupportedToken(token);
        }
        return _flashFee(token, value);
    }

    /**
     * @dev Returns the fee applied when doing flash loans. By default this
     * implementation has 0 fees. This function can be overloaded to make
     * the flash loan mechanism deflationary.
     * @return The fees applied to the corresponding flash loan.
     */
    function _flashFee(address /*token*/, uint256 /*value*/) internal view virtual returns (uint256) {
        return 0;
    }

    /**
     * @dev Returns the receiver address of the flash fee. By default this
     * implementation returns the address(0) which means the fee amount will be burnt.
     * This function can be overloaded to change the fee receiver.
     * @return The address for which the flash fee will be sent to.
     */
    function _flashFeeReceiver() internal view virtual returns (address) {
        return address(0);
    }

    /**
     * @dev Performs a flash loan. New tokens are minted and sent to the
     * `receiver`, who is required to implement the {IERC3156FlashBorrower}
     * interface. By the end of the flash loan, the receiver is expected to own
     * value + fee tokens and have them approved back to the token contract itself so
     * they can be burned.
     * @param receiver The receiver of the flash loan. Should implement the
     * {IERC3156FlashBorrower-onFlashLoan} interface.
     * @param token The token to be flash loaned. Only `address(this)` is
     * supported.
     * @param value The amount of tokens to be loaned.
     * @param data An arbitrary datafield that is passed to the receiver.
     * @return `true` if the flash loan was successful.
     */
    // This function can reenter, but it doesn't pose a risk because it always preserves the property that the amount
    // minted at the beginning is always recovered and burned at the end, or else the entire function will revert.
    // slither-disable-next-line reentrancy-no-eth
    function flashLoan(
        IERC3156FlashBorrower receiver,
        address token,
        uint256 value,
        bytes calldata data
    ) public virtual returns (bool) {
        uint256 maxLoan = maxFlashLoan(token);
        if (value > maxLoan) {
            revert ERC3156ExceededMaxLoan(maxLoan);
        }
        uint256 fee = flashFee(token, value);
        _mint(address(receiver), value);
        if (receiver.onFlashLoan(_msgSender(), token, value, fee, data) != RETURN_VALUE) {
            revert ERC3156InvalidReceiver(address(receiver));
        }
        address flashFeeReceiver = _flashFeeReceiver();
        _spendAllowance(address(receiver), address(this), value + fee);
        if (fee == 0 || flashFeeReceiver == address(0)) {
            _burn(address(receiver), value + fee);
        } else {
            _burn(address(receiver), value);
            _transfer(address(receiver), flashFeeReceiver, fee);
        }
        return true;
    }
}<|MERGE_RESOLUTION|>--- conflicted
+++ resolved
@@ -39,19 +39,12 @@
     /**
      * @dev Returns the maximum amount of tokens available for loan.
      *
-     * NOTE: This function will not automatically detect any supply cap
-     * added by other extensions, such as {ERC20Capped}. If necessary,
-     * override this function to take a supply cap into account.
+     * NOTE: This function does not consider any form of supply cap, so in case
+     * it's used in a token with a cap like {ERC20Capped}, make sure to override this
+     * function to integrate the cap instead of the default `type(uint256).max - totalSupply()`.
      *
      * @param token The address of the token that is requested.
      * @return The amount of token that can be loaned.
-<<<<<<< HEAD
-     *
-     * NOTE: This function does not consider any form of supply cap, so in case
-     * it's used in a token with a cap like {ERC20Capped}, make sure to override this
-     * function to integrate the cap instead of the default `type(uint256).max - totalSupply()`.
-=======
->>>>>>> cbe95aa8
      */
     function maxFlashLoan(address token) public view virtual returns (uint256) {
         return token == address(this) ? type(uint256).max - totalSupply() : 0;
