// SPDX-License-Identifier: MIT

pragma solidity ^0.8.0;

import "../ERC20.sol";
import "../../../utils/Arrays.sol";
import "../../../utils/Counters.sol";

/**
 * @dev This contract extends an ERC20 token with a snapshot mechanism. When a snapshot is created, the balances and
 * total supply at the time are recorded for later access.
 *
 * This can be used to safely create mechanisms based on token balances such as trustless dividends or weighted voting.
 * In naive implementations it's possible to perform a "double spend" attack by reusing the same balance from different
 * accounts. By using snapshots to calculate dividends or voting power, those attacks no longer apply. It can also be
 * used to create an efficient ERC20 forking mechanism.
 *
 * Snapshots are created by the internal {_snapshot} function, which will emit the {Snapshot} event and return a
 * snapshot id. To get the total supply at the time of a snapshot, call the function {totalSupplyAt} with the snapshot
 * id. To get the balance of an account at the time of a snapshot, call the {balanceOfAt} function with the snapshot id
 * and the account address.
 *
<<<<<<< HEAD
 * Note: snapshot policy can be customized by overriding the {_getCurrentSnapshotId} method. For example, having it
 * return `block.number` will trigger the creation of snapshot at the begining of each new block. When overridding this
 * function, be carefull about the monotonicity of its result. Non-monotonic snapshot ids will break the contract.
=======
 * NOTE: Snapshot policy can be customized by overriding the {_getCurrentSnapshotId} method. For example, having it
 * return `block.number` will trigger the creation of snapshot at the begining of each new block. When overridding this
 * function, be careful about the monotonicity of its result. Non-monotonic snapshot ids will break the contract.
 *
 * Implementing snapshots for every block using this method will incur significant gas costs. For a gas-efficient
 * alternative consider {ERC20Votes}.
>>>>>>> c3ae4790
 *
 * ==== Gas Costs
 *
 * Snapshots are efficient. Snapshot creation is _O(1)_. Retrieval of balances or total supply from a snapshot is _O(log
 * n)_ in the number of snapshots that have been created, although _n_ for a specific account will generally be much
 * smaller since identical balances in subsequent snapshots are stored as a single entry.
 *
 * There is a constant overhead for normal ERC20 transfers due to the additional snapshot bookkeeping. This overhead is
 * only significant for the first transfer that immediately follows a snapshot for a particular account. Subsequent
 * transfers will have normal cost until the next snapshot, and so on.
 */

abstract contract ERC20Snapshot is ERC20 {
    // Inspired by Jordi Baylina's MiniMeToken to record historical balances:
    // https://github.com/Giveth/minimd/blob/ea04d950eea153a04c51fa510b068b9dded390cb/contracts/MiniMeToken.sol

    using Arrays for uint256[];
    using Counters for Counters.Counter;

    // Snapshotted values have arrays of ids and the value corresponding to that id. These could be an array of a
    // Snapshot struct, but that would impede usage of functions that work on an array.
    struct Snapshots {
        uint256[] ids;
        uint256[] values;
    }

    // Snapshot ids increase monotonically, with the first value being 1. An id of 0 is invalid.
    Counters.Counter private _currentSnapshotId;
    mapping (address => Snapshots) private _accountBalanceSnapshots;
    Snapshots private _totalSupplySnapshots;

    /**
     * @dev Emitted by {_snapshot} when a snapshot identified by `id` is created.
     */
    event Snapshot(uint256 id);

    /**
     * @dev Creates a new snapshot and returns its snapshot id.
     *
     * Emits a {Snapshot} event that contains the same id.
     *
     * {_snapshot} is `internal` and you have to decide how to expose it externally. Its usage may be restricted to a
     * set of accounts, for example using {AccessControl}, or it may be open to the public.
     *
     * [WARNING]
     * ====
     * While an open way of calling {_snapshot} is required for certain trust minimization mechanisms such as forking,
     * you must consider that it can potentially be used by attackers in two ways.
     *
     * First, it can be used to increase the cost of retrieval of values from snapshots, although it will grow
     * logarithmically thus rendering this attack ineffective in the long term. Second, it can be used to target
     * specific accounts and increase the cost of ERC20 transfers for them, in the ways specified in the Gas Costs
     * section above.
     *
     * We haven't measured the actual numbers; if this is something you're interested in please reach out to us.
     * ====
     */
    function _snapshot() internal virtual returns (uint256) {
        _currentSnapshotId.increment();

        uint256 currentId = _getCurrentSnapshotId();
        emit Snapshot(currentId);
        return currentId;
    }

    /**
     * @dev Get the current snapshotId
     */
    function _getCurrentSnapshotId() internal view virtual returns (uint256) {
        return _currentSnapshotId.current();
    }

    /**
     * @dev Retrieves the balance of `account` at the time `snapshotId` was created.
     */
    function balanceOfAt(address account, uint256 snapshotId) public view virtual returns (uint256) {
        (bool snapshotted, uint256 value) = _valueAt(snapshotId, _accountBalanceSnapshots[account]);

        return snapshotted ? value : balanceOf(account);
    }

    /**
     * @dev Retrieves the total supply at the time `snapshotId` was created.
     */
    function totalSupplyAt(uint256 snapshotId) public view virtual returns(uint256) {
        (bool snapshotted, uint256 value) = _valueAt(snapshotId, _totalSupplySnapshots);

        return snapshotted ? value : totalSupply();
    }

    // Update balance and/or total supply snapshots before the values are modified. This is implemented
    // in the _beforeTokenTransfer hook, which is executed for _mint, _burn, and _transfer operations.
    function _beforeTokenTransfer(address from, address to, uint256 amount) internal virtual override {
      super._beforeTokenTransfer(from, to, amount);

      if (from == address(0)) {
        // mint
        _updateAccountSnapshot(to);
        _updateTotalSupplySnapshot();
      } else if (to == address(0)) {
        // burn
        _updateAccountSnapshot(from);
        _updateTotalSupplySnapshot();
      } else {
        // transfer
        _updateAccountSnapshot(from);
        _updateAccountSnapshot(to);
      }
    }

    function _valueAt(uint256 snapshotId, Snapshots storage snapshots)
        private view returns (bool, uint256)
    {
        require(snapshotId > 0, "ERC20Snapshot: id is 0");
        require(snapshotId <= _getCurrentSnapshotId(), "ERC20Snapshot: nonexistent id");

        // When a valid snapshot is queried, there are three possibilities:
        //  a) The queried value was not modified after the snapshot was taken. Therefore, a snapshot entry was never
        //  created for this id, and all stored snapshot ids are smaller than the requested one. The value that corresponds
        //  to this id is the current one.
        //  b) The queried value was modified after the snapshot was taken. Therefore, there will be an entry with the
        //  requested id, and its value is the one to return.
        //  c) More snapshots were created after the requested one, and the queried value was later modified. There will be
        //  no entry for the requested id: the value that corresponds to it is that of the smallest snapshot id that is
        //  larger than the requested one.
        //
        // In summary, we need to find an element in an array, returning the index of the smallest value that is larger if
        // it is not found, unless said value doesn't exist (e.g. when all values are smaller). Arrays.findUpperBound does
        // exactly this.

        uint256 index = snapshots.ids.findUpperBound(snapshotId);

        if (index == snapshots.ids.length) {
            return (false, 0);
        } else {
            return (true, snapshots.values[index]);
        }
    }

    function _updateAccountSnapshot(address account) private {
        _updateSnapshot(_accountBalanceSnapshots[account], balanceOf(account));
    }

    function _updateTotalSupplySnapshot() private {
        _updateSnapshot(_totalSupplySnapshots, totalSupply());
    }

    function _updateSnapshot(Snapshots storage snapshots, uint256 currentValue) private {
        uint256 currentId = _getCurrentSnapshotId();
        if (_lastSnapshotId(snapshots.ids) < currentId) {
            snapshots.ids.push(currentId);
            snapshots.values.push(currentValue);
        }
    }

    function _lastSnapshotId(uint256[] storage ids) private view returns (uint256) {
        if (ids.length == 0) {
            return 0;
        } else {
            return ids[ids.length - 1];
        }
    }
}<|MERGE_RESOLUTION|>--- conflicted
+++ resolved
@@ -20,18 +20,12 @@
  * id. To get the balance of an account at the time of a snapshot, call the {balanceOfAt} function with the snapshot id
  * and the account address.
  *
-<<<<<<< HEAD
- * Note: snapshot policy can be customized by overriding the {_getCurrentSnapshotId} method. For example, having it
- * return `block.number` will trigger the creation of snapshot at the begining of each new block. When overridding this
- * function, be carefull about the monotonicity of its result. Non-monotonic snapshot ids will break the contract.
-=======
  * NOTE: Snapshot policy can be customized by overriding the {_getCurrentSnapshotId} method. For example, having it
  * return `block.number` will trigger the creation of snapshot at the begining of each new block. When overridding this
  * function, be careful about the monotonicity of its result. Non-monotonic snapshot ids will break the contract.
  *
  * Implementing snapshots for every block using this method will incur significant gas costs. For a gas-efficient
  * alternative consider {ERC20Votes}.
->>>>>>> c3ae4790
  *
  * ==== Gas Costs
  *
