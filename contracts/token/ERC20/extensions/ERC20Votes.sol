// SPDX-License-Identifier: MIT

pragma solidity ^0.8.0;

import "./draft-ERC20Permit.sol";
import "../../../utils/math/Math.sol";
import "../../../utils/math/SafeCast.sol";
import "../../../utils/cryptography/ECDSA.sol";

/**
 * @dev Extension of ERC20 to support Compound-like voting and delegation. This version is more generic than Compound's,
 * and supports token supply up to 2^224^ - 1, while COMP is limited to 2^96^ - 1.
 *
 * NOTE: If exact COMP compatibility is required, use the {ERC20VotesComp} variant of this module.
 *
 * This extension keeps a history (checkpoints) of each account's vote power. Vote power can be delegated either
 * by calling the {delegate} function directly, or by providing a signature to be used with {delegateBySig}. Voting
 * power can be queried through the public accessors {getVotes} and {getPastVotes}.
 *
 * By default, token balance does not account for voting power. This makes transfers cheaper. The downside is that it
 * requires users to delegate to themselves in order to activate checkpoints and have their voting power tracked.
 * Enabling self-delegation can easily be done by overriding the {delegates} function. Keep in mind however that this
 * will significantly increase the base gas cost of transfers.
 *
 * _Available since v4.2._
 */
<<<<<<< HEAD
abstract contract ERC20Votes is IERC20Votes, ERC20Permit {
    bytes32 private constant _DELEGATION_TYPEHASH =
        keccak256("Delegation(address delegatee,uint256 nonce,uint256 expiry)");
=======
abstract contract ERC20Votes is ERC20Permit {
    struct Checkpoint {
        uint32  fromBlock;
        uint224 votes;
    }

    bytes32 private constant _DELEGATION_TYPEHASH = keccak256("Delegation(address delegatee,uint256 nonce,uint256 expiry)");
>>>>>>> e3661abe

    mapping(address => address) private _delegates;
    mapping(address => Checkpoint[]) private _checkpoints;
    Checkpoint[] private _totalSupplyCheckpoints;

    /**
     * @dev Emitted when an account changes their delegate.
     */
    event DelegateChanged(address indexed delegator, address indexed fromDelegate, address indexed toDelegate);

    /**
     * @dev Emitted when a token transfer or delegate change results in changes to an account's voting power.
     */
    event DelegateVotesChanged(address indexed delegate, uint256 previousBalance, uint256 newBalance);

    /**
     * @dev Get the `pos`-th checkpoint for `account`.
     */
    function checkpoints(address account, uint32 pos) public view virtual returns (Checkpoint memory) {
        return _checkpoints[account][pos];
    }

    /**
     * @dev Get number of checkpoints for `account`.
     */
    function numCheckpoints(address account) public view virtual returns (uint32) {
        return SafeCast.toUint32(_checkpoints[account].length);
    }

    /**
     * @dev Get the address `account` is currently delegating to.
     */
    function delegates(address account) public view virtual returns (address) {
        return _delegates[account];
    }

    /**
     * @dev Gets the current votes balance for `account`
     */
    function getVotes(address account) public view returns (uint256) {
        uint256 pos = _checkpoints[account].length;
        return pos == 0 ? 0 : _checkpoints[account][pos - 1].votes;
    }

    /**
     * @dev Retrieve the number of votes for `account` at the end of `blockNumber`.
     *
     * Requirements:
     *
     * - `blockNumber` must have been already mined
     */
    function getPastVotes(address account, uint256 blockNumber) public view returns (uint256) {
        require(blockNumber < block.number, "ERC20Votes: block not yet mined");
        return _checkpointsLookup(_checkpoints[account], blockNumber);
    }

    /**
     * @dev Retrieve the `totalSupply` at the end of `blockNumber`. Note, this value is the sum of all balances.
     * It is but NOT the sum of all the delegated votes!
     *
     * Requirements:
     *
     * - `blockNumber` must have been already mined
     */
<<<<<<< HEAD
    function getPriorTotalSupply(uint256 blockNumber) external view override returns (uint256) {
        require(blockNumber < block.number, "ERC20Votes::getPriorTotalSupply: not yet determined");
=======
    function getPastTotalSupply(uint256 blockNumber) public view returns (uint256) {
        require(blockNumber < block.number, "ERC20Votes: block not yet mined");
>>>>>>> e3661abe
        return _checkpointsLookup(_totalSupplyCheckpoints, blockNumber);
    }

    /**
     * @dev Lookup a value in a list of (sorted) checkpoints.
     */
    function _checkpointsLookup(Checkpoint[] storage ckpts, uint256 blockNumber) private view returns (uint256) {
        // We run a binary search to look for the earliest checkpoint taken after `blockNumber`.
        //
        // During the loop, the index of the wanted checkpoint remains in the range [low, high).
        // With each iteration, either `low` or `high` is moved towards the middle of the range to maintain the invariant.
        // - If the middle checkpoint is after `blockNumber`, we look in [low, mid)
        // - If the middle checkpoint is before `blockNumber`, we look in [mid+1, high)
        // Once we reach a single value (when low == high), we've found the right checkpoint at the index high-1, if not
        // out of bounds (in which case we're looking too far in the past and the result is 0).
        // Note that if the latest checkpoint available is exactly for `blockNumber`, we end up with an index that is
        // past the end of the array, so we technically don't find a checkpoint after `blockNumber`, but it works out
        // the same.
        uint256 high = ckpts.length;
        uint256 low = 0;
        while (low < high) {
            uint256 mid = Math.average(low, high);
            if (ckpts[mid].fromBlock > blockNumber) {
                high = mid;
            } else {
                low = mid + 1;
            }
        }

        return high == 0 ? 0 : ckpts[high - 1].votes;
    }

    /**
     * @dev Delegate votes from the sender to `delegatee`.
     */
    function delegate(address delegatee) public virtual {
        return _delegate(_msgSender(), delegatee);
    }

    /**
     * @dev Delegates votes from signer to `delegatee`
     */
<<<<<<< HEAD
    function delegateBySig(
        address delegatee,
        uint256 nonce,
        uint256 expiry,
        uint8 v,
        bytes32 r,
        bytes32 s
    ) public virtual override {
        require(block.timestamp <= expiry, "ERC20Votes::delegateBySig: signature expired");
=======
    function delegateBySig(address delegatee, uint256 nonce, uint256 expiry, uint8 v, bytes32 r, bytes32 s)
        public virtual
    {
        require(block.timestamp <= expiry, "ERC20Votes: signature expired");
>>>>>>> e3661abe
        address signer = ECDSA.recover(
            _hashTypedDataV4(keccak256(abi.encode(_DELEGATION_TYPEHASH, delegatee, nonce, expiry))),
            v,
            r,
            s
        );
        require(nonce == _useNonce(signer), "ERC20Votes: invalid nonce");
        return _delegate(signer, delegatee);
    }

    /**
     * @dev Maximum token supply. Defaults to `type(uint224).max` (2^224^ - 1).
     */
    function _maxSupply() internal view virtual returns (uint224) {
        return type(uint224).max;
    }

    /**
     * @dev Snapshots the totalSupply after it has been increased.
     */
    function _mint(address account, uint256 amount) internal virtual override {
        super._mint(account, amount);
        require(totalSupply() <= _maxSupply(), "ERC20Votes: total supply risks overflowing votes");

        _writeCheckpoint(_totalSupplyCheckpoints, add, amount);
    }

    /**
     * @dev Snapshots the totalSupply after it has been decreased.
     */
    function _burn(address account, uint256 amount) internal virtual override {
        super._burn(account, amount);

        _writeCheckpoint(_totalSupplyCheckpoints, subtract, amount);
    }

    /**
     * @dev Move voting power when tokens are transferred.
     *
     * Emits a {DelegateVotesChanged} event.
     */
    function _beforeTokenTransfer(
        address from,
        address to,
        uint256 amount
    ) internal virtual override {
        _moveVotingPower(delegates(from), delegates(to), amount);
    }

    /**
     * @dev Change delegation for `delegator` to `delegatee`.
     *
     * Emits events {DelegateChanged} and {DelegateVotesChanged}.
     */
    function _delegate(address delegator, address delegatee) internal virtual {
        address currentDelegate = delegates(delegator);
        uint256 delegatorBalance = balanceOf(delegator);
        _delegates[delegator] = delegatee;

        emit DelegateChanged(delegator, currentDelegate, delegatee);

        _moveVotingPower(currentDelegate, delegatee, delegatorBalance);
    }

    function _moveVotingPower(
        address src,
        address dst,
        uint256 amount
    ) private {
        if (src != dst && amount > 0) {
            if (src != address(0)) {
                (uint256 oldWeight, uint256 newWeight) = _writeCheckpoint(_checkpoints[src], subtract, amount);
                emit DelegateVotesChanged(src, oldWeight, newWeight);
            }

            if (dst != address(0)) {
                (uint256 oldWeight, uint256 newWeight) = _writeCheckpoint(_checkpoints[dst], add, amount);
                emit DelegateVotesChanged(dst, oldWeight, newWeight);
            }
        }
    }

    function _writeCheckpoint(
        Checkpoint[] storage ckpts,
        function(uint256, uint256) view returns (uint256) op,
        uint256 delta
    ) private returns (uint256 oldWeight, uint256 newWeight) {
        uint256 pos = ckpts.length;
        oldWeight = pos == 0 ? 0 : ckpts[pos - 1].votes;
        newWeight = op(oldWeight, delta);

        if (pos > 0 && ckpts[pos - 1].fromBlock == block.number) {
            ckpts[pos - 1].votes = SafeCast.toUint224(newWeight);
        } else {
            ckpts.push(
                Checkpoint({ fromBlock: SafeCast.toUint32(block.number), votes: SafeCast.toUint224(newWeight) })
            );
        }
    }

    function add(uint256 a, uint256 b) private pure returns (uint256) {
        return a + b;
    }

    function subtract(uint256 a, uint256 b) private pure returns (uint256) {
        return a - b;
    }
}<|MERGE_RESOLUTION|>--- conflicted
+++ resolved
@@ -24,11 +24,6 @@
  *
  * _Available since v4.2._
  */
-<<<<<<< HEAD
-abstract contract ERC20Votes is IERC20Votes, ERC20Permit {
-    bytes32 private constant _DELEGATION_TYPEHASH =
-        keccak256("Delegation(address delegatee,uint256 nonce,uint256 expiry)");
-=======
 abstract contract ERC20Votes is ERC20Permit {
     struct Checkpoint {
         uint32  fromBlock;
@@ -36,10 +31,9 @@
     }
 
     bytes32 private constant _DELEGATION_TYPEHASH = keccak256("Delegation(address delegatee,uint256 nonce,uint256 expiry)");
->>>>>>> e3661abe
-
-    mapping(address => address) private _delegates;
-    mapping(address => Checkpoint[]) private _checkpoints;
+
+    mapping (address => address) private _delegates;
+    mapping (address => Checkpoint[]) private _checkpoints;
     Checkpoint[] private _totalSupplyCheckpoints;
 
     /**
@@ -101,13 +95,8 @@
      *
      * - `blockNumber` must have been already mined
      */
-<<<<<<< HEAD
-    function getPriorTotalSupply(uint256 blockNumber) external view override returns (uint256) {
-        require(blockNumber < block.number, "ERC20Votes::getPriorTotalSupply: not yet determined");
-=======
     function getPastTotalSupply(uint256 blockNumber) public view returns (uint256) {
         require(blockNumber < block.number, "ERC20Votes: block not yet mined");
->>>>>>> e3661abe
         return _checkpointsLookup(_totalSupplyCheckpoints, blockNumber);
     }
 
@@ -150,27 +139,18 @@
     /**
      * @dev Delegates votes from signer to `delegatee`
      */
-<<<<<<< HEAD
-    function delegateBySig(
-        address delegatee,
-        uint256 nonce,
-        uint256 expiry,
-        uint8 v,
-        bytes32 r,
-        bytes32 s
-    ) public virtual override {
-        require(block.timestamp <= expiry, "ERC20Votes::delegateBySig: signature expired");
-=======
     function delegateBySig(address delegatee, uint256 nonce, uint256 expiry, uint8 v, bytes32 r, bytes32 s)
         public virtual
     {
         require(block.timestamp <= expiry, "ERC20Votes: signature expired");
->>>>>>> e3661abe
         address signer = ECDSA.recover(
-            _hashTypedDataV4(keccak256(abi.encode(_DELEGATION_TYPEHASH, delegatee, nonce, expiry))),
-            v,
-            r,
-            s
+            _hashTypedDataV4(keccak256(abi.encode(
+                _DELEGATION_TYPEHASH,
+                delegatee,
+                nonce,
+                expiry
+            ))),
+            v, r, s
         );
         require(nonce == _useNonce(signer), "ERC20Votes: invalid nonce");
         return _delegate(signer, delegatee);
@@ -207,11 +187,7 @@
      *
      * Emits a {DelegateVotesChanged} event.
      */
-    function _beforeTokenTransfer(
-        address from,
-        address to,
-        uint256 amount
-    ) internal virtual override {
+    function _beforeTokenTransfer(address from, address to, uint256 amount) internal virtual override {
         _moveVotingPower(delegates(from), delegates(to), amount);
     }
 
@@ -230,11 +206,7 @@
         _moveVotingPower(currentDelegate, delegatee, delegatorBalance);
     }
 
-    function _moveVotingPower(
-        address src,
-        address dst,
-        uint256 amount
-    ) private {
+    function _moveVotingPower(address src, address dst, uint256 amount) private {
         if (src != dst && amount > 0) {
             if (src != address(0)) {
                 (uint256 oldWeight, uint256 newWeight) = _writeCheckpoint(_checkpoints[src], subtract, amount);
@@ -250,9 +222,11 @@
 
     function _writeCheckpoint(
         Checkpoint[] storage ckpts,
-        function(uint256, uint256) view returns (uint256) op,
+        function (uint256, uint256) view returns (uint256) op,
         uint256 delta
-    ) private returns (uint256 oldWeight, uint256 newWeight) {
+    )
+        private returns (uint256 oldWeight, uint256 newWeight)
+    {
         uint256 pos = ckpts.length;
         oldWeight = pos == 0 ? 0 : ckpts[pos - 1].votes;
         newWeight = op(oldWeight, delta);
@@ -260,9 +234,10 @@
         if (pos > 0 && ckpts[pos - 1].fromBlock == block.number) {
             ckpts[pos - 1].votes = SafeCast.toUint224(newWeight);
         } else {
-            ckpts.push(
-                Checkpoint({ fromBlock: SafeCast.toUint32(block.number), votes: SafeCast.toUint224(newWeight) })
-            );
+            ckpts.push(Checkpoint({
+                fromBlock: SafeCast.toUint32(block.number),
+                votes: SafeCast.toUint224(newWeight)
+            }));
         }
     }
 
