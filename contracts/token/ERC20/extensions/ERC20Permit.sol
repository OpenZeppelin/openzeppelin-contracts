--- conflicted
+++ resolved
@@ -71,12 +71,8 @@
 
     /// @inheritdoc IERC20Permit
     // solhint-disable-next-line func-name-mixedcase
-<<<<<<< HEAD
-    function DOMAIN_SEPARATOR() external view virtual returns (bytes32) {
+    function DOMAIN_SEPARATOR() external view returns (bytes32) {
         // slippy-disable-previous-line naming-convention
-=======
-    function DOMAIN_SEPARATOR() external view returns (bytes32) {
->>>>>>> 92033fc0
         return _domainSeparatorV4();
     }
 }