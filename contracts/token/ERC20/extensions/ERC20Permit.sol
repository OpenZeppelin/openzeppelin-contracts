--- conflicted
+++ resolved
@@ -52,15 +52,10 @@
         uint8 v,
         bytes32 r,
         bytes32 s
-<<<<<<< HEAD
-    ) public virtual override {
+    ) public virtual {
         if (block.timestamp > deadline) {
             revert ERC2612ExpiredDeadline(deadline);
         }
-=======
-    ) public virtual {
-        require(block.timestamp <= deadline, "ERC20Permit: expired deadline");
->>>>>>> df2778f3
 
         bytes32 structHash = keccak256(abi.encode(_PERMIT_TYPEHASH, owner, spender, value, _useNonce(owner), deadline));
 
