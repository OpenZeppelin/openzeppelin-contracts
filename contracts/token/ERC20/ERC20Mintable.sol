--- conflicted
+++ resolved
@@ -41,13 +41,8 @@
     onlyBeforeMintingFinished
     returns (bool)
   {
-<<<<<<< HEAD
     _mint(to, amount);
-    emit Mint(to, amount);
-=======
-    _mint(_to, _amount);
-    emit Minted(_to, _amount);
->>>>>>> c81e75de
+    emit Minted(to, amount);
     return true;
   }
 
@@ -61,13 +56,8 @@
     onlyBeforeMintingFinished
     returns (bool)
   {
-<<<<<<< HEAD
     _mintingFinished = true;
-    emit MintFinished();
-=======
-    mintingFinished_ = true;
     emit MintingFinished();
->>>>>>> c81e75de
     return true;
   }
 }