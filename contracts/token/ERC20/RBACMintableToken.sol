pragma solidity ^0.4.24;

import "./MintableToken.sol";
import "../../access/rbac/RBAC.sol";


/**
 * @title RBACMintableToken
 * @author Vittorio Minacori (@vittominacori)
 * @dev Mintable Token, with RBAC minter permissions
 */
contract RBACMintableToken is MintableToken, RBAC {
  /**
   * A constant role name for indicating minters.
   */
  string public constant ROLE_MINTER = "minter";

  /**
   * @dev override the Mintable token modifier to add role based logic
   */
  modifier hasMintPermission() {
    checkRole(msg.sender, ROLE_MINTER);
    _;
  }

  /**
   * @dev add a minter role to an address
   * @param _minter address
   */
<<<<<<< HEAD
  function addMinter(address minter) public onlyOwner {
    addRole(minter, ROLE_MINTER);
=======
  function addMinter(address _minter) onlyOwner public {
    addRole(_minter, ROLE_MINTER);
>>>>>>> 56735a70
  }

  /**
   * @dev remove a minter role from an address
   * @param _minter address
   */
<<<<<<< HEAD
  function removeMinter(address minter) public onlyOwner {
    removeRole(minter, ROLE_MINTER);
=======
  function removeMinter(address _minter) onlyOwner public {
    removeRole(_minter, ROLE_MINTER);
>>>>>>> 56735a70
  }
}<|MERGE_RESOLUTION|>--- conflicted
+++ resolved
@@ -27,25 +27,15 @@
    * @dev add a minter role to an address
    * @param _minter address
    */
-<<<<<<< HEAD
-  function addMinter(address minter) public onlyOwner {
-    addRole(minter, ROLE_MINTER);
-=======
-  function addMinter(address _minter) onlyOwner public {
+  function addMinter(address _minter) public onlyOwner {
     addRole(_minter, ROLE_MINTER);
->>>>>>> 56735a70
   }
 
   /**
    * @dev remove a minter role from an address
    * @param _minter address
    */
-<<<<<<< HEAD
-  function removeMinter(address minter) public onlyOwner {
-    removeRole(minter, ROLE_MINTER);
-=======
-  function removeMinter(address _minter) onlyOwner public {
+  function removeMinter(address _minter) public onlyOwner {
     removeRole(_minter, ROLE_MINTER);
->>>>>>> 56735a70
   }
 }