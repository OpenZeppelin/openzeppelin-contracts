--- conflicted
+++ resolved
@@ -25,15 +25,7 @@
    * @param _value uint256 The amount of token to be burned
    */
   function burnFrom(address _from, uint256 _value) public {
-<<<<<<< HEAD
-    require(_value <= allowed_[_from][msg.sender]);
-    // Should https://github.com/OpenZeppelin/zeppelin-solidity/issues/707 be accepted,
-    // this function needs to emit an event with the updated approval.
-    allowed_[_from][msg.sender] = allowed_[_from][msg.sender].sub(_value);
-    _burn(_from, _value);
-=======
     _burnFrom(_from, _value);
->>>>>>> 1c053245
   }
 
   /**
@@ -41,18 +33,7 @@
    * an additional Burn event.
    */
   function _burn(address _who, uint256 _value) internal {
-<<<<<<< HEAD
-    require(_value <= balances_[_who]);
-    // no need to require value <= totalSupply, since that would imply the
-    // sender's balance is greater than the totalSupply, which *should* be an assertion failure
-
-    balances_[_who] = balances_[_who].sub(_value);
-    totalSupply_ = totalSupply_.sub(_value);
-    emit Burn(_who, _value);
-    emit Transfer(_who, address(0), _value);
-=======
     super._burn(_who, _value);
     emit TokensBurned(_who, _value);
->>>>>>> 1c053245
   }
 }