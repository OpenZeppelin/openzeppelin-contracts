pragma solidity ^0.4.24;

import "./ERC721.sol";
import "./ERC721BasicToken.sol";
import "../../introspection/SupportsInterfaceWithLookup.sol";


/**
 * @title Full ERC721 Token
 * This implementation includes all the required and some optional functionality of the ERC721 standard
 * Moreover, it includes approve all functionality using operator terminology
 * @dev see https://github.com/ethereum/EIPs/blob/master/EIPS/eip-721.md
 */
contract ERC721Token is SupportsInterfaceWithLookup, ERC721BasicToken, ERC721 {

<<<<<<< HEAD
  // solium-disable-next-line uppercase
  bytes4 private constant InterfaceId_ERC721Enumerable = 0x780e9d63;
  /**
   * 0x780e9d63 ===
   *   bytes4(keccak256('totalSupply()')) ^
   *   bytes4(keccak256('tokenOfOwnerByIndex(address,uint256)')) ^
   *   bytes4(keccak256('tokenByIndex(uint256)'))
   */

  // solium-disable-next-line uppercase
  bytes4 private constant InterfaceId_ERC721Metadata = 0x5b5e139f;
  /**
   * 0x5b5e139f ===
   *   bytes4(keccak256('name()')) ^
   *   bytes4(keccak256('symbol()')) ^
   *   bytes4(keccak256('tokenURI(uint256)'))
   */

=======
>>>>>>> b120b9af
  // Token name
  string internal name_;

  // Token symbol
  string internal symbol_;

  // Mapping from owner to list of owned token IDs
  mapping(address => uint256[]) internal ownedTokens;

  // Mapping from token ID to index of the owner tokens list
  mapping(uint256 => uint256) internal ownedTokensIndex;

  // Array with all token ids, used for enumeration
  uint256[] internal allTokens;

  // Mapping from token id to position in the allTokens array
  mapping(uint256 => uint256) internal allTokensIndex;

  // Optional mapping for token URIs
  mapping(uint256 => string) internal tokenURIs;

  /**
   * @dev Constructor function
   */
  constructor(string _name, string _symbol) public {
    name_ = _name;
    symbol_ = _symbol;

    // register the supported interfaces to conform to ERC721 via ERC165
    _registerInterface(InterfaceId_ERC721Enumerable);
    _registerInterface(InterfaceId_ERC721Metadata);
  }

  /**
   * @dev Gets the token name
   * @return string representing the token name
   */
  function name() external view returns (string) {
    return name_;
  }

  /**
   * @dev Gets the token symbol
   * @return string representing the token symbol
   */
  function symbol() external view returns (string) {
    return symbol_;
  }

  /**
   * @dev Returns an URI for a given token ID
   * Throws if the token ID does not exist. May return an empty string.
   * @param _tokenId uint256 ID of the token to query
   */
  function tokenURI(uint256 _tokenId) public view returns (string) {
    require(exists(_tokenId));
    return tokenURIs[_tokenId];
  }

  /**
   * @dev Gets the token ID at a given index of the tokens list of the requested owner
   * @param _owner address owning the tokens list to be accessed
   * @param _index uint256 representing the index to be accessed of the requested tokens list
   * @return uint256 token ID at the given index of the tokens list owned by the requested address
   */
  function tokenOfOwnerByIndex(
    address _owner,
    uint256 _index
  )
    public
    view
    returns (uint256)
  {
    require(_index < balanceOf(_owner));
    return ownedTokens[_owner][_index];
  }

  /**
   * @dev Gets the total amount of tokens stored by the contract
   * @return uint256 representing the total amount of tokens
   */
  function totalSupply() public view returns (uint256) {
    return allTokens.length;
  }

  /**
   * @dev Gets the token ID at a given index of all the tokens in this contract
   * Reverts if the index is greater or equal to the total number of tokens
   * @param _index uint256 representing the index to be accessed of the tokens list
   * @return uint256 token ID at the given index of the tokens list
   */
  function tokenByIndex(uint256 _index) public view returns (uint256) {
    require(_index < totalSupply());
    return allTokens[_index];
  }

  /**
   * @dev Internal function to set the token URI for a given token
   * Reverts if the token ID does not exist
   * @param _tokenId uint256 ID of the token to set its URI
   * @param _uri string URI to assign
   */
  function _setTokenURI(uint256 _tokenId, string _uri) internal {
    require(exists(_tokenId));
    tokenURIs[_tokenId] = _uri;
  }

  /**
   * @dev Internal function to add a token ID to the list of a given address
   * @param _to address representing the new owner of the given token ID
   * @param _tokenId uint256 ID of the token to be added to the tokens list of the given address
   */
  function addTokenTo(address _to, uint256 _tokenId) internal {
    super.addTokenTo(_to, _tokenId);
    uint256 length = ownedTokens[_to].length;
    ownedTokens[_to].push(_tokenId);
    ownedTokensIndex[_tokenId] = length;
  }

  /**
   * @dev Internal function to remove a token ID from the list of a given address
   * @param _from address representing the previous owner of the given token ID
   * @param _tokenId uint256 ID of the token to be removed from the tokens list of the given address
   */
  function removeTokenFrom(address _from, uint256 _tokenId) internal {
    super.removeTokenFrom(_from, _tokenId);

    uint256 tokenIndex = ownedTokensIndex[_tokenId];
    uint256 lastTokenIndex = ownedTokens[_from].length.sub(1);
    uint256 lastToken = ownedTokens[_from][lastTokenIndex];

    ownedTokens[_from][tokenIndex] = lastToken;
    ownedTokens[_from][lastTokenIndex] = 0;
    // Note that this will handle single-element arrays. In that case, both tokenIndex and lastTokenIndex are going to
    // be zero. Then we can make sure that we will remove _tokenId from the ownedTokens list since we are first swapping
    // the lastToken to the first position, and then dropping the element placed in the last position of the list

    ownedTokens[_from].length--;
    ownedTokensIndex[_tokenId] = 0;
    ownedTokensIndex[lastToken] = tokenIndex;
  }

  /**
   * @dev Internal function to mint a new token
   * Reverts if the given token ID already exists
   * @param _to address the beneficiary that will own the minted token
   * @param _tokenId uint256 ID of the token to be minted by the msg.sender
   */
  function _mint(address _to, uint256 _tokenId) internal {
    super._mint(_to, _tokenId);

    allTokensIndex[_tokenId] = allTokens.length;
    allTokens.push(_tokenId);
  }

  /**
   * @dev Internal function to burn a specific token
   * Reverts if the token does not exist
   * @param _owner owner of the token to burn
   * @param _tokenId uint256 ID of the token being burned by the msg.sender
   */
  function _burn(address _owner, uint256 _tokenId) internal {
    super._burn(_owner, _tokenId);

    // Clear metadata (if any)
    if (bytes(tokenURIs[_tokenId]).length != 0) {
      delete tokenURIs[_tokenId];
    }

    // Reorg all tokens array
    uint256 tokenIndex = allTokensIndex[_tokenId];
    uint256 lastTokenIndex = allTokens.length.sub(1);
    uint256 lastToken = allTokens[lastTokenIndex];

    allTokens[tokenIndex] = lastToken;
    allTokens[lastTokenIndex] = 0;

    allTokens.length--;
    allTokensIndex[_tokenId] = 0;
    allTokensIndex[lastToken] = tokenIndex;
  }

}<|MERGE_RESOLUTION|>--- conflicted
+++ resolved
@@ -13,27 +13,6 @@
  */
 contract ERC721Token is SupportsInterfaceWithLookup, ERC721BasicToken, ERC721 {
 
-<<<<<<< HEAD
-  // solium-disable-next-line uppercase
-  bytes4 private constant InterfaceId_ERC721Enumerable = 0x780e9d63;
-  /**
-   * 0x780e9d63 ===
-   *   bytes4(keccak256('totalSupply()')) ^
-   *   bytes4(keccak256('tokenOfOwnerByIndex(address,uint256)')) ^
-   *   bytes4(keccak256('tokenByIndex(uint256)'))
-   */
-
-  // solium-disable-next-line uppercase
-  bytes4 private constant InterfaceId_ERC721Metadata = 0x5b5e139f;
-  /**
-   * 0x5b5e139f ===
-   *   bytes4(keccak256('name()')) ^
-   *   bytes4(keccak256('symbol()')) ^
-   *   bytes4(keccak256('tokenURI(uint256)'))
-   */
-
-=======
->>>>>>> b120b9af
   // Token name
   string internal name_;
 
