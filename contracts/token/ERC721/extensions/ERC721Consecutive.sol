// SPDX-License-Identifier: MIT
// OpenZeppelin Contracts (last updated v4.9.0) (token/ERC721/extensions/ERC721Consecutive.sol)

pragma solidity ^0.8.19;

import "../ERC721.sol";
import "../../../interfaces/IERC2309.sol";
import "../../../utils/structs/BitMaps.sol";
import "../../../utils/structs/Checkpoints.sol";

/**
 * @dev Implementation of the ERC2309 "Consecutive Transfer Extension" as defined in
 * https://eips.ethereum.org/EIPS/eip-2309[EIP-2309].
 *
 * This extension allows the minting of large batches of tokens, during contract construction only. For upgradeable
 * contracts this implies that batch minting is only available during proxy deployment, and not in subsequent upgrades.
 * These batches are limited to 5000 tokens at a time by default to accommodate off-chain indexers.
 *
 * Using this extension removes the ability to mint single tokens during contract construction. This ability is
 * regained after construction. During construction, only batch minting is allowed.
 *
 * IMPORTANT: This extension bypasses the hooks {_beforeTokenTransfer} and {_afterTokenTransfer} for tokens minted in
 * batch. The hooks will be only called once per batch, so you should take `batchSize` parameter into consideration
 * when relying on hooks.
 *
 * IMPORTANT: When overriding {_afterTokenTransfer}, be careful about call ordering. {ownerOf} may return invalid
 * values during the {_afterTokenTransfer} execution if the super call is not called first. To be safe, execute the
 * super call before your custom logic.
 *
 * _Available since v4.8._
 */
abstract contract ERC721Consecutive is IERC2309, ERC721 {
    using BitMaps for BitMaps.BitMap;
    using Checkpoints for Checkpoints.Trace160;

    Checkpoints.Trace160 private _sequentialOwnership;
    BitMaps.BitMap private _sequentialBurn;

    /**
     * @dev Batch mint is restricted to the constructor.
     * Any batch mint not emitting the {IERC721-Transfer} event outside of the constructor
     * is non-ERC721 compliant.
     */
    error ERC721ForbiddenBatchMint();

    /**
     * @dev Exceeds the max amount of mints per batch.
     */
    error ERC721ExceededMaxBatchMint(uint256 batchSize, uint256 maxBatch);

    /**
     * @dev Individual mintin is not allowed.
     */
    error ERC721ForbiddenMint();

    /**
     * @dev Batch burn is not supported.
     */
    error ERC721ForbiddenBatchBurn();

    /**
     * @dev Maximum size of a batch of consecutive tokens. This is designed to limit stress on off-chain indexing
     * services that have to record one entry per token, and have protections against "unreasonably large" batches of
     * tokens.
     *
     * NOTE: Overriding the default value of 5000 will not cause on-chain issues, but may result in the asset not being
     * correctly supported by off-chain indexing services (including marketplaces).
     */
    function _maxBatchSize() internal view virtual returns (uint96) {
        return 5000;
    }

    /**
     * @dev See {ERC721-_ownerOf}. Override that checks the sequential ownership structure for tokens that have
     * been minted as part of a batch, and not yet transferred.
     */
    function _ownerOf(uint256 tokenId) internal view virtual override returns (address) {
        address owner = super._ownerOf(tokenId);

        // If token is owned by the core, or beyond consecutive range, return base value
        if (owner != address(0) || tokenId > type(uint96).max || tokenId < _firstConsecutiveId()) {
            return owner;
        }

        // Otherwise, check the token was not burned, and fetch ownership from the anchors
        // Note: no need for safe cast, we know that tokenId <= type(uint96).max
        return _sequentialBurn.get(tokenId) ? address(0) : address(_sequentialOwnership.lowerLookup(uint96(tokenId)));
    }

    /**
     * @dev Mint a batch of tokens of length `batchSize` for `to`. Returns the token id of the first token minted in the
     * batch; if `batchSize` is 0, returns the number of consecutive ids minted so far.
     *
     * Requirements:
     *
     * - `batchSize` must not be greater than {_maxBatchSize}.
     * - The function is called in the constructor of the contract (directly or indirectly).
     *
     * CAUTION: Does not emit a `Transfer` event. This is ERC721 compliant as long as it is done inside of the
     * constructor, which is enforced by this function.
     *
     * CAUTION: Does not invoke `onERC721Received` on the receiver.
     *
     * Emits a {IERC2309-ConsecutiveTransfer} event.
     */
    function _mintConsecutive(address to, uint96 batchSize) internal virtual returns (uint96) {
        uint96 next = _nextConsecutiveId();

        // minting a batch of size 0 is a no-op
        if (batchSize > 0) {
            if (address(this).code.length > 0) {
                revert ERC721ForbiddenBatchMint();
            }
            if (to == address(0)) {
                revert ERC721InvalidReceiver(address(0));
            }

            uint256 maxBatchSize = _maxBatchSize();
            if (batchSize > maxBatchSize) {
                revert ERC721ExceededMaxBatchMint(batchSize, maxBatchSize);
            }

            // hook before
            _beforeTokenTransfer(address(0), to, next, batchSize);

            // push an ownership checkpoint & emit event
            uint96 last = next + batchSize - 1;
            _sequentialOwnership.push(last, uint160(to));

            // The invariant required by this function is preserved because the new sequentialOwnership checkpoint
            // is attributing ownership of `batchSize` new tokens to account `to`.
            __unsafe_increaseBalance(to, batchSize);

            emit ConsecutiveTransfer(next, last, address(0), to);

            // hook after
            _afterTokenTransfer(address(0), to, next, batchSize);
        }

        return next;
    }

    /**
     * @dev See {ERC721-_mint}. Override version that restricts normal minting to after construction.
     *
     * WARNING: Using {ERC721Consecutive} prevents using {_mint} during construction in favor of {_mintConsecutive}.
     * After construction, {_mintConsecutive} is no longer available and {_mint} becomes available.
     */
    function _mint(address to, uint256 tokenId) internal virtual override {
        if (address(this).code.length == 0) {
            revert ERC721ForbiddenMint();
        }
        super._mint(to, tokenId);
    }

    /**
     * @dev See {ERC721-_afterTokenTransfer}. Burning of tokens that have been sequentially minted must be explicit.
     */
    function _afterTokenTransfer(
        address from,
        address to,
        uint256 firstTokenId,
        uint256 batchSize
    ) internal virtual override {
        if (
            to == address(0) && // if we burn
<<<<<<< HEAD
            firstTokenId < _totalConsecutiveSupply() && // and the tokenId was minted in a batch
            !_sequentialBurn.get(firstTokenId) // and the token was never marked as burnt
        ) {
            if (batchSize != 1) {
                revert ERC721ForbiddenBatchBurn();
            }
=======
            firstTokenId >= _firstConsecutiveId() &&
            firstTokenId < _nextConsecutiveId() &&
            !_sequentialBurn.get(firstTokenId)
        ) // and the token was never marked as burnt
        {
            require(batchSize == 1, "ERC721Consecutive: batch burn not supported");
>>>>>>> 4c713f8c
            _sequentialBurn.set(firstTokenId);
        }
        super._afterTokenTransfer(from, to, firstTokenId, batchSize);
    }

    /**
     * @dev Used to offset the first token id in {_nextConsecutiveId}
     */
    function _firstConsecutiveId() internal view virtual returns (uint96) {
        return 0;
    }

    /**
     * @dev Returns the next tokenId to mint using {_mintConsecutive}. It will return {_firstConsecutiveId}
     * if no consecutive tokenId has been minted before.
     */
    function _nextConsecutiveId() private view returns (uint96) {
        (bool exists, uint96 latestId, ) = _sequentialOwnership.latestCheckpoint();
        return exists ? latestId + 1 : _firstConsecutiveId();
    }
}<|MERGE_RESOLUTION|>--- conflicted
+++ resolved
@@ -164,21 +164,14 @@
     ) internal virtual override {
         if (
             to == address(0) && // if we burn
-<<<<<<< HEAD
-            firstTokenId < _totalConsecutiveSupply() && // and the tokenId was minted in a batch
-            !_sequentialBurn.get(firstTokenId) // and the token was never marked as burnt
-        ) {
-            if (batchSize != 1) {
-                revert ERC721ForbiddenBatchBurn();
-            }
-=======
             firstTokenId >= _firstConsecutiveId() &&
             firstTokenId < _nextConsecutiveId() &&
             !_sequentialBurn.get(firstTokenId)
         ) // and the token was never marked as burnt
         {
-            require(batchSize == 1, "ERC721Consecutive: batch burn not supported");
->>>>>>> 4c713f8c
+            if (batchSize != 1) {
+                revert ERC721ForbiddenBatchBurn();
+            }
             _sequentialBurn.set(firstTokenId);
         }
         super._afterTokenTransfer(from, to, firstTokenId, batchSize);
