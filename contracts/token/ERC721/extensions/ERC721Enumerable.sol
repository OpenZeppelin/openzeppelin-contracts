// SPDX-License-Identifier: MIT
// OpenZeppelin Contracts (last updated v4.8.0) (token/ERC721/extensions/ERC721Enumerable.sol)

pragma solidity ^0.8.19;

import "../ERC721.sol";
import "./IERC721Enumerable.sol";

/**
 * @dev This implements an optional extension of {ERC721} defined in the EIP that adds enumerability
 * of all the token ids in the contract as well as all token ids owned by each account.
 *
 * CAUTION: `ERC721` extensions that implement custom `balanceOf` logic, such as `ERC721Consecutive`,
 * interfere with enumerability and should not be used together with `ERC721Enumerable`.
 */
abstract contract ERC721Enumerable is ERC721, IERC721Enumerable {
    // Mapping from owner to list of owned token IDs
    mapping(address => mapping(uint256 => uint256)) private _ownedTokens;

    // Mapping from token ID to index of the owner tokens list
    mapping(uint256 => uint256) private _ownedTokensIndex;

    // Array with all token ids, used for enumeration
    uint256[] private _allTokens;

    // Mapping from token id to position in the allTokens array
    mapping(uint256 => uint256) private _allTokensIndex;

    /**
     * @dev See {IERC165-supportsInterface}.
     */
    function supportsInterface(bytes4 interfaceId) public view virtual override(IERC165, ERC721) returns (bool) {
        return interfaceId == type(IERC721Enumerable).interfaceId || super.supportsInterface(interfaceId);
    }

    /**
     * @dev See {IERC721Enumerable-tokenOfOwnerByIndex}.
     */
    function tokenOfOwnerByIndex(address owner, uint256 index) public view virtual returns (uint256) {
        require(index < balanceOf(owner), "ERC721Enumerable: owner index out of bounds");
        return _ownedTokens[owner][index];
    }

    /**
     * @dev See {IERC721Enumerable-totalSupply}.
     */
    function totalSupply() public view virtual returns (uint256) {
        return _allTokens.length;
    }

    /**
     * @dev See {IERC721Enumerable-tokenByIndex}.
     */
<<<<<<< HEAD
    function tokenByIndex(uint256 index) public view virtual returns (uint256) {
        require(index < ERC721Enumerable.totalSupply(), "ERC721Enumerable: global index out of bounds");
=======
    function tokenByIndex(uint256 index) public view virtual override returns (uint256) {
        require(index < totalSupply(), "ERC721Enumerable: global index out of bounds");
>>>>>>> 85696d80
        return _allTokens[index];
    }

    /**
     * @dev See {ERC721-_beforeTokenTransfer}.
     */
    function _beforeTokenTransfer(
        address from,
        address to,
        uint256 firstTokenId,
        uint256 batchSize
    ) internal virtual override {
        super._beforeTokenTransfer(from, to, firstTokenId, batchSize);

        if (batchSize > 1) {
            // Will only trigger during construction. Batch transferring (minting) is not available afterwards.
            revert("ERC721Enumerable: consecutive transfers not supported");
        }

        uint256 tokenId = firstTokenId;

        if (from == address(0)) {
            _addTokenToAllTokensEnumeration(tokenId);
        } else if (from != to) {
            _removeTokenFromOwnerEnumeration(from, tokenId);
        }
        if (to == address(0)) {
            _removeTokenFromAllTokensEnumeration(tokenId);
        } else if (to != from) {
            _addTokenToOwnerEnumeration(to, tokenId);
        }
    }

    /**
     * @dev Private function to add a token to this extension's ownership-tracking data structures.
     * @param to address representing the new owner of the given token ID
     * @param tokenId uint256 ID of the token to be added to the tokens list of the given address
     */
    function _addTokenToOwnerEnumeration(address to, uint256 tokenId) private {
        uint256 length = balanceOf(to);
        _ownedTokens[to][length] = tokenId;
        _ownedTokensIndex[tokenId] = length;
    }

    /**
     * @dev Private function to add a token to this extension's token tracking data structures.
     * @param tokenId uint256 ID of the token to be added to the tokens list
     */
    function _addTokenToAllTokensEnumeration(uint256 tokenId) private {
        _allTokensIndex[tokenId] = _allTokens.length;
        _allTokens.push(tokenId);
    }

    /**
     * @dev Private function to remove a token from this extension's ownership-tracking data structures. Note that
     * while the token is not assigned a new owner, the `_ownedTokensIndex` mapping is _not_ updated: this allows for
     * gas optimizations e.g. when performing a transfer operation (avoiding double writes).
     * This has O(1) time complexity, but alters the order of the _ownedTokens array.
     * @param from address representing the previous owner of the given token ID
     * @param tokenId uint256 ID of the token to be removed from the tokens list of the given address
     */
    function _removeTokenFromOwnerEnumeration(address from, uint256 tokenId) private {
        // To prevent a gap in from's tokens array, we store the last token in the index of the token to delete, and
        // then delete the last slot (swap and pop).

        uint256 lastTokenIndex = balanceOf(from) - 1;
        uint256 tokenIndex = _ownedTokensIndex[tokenId];

        // When the token to delete is the last token, the swap operation is unnecessary
        if (tokenIndex != lastTokenIndex) {
            uint256 lastTokenId = _ownedTokens[from][lastTokenIndex];

            _ownedTokens[from][tokenIndex] = lastTokenId; // Move the last token to the slot of the to-delete token
            _ownedTokensIndex[lastTokenId] = tokenIndex; // Update the moved token's index
        }

        // This also deletes the contents at the last position of the array
        delete _ownedTokensIndex[tokenId];
        delete _ownedTokens[from][lastTokenIndex];
    }

    /**
     * @dev Private function to remove a token from this extension's token tracking data structures.
     * This has O(1) time complexity, but alters the order of the _allTokens array.
     * @param tokenId uint256 ID of the token to be removed from the tokens list
     */
    function _removeTokenFromAllTokensEnumeration(uint256 tokenId) private {
        // To prevent a gap in the tokens array, we store the last token in the index of the token to delete, and
        // then delete the last slot (swap and pop).

        uint256 lastTokenIndex = _allTokens.length - 1;
        uint256 tokenIndex = _allTokensIndex[tokenId];

        // When the token to delete is the last token, the swap operation is unnecessary. However, since this occurs so
        // rarely (when the last minted token is burnt) that we still do the swap here to avoid the gas cost of adding
        // an 'if' statement (like in _removeTokenFromOwnerEnumeration)
        uint256 lastTokenId = _allTokens[lastTokenIndex];

        _allTokens[tokenIndex] = lastTokenId; // Move the last token to the slot of the to-delete token
        _allTokensIndex[lastTokenId] = tokenIndex; // Update the moved token's index

        // This also deletes the contents at the last position of the array
        delete _allTokensIndex[tokenId];
        _allTokens.pop();
    }
}<|MERGE_RESOLUTION|>--- conflicted
+++ resolved
@@ -51,13 +51,8 @@
     /**
      * @dev See {IERC721Enumerable-tokenByIndex}.
      */
-<<<<<<< HEAD
     function tokenByIndex(uint256 index) public view virtual returns (uint256) {
-        require(index < ERC721Enumerable.totalSupply(), "ERC721Enumerable: global index out of bounds");
-=======
-    function tokenByIndex(uint256 index) public view virtual override returns (uint256) {
         require(index < totalSupply(), "ERC721Enumerable: global index out of bounds");
->>>>>>> 85696d80
         return _allTokens[index];
     }
 
