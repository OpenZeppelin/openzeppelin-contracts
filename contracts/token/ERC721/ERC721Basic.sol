pragma solidity ^0.4.24;

import "./IERC721Basic.sol";
import "./IERC721Receiver.sol";
import "../../math/SafeMath.sol";
import "../../utils/Address.sol";
import "../../introspection/SupportsInterfaceWithLookup.sol";


/**
 * @title ERC721 Non-Fungible Token Standard basic implementation
 * @dev see https://github.com/ethereum/EIPs/blob/master/EIPS/eip-721.md
 */
contract ERC721Basic is SupportsInterfaceWithLookup, IERC721Basic {

  using SafeMath for uint256;
  using Address for address;

  // Equals to `bytes4(keccak256("onERC721Received(address,address,uint256,bytes)"))`
  // which can be also obtained as `IERC721Receiver(0).onERC721Received.selector`
  bytes4 private constant ERC721_RECEIVED = 0x150b7a02;

  // Mapping from token ID to owner
  mapping (uint256 => address) private tokenOwner_;

  // Mapping from token ID to approved address
  mapping (uint256 => address) private tokenApprovals_;

  // Mapping from owner to number of owned token
  mapping (address => uint256) private ownedTokensCount_;

  // Mapping from owner to operator approvals
  mapping (address => mapping (address => bool)) private operatorApprovals_;

  constructor()
    public
  {
    // register the supported interfaces to conform to ERC721 via ERC165
    _registerInterface(InterfaceId_ERC721);
  }

  /**
   * @dev Gets the balance of the specified address
   * @param _owner address to query the balance of
   * @return uint256 representing the amount owned by the passed address
   */
  function balanceOf(address _owner) public view returns (uint256) {
    require(_owner != address(0));
    return ownedTokensCount_[_owner];
  }

  /**
   * @dev Gets the owner of the specified token ID
   * @param _tokenId uint256 ID of the token to query the owner of
   * @return owner address currently marked as the owner of the given token ID
   */
  function ownerOf(uint256 _tokenId) public view returns (address) {
    address owner = tokenOwner_[_tokenId];
    require(owner != address(0));
    return owner;
  }

  /**
   * @dev Approves another address to transfer the given token ID
   * The zero address indicates there is no approved address.
   * There can only be one approved address per token at a given time.
   * Can only be called by the token owner or an approved operator.
   * @param _to address to be approved for the given token ID
   * @param _tokenId uint256 ID of the token to be approved
   */
  function approve(address _to, uint256 _tokenId) public {
    address owner = ownerOf(_tokenId);
    require(_to != owner);
    require(msg.sender == owner || isApprovedForAll(owner, msg.sender));

    tokenApprovals_[_tokenId] = _to;
    emit Approval(owner, _to, _tokenId);
  }

  /**
   * @dev Gets the approved address for a token ID, or zero if no address set
   * @param _tokenId uint256 ID of the token to query the approval of
   * @return address currently approved for the given token ID
   */
  function getApproved(uint256 _tokenId) public view returns (address) {
    return tokenApprovals_[_tokenId];
  }

  /**
   * @dev Sets or unsets the approval of a given operator
   * An operator is allowed to transfer all tokens of the sender on their behalf
   * @param _to operator address to set the approval
   * @param _approved representing the status of the approval to be set
   */
  function setApprovalForAll(address _to, bool _approved) public {
    require(_to != msg.sender);
    operatorApprovals_[msg.sender][_to] = _approved;
    emit ApprovalForAll(msg.sender, _to, _approved);
  }

  /**
   * @dev Tells whether an operator is approved by a given owner
   * @param _owner owner address which you want to query the approval of
   * @param _operator operator address which you want to query the approval of
   * @return bool whether the given operator is approved by the given owner
   */
  function isApprovedForAll(
    address _owner,
    address _operator
  )
    public
    view
    returns (bool)
  {
    return operatorApprovals_[_owner][_operator];
  }

  /**
   * @dev Transfers the ownership of a given token ID to another address
   * Usage of this method is discouraged, use `safeTransferFrom` whenever possible
   * Requires the msg sender to be the owner, approved, or operator
   * @param _from current owner of the token
   * @param _to address to receive the ownership of the given token ID
   * @param _tokenId uint256 ID of the token to be transferred
  */
  function transferFrom(
    address _from,
    address _to,
    uint256 _tokenId
  )
    public
  {
    require(_isApprovedOrOwner(msg.sender, _tokenId));
    require(_to != address(0));

    _clearApproval(_from, _tokenId);
    _removeTokenFrom(_from, _tokenId);
    _addTokenTo(_to, _tokenId);

    emit Transfer(_from, _to, _tokenId);
  }

  /**
   * @dev Safely transfers the ownership of a given token ID to another address
   * If the target address is a contract, it must implement `onERC721Received`,
   * which is called upon a safe transfer, and return the magic value
   * `bytes4(keccak256("onERC721Received(address,address,uint256,bytes)"))`; otherwise,
   * the transfer is reverted.
   *
   * Requires the msg sender to be the owner, approved, or operator
   * @param _from current owner of the token
   * @param _to address to receive the ownership of the given token ID
   * @param _tokenId uint256 ID of the token to be transferred
  */
  function safeTransferFrom(
    address _from,
    address _to,
    uint256 _tokenId
  )
    public
  {
    // solium-disable-next-line arg-overflow
    safeTransferFrom(_from, _to, _tokenId, "");
  }

  /**
   * @dev Safely transfers the ownership of a given token ID to another address
   * If the target address is a contract, it must implement `onERC721Received`,
   * which is called upon a safe transfer, and return the magic value
   * `bytes4(keccak256("onERC721Received(address,address,uint256,bytes)"))`; otherwise,
   * the transfer is reverted.
   * Requires the msg sender to be the owner, approved, or operator
   * @param _from current owner of the token
   * @param _to address to receive the ownership of the given token ID
   * @param _tokenId uint256 ID of the token to be transferred
   * @param _data bytes data to send along with a safe transfer check
   */
  function safeTransferFrom(
    address _from,
    address _to,
    uint256 _tokenId,
    bytes _data
  )
    public
  {
    transferFrom(_from, _to, _tokenId);
    // solium-disable-next-line arg-overflow
    require(_checkAndCallSafeTransfer(_from, _to, _tokenId, _data));
  }

  /**
   * @dev Returns whether the specified token exists
   * @param _tokenId uint256 ID of the token to query the existence of
   * @return whether the token exists
   */
  function _exists(uint256 _tokenId) internal view returns (bool) {
    address owner = tokenOwner_[_tokenId];
    return owner != address(0);
  }

  /**
   * @dev Returns whether the given spender can transfer a given token ID
   * @param _spender address of the spender to query
   * @param _tokenId uint256 ID of the token to be transferred
   * @return bool whether the msg.sender is approved for the given token ID,
   *  is an operator of the owner, or is the owner of the token
   */
  function _isApprovedOrOwner(
    address _spender,
    uint256 _tokenId
  )
    internal
    view
    returns (bool)
  {
    address owner = ownerOf(_tokenId);
    // Disable solium check because of
    // https://github.com/duaraghav8/Solium/issues/175
    // solium-disable-next-line operator-whitespace
    return (
      _spender == owner ||
      getApproved(_tokenId) == _spender ||
      isApprovedForAll(owner, _spender)
    );
  }

  /**
   * @dev Internal function to mint a new token
   * Reverts if the given token ID already exists
   * @param _to The address that will own the minted token
   * @param _tokenId uint256 ID of the token to be minted by the msg.sender
   */
  function _mint(address _to, uint256 _tokenId) internal {
    require(_to != address(0));
    _addTokenTo(_to, _tokenId);
    emit Transfer(address(0), _to, _tokenId);
  }

  /**
   * @dev Internal function to burn a specific token
   * Reverts if the token does not exist
   * @param _tokenId uint256 ID of the token being burned by the msg.sender
   */
  function _burn(address _owner, uint256 _tokenId) internal {
    _clearApproval(_owner, _tokenId);
    _removeTokenFrom(_owner, _tokenId);
    emit Transfer(_owner, address(0), _tokenId);
  }

  /**
   * @dev Internal function to clear current approval of a given token ID
   * Reverts if the given address is not indeed the owner of the token
   * @param _owner owner of the token
   * @param _tokenId uint256 ID of the token to be transferred
   */
  function _clearApproval(address _owner, uint256 _tokenId) internal {
    require(ownerOf(_tokenId) == _owner);
    if (tokenApprovals_[_tokenId] != address(0)) {
      tokenApprovals_[_tokenId] = address(0);
    }
  }

  /**
   * @dev Internal function to add a token ID to the list of a given address
   * @param _to address representing the new owner of the given token ID
   * @param _tokenId uint256 ID of the token to be added to the tokens list of the given address
   */
<<<<<<< HEAD
  function addTokenTo(address _to, uint256 _tokenId) internal {
    require(tokenOwner_[_tokenId] == address(0));
    tokenOwner_[_tokenId] = _to;
    ownedTokensCount_[_to] = ownedTokensCount_[_to].add(1);
=======
  function _addTokenTo(address _to, uint256 _tokenId) internal {
    require(tokenOwner[_tokenId] == address(0));
    tokenOwner[_tokenId] = _to;
    ownedTokensCount[_to] = ownedTokensCount[_to].add(1);
>>>>>>> f4eb51a7
  }

  /**
   * @dev Internal function to remove a token ID from the list of a given address
   * @param _from address representing the previous owner of the given token ID
   * @param _tokenId uint256 ID of the token to be removed from the tokens list of the given address
   */
  function _removeTokenFrom(address _from, uint256 _tokenId) internal {
    require(ownerOf(_tokenId) == _from);
    ownedTokensCount_[_from] = ownedTokensCount_[_from].sub(1);
    tokenOwner_[_tokenId] = address(0);
  }

  /**
   * @dev Internal function to invoke `onERC721Received` on a target address
   * The call is not executed if the target address is not a contract
   * @param _from address representing the previous owner of the given token ID
   * @param _to target address that will receive the tokens
   * @param _tokenId uint256 ID of the token to be transferred
   * @param _data bytes optional data to send along with the call
   * @return whether the call correctly returned the expected magic value
   */
  function _checkAndCallSafeTransfer(
    address _from,
    address _to,
    uint256 _tokenId,
    bytes _data
  )
    internal
    returns (bool)
  {
    if (!_to.isContract()) {
      return true;
    }
    bytes4 retval = IERC721Receiver(_to).onERC721Received(
      msg.sender, _from, _tokenId, _data);
    return (retval == ERC721_RECEIVED);
  }
}<|MERGE_RESOLUTION|>--- conflicted
+++ resolved
@@ -265,17 +265,10 @@
    * @param _to address representing the new owner of the given token ID
    * @param _tokenId uint256 ID of the token to be added to the tokens list of the given address
    */
-<<<<<<< HEAD
-  function addTokenTo(address _to, uint256 _tokenId) internal {
+  function _addTokenTo(address _to, uint256 _tokenId) internal {
     require(tokenOwner_[_tokenId] == address(0));
     tokenOwner_[_tokenId] = _to;
     ownedTokensCount_[_to] = ownedTokensCount_[_to].add(1);
-=======
-  function _addTokenTo(address _to, uint256 _tokenId) internal {
-    require(tokenOwner[_tokenId] == address(0));
-    tokenOwner[_tokenId] = _to;
-    ownedTokensCount[_to] = ownedTokensCount[_to].add(1);
->>>>>>> f4eb51a7
   }
 
   /**
