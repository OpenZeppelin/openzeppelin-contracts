--- conflicted
+++ resolved
@@ -11,13 +11,10 @@
  * Moreover, it includes approve all functionality using operator terminology
  * @dev see https://github.com/ethereum/EIPs/blob/master/EIPS/eip-721.md
  */
-<<<<<<< HEAD
 contract ERC721Full is Initializable, ERC721, ERC721Enumerable, ERC721Metadata {
+    function initialize(string memory name, string memory symbol) public initializer {
+      ERC721Metadata.initialize(name, symbol);
+    }
+
     uint256[50] private ______gap;
-=======
-contract ERC721Full is ERC721, ERC721Enumerable, ERC721Metadata {
-    constructor (string memory name, string memory symbol) public ERC721Metadata(name, symbol) {
-        // solhint-disable-previous-line no-empty-blocks
-    }
->>>>>>> ae02103e
 }