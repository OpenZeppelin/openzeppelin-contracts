pragma solidity ^0.5.0;

import "zos-lib/contracts/Initializable.sol";
import "./ERC721Metadata.sol";
import "../../access/roles/MinterRole.sol";


/**
 * @title ERC721MetadataMintable
 * @dev ERC721 minting logic with metadata
 */
<<<<<<< HEAD
contract ERC721MetadataMintable is Initializable, ERC721, ERC721Metadata, MinterRole {
    function initialize(address sender) public initializer {
        require(ERC721._hasBeenInitialized());
        require(ERC721Metadata._hasBeenInitialized());
        MinterRole.initialize(sender);
    }

=======
contract ERC721MetadataMintable is ERC721, ERC721Metadata, MinterRole {
>>>>>>> ae02103e
    /**
     * @dev Function to mint tokens
     * @param to The address that will receive the minted tokens.
     * @param tokenId The token id to mint.
     * @param tokenURI The token URI of the minted token.
     * @return A boolean that indicates if the operation was successful.
     */
<<<<<<< HEAD
    function mintWithTokenURI(
        address to,
        uint256 tokenId,
        string tokenURI
    )
        public
        onlyMinter
        returns (bool)
    {
=======
    function mintWithTokenURI(address to, uint256 tokenId, string memory tokenURI) public onlyMinter returns (bool) {
>>>>>>> ae02103e
        _mint(to, tokenId);
        _setTokenURI(tokenId, tokenURI);
        return true;
    }
<<<<<<< HEAD

    uint256[50] private ______gap;
=======
>>>>>>> ae02103e
}<|MERGE_RESOLUTION|>--- conflicted
+++ resolved
@@ -9,7 +9,6 @@
  * @title ERC721MetadataMintable
  * @dev ERC721 minting logic with metadata
  */
-<<<<<<< HEAD
 contract ERC721MetadataMintable is Initializable, ERC721, ERC721Metadata, MinterRole {
     function initialize(address sender) public initializer {
         require(ERC721._hasBeenInitialized());
@@ -17,9 +16,6 @@
         MinterRole.initialize(sender);
     }
 
-=======
-contract ERC721MetadataMintable is ERC721, ERC721Metadata, MinterRole {
->>>>>>> ae02103e
     /**
      * @dev Function to mint tokens
      * @param to The address that will receive the minted tokens.
@@ -27,26 +23,11 @@
      * @param tokenURI The token URI of the minted token.
      * @return A boolean that indicates if the operation was successful.
      */
-<<<<<<< HEAD
-    function mintWithTokenURI(
-        address to,
-        uint256 tokenId,
-        string tokenURI
-    )
-        public
-        onlyMinter
-        returns (bool)
-    {
-=======
     function mintWithTokenURI(address to, uint256 tokenId, string memory tokenURI) public onlyMinter returns (bool) {
->>>>>>> ae02103e
         _mint(to, tokenId);
         _setTokenURI(tokenId, tokenURI);
         return true;
     }
-<<<<<<< HEAD
 
     uint256[50] private ______gap;
-=======
->>>>>>> ae02103e
 }