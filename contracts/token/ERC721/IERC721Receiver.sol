// SPDX-License-Identifier: MIT

pragma solidity ^0.6.0;

/**
 * @title ERC721 token receiver interface
 * @dev Interface for any contract that wants to support safeTransfers
 * from ERC721 asset contracts.
 */
<<<<<<< HEAD
abstract contract IERC721Receiver {

=======
interface IERC721Receiver {
>>>>>>> d3ef93a9
    /**
     * @dev Whenever an {IERC721} `tokenId` token is transferred to this contract via {IERC721-safeTransferFrom}
     * by `operator` from `from`, this function is called.
     *
     * It must return its Solidity selector to confirm the token transfer.
     * If any other value is returned or the interface is not implemented by the recipient, the transfer will be reverted.
     *
     * The selector can be obtained in Solidity with `IERC721.onERC721Received.selector`.
     */
    function onERC721Received(address operator, address from, uint256 tokenId, bytes calldata data)
    external returns (bytes4);
}<|MERGE_RESOLUTION|>--- conflicted
+++ resolved
@@ -7,12 +7,7 @@
  * @dev Interface for any contract that wants to support safeTransfers
  * from ERC721 asset contracts.
  */
-<<<<<<< HEAD
-abstract contract IERC721Receiver {
-
-=======
 interface IERC721Receiver {
->>>>>>> d3ef93a9
     /**
      * @dev Whenever an {IERC721} `tokenId` token is transferred to this contract via {IERC721-safeTransferFrom}
      * by `operator` from `from`, this function is called.
