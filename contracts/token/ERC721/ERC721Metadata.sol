pragma solidity ^0.6.0;

import "../../GSN/Context.sol";
import "./ERC721.sol";
import "./IERC721Metadata.sol";
import "../../introspection/ERC165.sol";

contract ERC721Metadata is Context, ERC165, ERC721, IERC721Metadata {
    // Token name
    string private _name;

    // Token symbol
    string private _symbol;

    // Base URI
    string private _baseURI;

    // Optional mapping for token URIs
    mapping(uint256 => string) private _tokenURIs;

    /*
     *     bytes4(keccak256('name()')) == 0x06fdde03
     *     bytes4(keccak256('symbol()')) == 0x95d89b41
     *     bytes4(keccak256('tokenURI(uint256)')) == 0xc87b56dd
     *
     *     => 0x06fdde03 ^ 0x95d89b41 ^ 0xc87b56dd == 0x5b5e139f
     */
    bytes4 private constant _INTERFACE_ID_ERC721_METADATA = 0x5b5e139f;

    /**
     * @dev Constructor function
     */
    constructor (string memory name, string memory symbol) public {
        _name = name;
        _symbol = symbol;

        // register the supported interfaces to conform to ERC721 via ERC165
        _registerInterface(_INTERFACE_ID_ERC721_METADATA);
    }

    /**
     * @dev Gets the token name.
     * @return string representing the token name
     */
    function name() external view override returns (string memory) {
        return _name;
    }

    /**
     * @dev Gets the token symbol.
     * @return string representing the token symbol
     */
    function symbol() external view override returns (string memory) {
        return _symbol;
    }

    /**
     * @dev Returns the URI for a given token ID. May return an empty string.
     *
     * If the token's URI is non-empty and a base URI was set (via
     * {_setBaseURI}), it will be added to the token ID's URI as a prefix.
     *
     * Reverts if the token ID does not exist.
     */
    function tokenURI(uint256 tokenId) external view override returns (string memory) {
        require(_exists(tokenId), "ERC721Metadata: URI query for nonexistent token");

        string memory _tokenURI = _tokenURIs[tokenId];

        // Even if there is a base URI, it is only appended to non-empty token-specific URIs
        if (bytes(_tokenURI).length == 0) {
            return "";
        } else {
            // abi.encodePacked is being used to concatenate strings
            return string(abi.encodePacked(_baseURI, _tokenURI));
        }
    }

    /**
     * @dev Internal function to set the token URI for a given token.
     *
     * Reverts if the token ID does not exist.
     *
     * TIP: if all token IDs share a prefix (e.g. if your URIs look like
     * `http://api.myproject.com/token/<id>`), use {_setBaseURI} to store
     * it and save gas.
     */
    function _setTokenURI(uint256 tokenId, string memory _tokenURI) internal virtual {
        require(_exists(tokenId), "ERC721Metadata: URI set of nonexistent token");
        _tokenURIs[tokenId] = _tokenURI;
    }

    /**
     * @dev Internal function to set the base URI for all token IDs. It is
     * automatically added as a prefix to the value returned in {tokenURI}.
     *
     * _Available since v2.5.0._
     */
    function _setBaseURI(string memory baseURI) internal virtual {
        _baseURI = baseURI;
    }

    /**
    * @dev Returns the base URI set via {_setBaseURI}. This will be
    * automatically added as a preffix in {tokenURI} to each token's URI, when
    * they are non-empty.
<<<<<<< HEAD
=======
    *
    * _Available since v2.5.0._
>>>>>>> 25dec297
    */
    function baseURI() external view returns (string memory) {
        return _baseURI;
    }

<<<<<<< HEAD
    function _beforeTokenTransfer(address from, address to, uint256 tokenId) internal virtual override {
        super._beforeTokenTransfer(from, to, tokenId);
=======
    /**
     * @dev Internal function to burn a specific token.
     * Reverts if the token does not exist.
     * Deprecated, use _burn(uint256) instead.
     * @param owner owner of the token to burn
     * @param tokenId uint256 ID of the token being burned by the msg.sender
     */
    function _burn(address owner, uint256 tokenId) internal {
        super._burn(owner, tokenId);
>>>>>>> 25dec297

        if (to == address(0)) { // When burning tokens
            // Clear metadata (if any)
            if (bytes(_tokenURIs[tokenId]).length != 0) {
                delete _tokenURIs[tokenId];
            }
        }
    }
}<|MERGE_RESOLUTION|>--- conflicted
+++ resolved
@@ -104,30 +104,16 @@
     * @dev Returns the base URI set via {_setBaseURI}. This will be
     * automatically added as a preffix in {tokenURI} to each token's URI, when
     * they are non-empty.
-<<<<<<< HEAD
-=======
     *
     * _Available since v2.5.0._
->>>>>>> 25dec297
     */
     function baseURI() external view returns (string memory) {
         return _baseURI;
     }
 
-<<<<<<< HEAD
+
     function _beforeTokenTransfer(address from, address to, uint256 tokenId) internal virtual override {
         super._beforeTokenTransfer(from, to, tokenId);
-=======
-    /**
-     * @dev Internal function to burn a specific token.
-     * Reverts if the token does not exist.
-     * Deprecated, use _burn(uint256) instead.
-     * @param owner owner of the token to burn
-     * @param tokenId uint256 ID of the token being burned by the msg.sender
-     */
-    function _burn(address owner, uint256 tokenId) internal {
-        super._burn(owner, tokenId);
->>>>>>> 25dec297
 
         if (to == address(0)) { // When burning tokens
             // Clear metadata (if any)
