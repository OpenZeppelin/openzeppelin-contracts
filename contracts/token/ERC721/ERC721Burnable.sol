--- conflicted
+++ resolved
@@ -12,12 +12,8 @@
      * @param tokenId uint256 id of the ERC721 token to be burned.
      */
     function burn(uint256 tokenId) public {
-<<<<<<< HEAD
         //solhint-disable-next-line max-line-length
-        require(_isApprovedOrOwner(msg.sender, tokenId), "ERC721Burnable: caller is neither the owner nor an approved address");
-=======
-        require(_isApprovedOrOwner(msg.sender, tokenId), "sender is not owner nor is approved");
->>>>>>> f6c63600
+        require(_isApprovedOrOwner(msg.sender, tokenId), "ERC721Burnable: caller is not owner nor approved");
         _burn(tokenId);
     }
 }