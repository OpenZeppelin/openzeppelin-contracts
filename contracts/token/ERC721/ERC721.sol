// SPDX-License-Identifier: MIT
// OpenZeppelin Contracts v4.4.0 (token/ERC721/ERC721.sol)

pragma solidity ^0.8.0;

import "./IERC721.sol";
import "./IERC721Receiver.sol";
import "./extensions/IERC721Metadata.sol";
import "../../utils/Address.sol";
import "../../utils/Context.sol";
import "../../utils/Strings.sol";
import "../../utils/introspection/ERC165.sol";

/**
 * @dev Implementation of https://eips.ethereum.org/EIPS/eip-721[ERC721] Non-Fungible Token Standard, including
 * the Metadata extension, but not including the Enumerable extension, which is available separately as
 * {ERC721Enumerable}.
 */
contract ERC721 is Context, ERC165, IERC721, IERC721Metadata {
    using Address for address;
    using Strings for uint256;

    // Token name
    string private _name;

    // Token symbol
    string private _symbol;

    // Mapping from token ID to owner address
    mapping(uint256 => address) private _owners;

    // Mapping owner address to token count
    mapping(address => uint256) private _balances;

    // Mapping from token ID to approved address
    mapping(uint256 => address) private _tokenApprovals;

    // Mapping from owner to operator approvals
    mapping(address => mapping(address => bool)) private _operatorApprovals;

    /**
     * @dev Initializes the contract by setting a `name` and a `symbol` to the token collection.
     */
    constructor(string memory name_, string memory symbol_) {
        _name = name_;
        _symbol = symbol_;
    }

    /**
     * @dev See {IERC165-supportsInterface}.
     */
    function supportsInterface(bytes4 interfaceId) public view virtual override(ERC165, IERC165) returns (bool) {
        return
            interfaceId == type(IERC721).interfaceId ||
            interfaceId == type(IERC721Metadata).interfaceId ||
            super.supportsInterface(interfaceId);
    }

    /**
     * @dev See {IERC721-balanceOf}.
     */
    function balanceOf(address owner) public view virtual override returns (uint256) {
        require(owner != address(0), "ERC721: balance query for the zero address");
        return _balances[owner];
    }

    /**
     * @dev See {IERC721-ownerOf}.
     */
    function ownerOf(uint256 tokenId) public view virtual override returns (address) {
        address owner = _owners[tokenId];
        require(owner != address(0), "ERC721: owner query for nonexistent token");
        return owner;
    }

    /**
     * @dev See {IERC721Metadata-name}.
     */
    function name() public view virtual override returns (string memory) {
        return _name;
    }

    /**
     * @dev See {IERC721Metadata-symbol}.
     */
    function symbol() public view virtual override returns (string memory) {
        return _symbol;
    }

    /**
     * @dev See {IERC721Metadata-tokenURI}.
     */
    function tokenURI(uint256 tokenId) public view virtual override returns (string memory) {
        require(_exists(tokenId), "ERC721Metadata: URI query for nonexistent token");

        string memory baseURI = _baseURI();
        return bytes(baseURI).length > 0 ? string(abi.encodePacked(baseURI, tokenId.toString())) : "";
    }

    /**
     * @dev Base URI for computing {tokenURI}. If set, the resulting URI for each
     * token will be the concatenation of the `baseURI` and the `tokenId`. Empty
     * by default, can be overriden in child contracts.
     */
    function _baseURI() internal view virtual returns (string memory) {
        return "";
    }

    /**
     * @dev See {IERC721-approve}.
     */
    function approve(address to, uint256 tokenId) public virtual override {
        address owner = ERC721.ownerOf(tokenId);
        require(to != owner, "ERC721: approval to current owner");

        require(
            _msgSender() == owner || isApprovedForAll(owner, _msgSender()),
            "ERC721: approve caller is not owner nor approved for all"
        );

        _approve(to, tokenId);
    }

    /**
     * @dev See {IERC721-getApproved}.
     */
    function getApproved(uint256 tokenId) public view virtual override returns (address) {
        require(_exists(tokenId), "ERC721: approved query for nonexistent token");

        return _tokenApprovals[tokenId];
    }

    /**
     * @dev See {IERC721-setApprovalForAll}.
     */
    function setApprovalForAll(address operator, bool approved) public virtual override {
        _setApprovalForAll(_msgSender(), operator, approved);
    }

    /**
     * @dev See {IERC721-isApprovedForAll}.
     */
    function isApprovedForAll(address owner, address operator) public view virtual override returns (bool) {
        return _operatorApprovals[owner][operator];
    }

    /**
     * @dev See {IERC721-transferFrom}.
     */
    function transferFrom(
        address from,
        address to,
        uint256 tokenId
    ) public virtual override {
        //solhint-disable-next-line max-line-length
        require(_isApprovedOrOwner(_msgSender(), tokenId), "ERC721: transfer caller is not owner nor approved");

        _transfer(from, to, tokenId);
    }

    /**
     * @dev See {IERC721-safeTransferFrom}.
     */
    function safeTransferFrom(
        address from,
        address to,
        uint256 tokenId
    ) public virtual override {
        safeTransferFrom(from, to, tokenId, "");
    }

    /**
     * @dev See {IERC721-safeTransferFrom}.
     */
    function safeTransferFrom(
        address from,
        address to,
        uint256 tokenId,
        bytes memory _data
    ) public virtual override {
        require(_isApprovedOrOwner(_msgSender(), tokenId), "ERC721: transfer caller is not owner nor approved");
        _safeTransfer(from, to, tokenId, _data);
    }

    /**
     * @dev Safely transfers `tokenId` token from `from` to `to`, checking first that contract recipients
     * are aware of the ERC721 protocol to prevent tokens from being forever locked.
     *
     * `_data` is additional data, it has no specified format and it is sent in call to `to`.
     *
     * This internal function is equivalent to {safeTransferFrom}, and can be used to e.g.
     * implement alternative mechanisms to perform token transfer, such as signature-based.
     *
     * Requirements:
     *
     * - `from` cannot be the zero address.
     * - `to` cannot be the zero address.
     * - `tokenId` token must exist and be owned by `from`.
     * - If `to` refers to a smart contract, it must implement {IERC721Receiver-onERC721Received}, which is called upon a safe transfer.
     *
     * Emits a {Transfer} event.
     */
    function _safeTransfer(
        address from,
        address to,
        uint256 tokenId,
        bytes memory _data
    ) internal virtual {
        _transfer(from, to, tokenId);
        require(_checkOnERC721Received(from, to, tokenId, _data), "ERC721: transfer to non ERC721Receiver implementer");
    }

    /**
     * @dev Returns whether `tokenId` exists.
     *
     * Tokens can be managed by their owner or approved accounts via {approve} or {setApprovalForAll}.
     *
     * Tokens start existing when they are minted (`_mint`),
     * and stop existing when they are burned (`_burn`).
     */
    function _exists(uint256 tokenId) internal view virtual returns (bool) {
        return _owners[tokenId] != address(0);
    }

    /**
     * @dev Returns whether `spender` is allowed to manage `tokenId`.
     *
     * Requirements:
     *
     * - `tokenId` must exist.
     */
    function _isApprovedOrOwner(address spender, uint256 tokenId) internal view virtual returns (bool) {
        require(_exists(tokenId), "ERC721: operator query for nonexistent token");
        address owner = ERC721.ownerOf(tokenId);
        return (spender == owner || getApproved(tokenId) == spender || isApprovedForAll(owner, spender));
    }

    /**
     * @dev Safely mints `tokenId` and transfers it to `to`.
     *
     * Requirements:
     *
     * - `tokenId` must not exist.
     * - If `to` refers to a smart contract, it must implement {IERC721Receiver-onERC721Received}, which is called upon a safe transfer.
     *
     * Emits a {Transfer} event.
     */
    function _safeMint(address to, uint256 tokenId) internal virtual {
        _safeMint(to, tokenId, "");
    }

    /**
     * @dev Same as {xref-ERC721-_safeMint-address-uint256-}[`_safeMint`], with an additional `data` parameter which is
     * forwarded in {IERC721Receiver-onERC721Received} to contract recipients.
     */
    function _safeMint(
        address to,
        uint256 tokenId,
        bytes memory _data
    ) internal virtual {
        _mint(to, tokenId);
        require(
            _checkOnERC721Received(address(0), to, tokenId, _data),
            "ERC721: transfer to non ERC721Receiver implementer"
        );
    }

    /**
     * @dev Mints `tokenId` and transfers it to `to`.
     *
     * WARNING: Usage of this method is discouraged, use {_safeMint} whenever possible
     *
     * Requirements:
     *
     * - `tokenId` must not exist.
     * - `to` cannot be the zero address.
     *
     * Emits a {Transfer} event.
     */
    function _mint(address to, uint256 tokenId) internal virtual {
        require(to != address(0), "ERC721: mint to the zero address");
        require(!_exists(tokenId), "ERC721: token already minted");

        _beforeTokenTransfer(address(0), to, tokenId);

        _balances[to] += 1;
        _owners[tokenId] = to;

        emit Transfer(address(0), to, tokenId);
    }

    /**
     * @dev Destroys `tokenId`.
     * The approval is cleared when the token is burned.
     *
     * Requirements:
     *
     * - `tokenId` must exist.
     *
     * Emits a {Transfer} event.
     */
    function _burn(uint256 tokenId) internal virtual {
        address owner = ERC721.ownerOf(tokenId);

        _beforeTokenTransfer(owner, address(0), tokenId);

        // Clear approvals
        _approve(address(0), tokenId);

        _balances[owner] -= 1;
        delete _owners[tokenId];

        emit Transfer(owner, address(0), tokenId);
    }

    /**
     * @dev Transfers `tokenId` from `from` to `to`.
     *  As opposed to {transferFrom}, this imposes no restrictions on msg.sender.
     *
     * Requirements:
     *
     * - `to` cannot be the zero address.
     * - `tokenId` token must be owned by `from`.
     *
     * Emits a {Transfer} event.
     */
    function _transfer(
        address from,
        address to,
        uint256 tokenId
    ) internal virtual {
        require(ERC721.ownerOf(tokenId) == from, "ERC721: transfer of token that is not own");
        require(to != address(0), "ERC721: transfer to the zero address");

        _beforeTokenTransfer(from, to, tokenId);

        // Clear approvals from the previous owner
        _approve(address(0), tokenId);

        _balances[from] -= 1;
        _balances[to] += 1;
        _owners[tokenId] = to;

        emit Transfer(from, to, tokenId);

        _afterTokenTransfer(from, to, tokenId);
    }

    /**
     * @dev Approve `to` to operate on `tokenId`
     *
     * Emits a {Approval} event.
     */
    function _approve(address to, uint256 tokenId) internal virtual {
        _tokenApprovals[tokenId] = to;
        emit Approval(ERC721.ownerOf(tokenId), to, tokenId);
    }

    /**
     * @dev Approve `operator` to operate on all of `owner` tokens
     *
     * Emits a {ApprovalForAll} event.
     */
    function _setApprovalForAll(
        address owner,
        address operator,
        bool approved
    ) internal virtual {
        require(owner != operator, "ERC721: approve to caller");
        _operatorApprovals[owner][operator] = approved;
        emit ApprovalForAll(owner, operator, approved);
    }

    /**
     * @dev Internal function to invoke {IERC721Receiver-onERC721Received} on a target address.
     * The call is not executed if the target address is not a contract.
     *
     * @param from address representing the previous owner of the given token ID
     * @param to target address that will receive the tokens
     * @param tokenId uint256 ID of the token to be transferred
     * @param _data bytes optional data to send along with the call
     * @return bool whether the call correctly returned the expected magic value
     */
    function _checkOnERC721Received(
        address from,
        address to,
        uint256 tokenId,
        bytes memory _data
    ) private returns (bool) {
        if (to.isContract()) {
            try IERC721Receiver(to).onERC721Received(_msgSender(), from, tokenId, _data) returns (bytes4 retval) {
                return retval == IERC721Receiver.onERC721Received.selector;
            } catch (bytes memory reason) {
                if (reason.length == 0) {
                    revert("ERC721: transfer to non ERC721Receiver implementer");
                } else {
                    assembly {
                        revert(add(32, reason), mload(reason))
                    }
                }
            }
        } else {
            return true;
        }
    }

    /**
     * @dev Hook that is called before any token transfer. This includes minting
     * and burning.
     *
     * Calling conditions:
     *
     * - When `from` and `to` are both non-zero, ``from``'s `tokenId` will be
     * transferred to `to`.
     * - When `from` is zero, `tokenId` will be minted for `to`.
     * - When `to` is zero, ``from``'s `tokenId` will be burned.
     * - `from` and `to` are never both zero.
     *
     * To learn more about hooks, head to xref:ROOT:extending-contracts.adoc#using-hooks[Using Hooks].
     */
    function _beforeTokenTransfer(
        address from,
        address to,
        uint256 tokenId
    ) internal virtual {}
<<<<<<< HEAD
     
     /**
=======

    /**
>>>>>>> 7f5a8f49
     * @dev Hook that is called after any transfer of tokens. This includes
     * minting and burning.
     *
     * Calling conditions:
     *
<<<<<<< HEAD
     * - when `from` and `to` are both non-zero, `tokenId` of ``from``'s tokens
     * has been transferred to `to`.
     * - when `from` is zero, `tokenId` tokens have been minted for `to`.
     * - when `to` is zero, `tokenId` of ``from``'s tokens have been burned.
=======
     * - when `from` and `to` are both non-zero.
>>>>>>> 7f5a8f49
     * - `from` and `to` are never both zero.
     *
     * To learn more about hooks, head to xref:ROOT:extending-contracts.adoc#using-hooks[Using Hooks].
     */
    function _afterTokenTransfer(
        address from,
        address to,
        uint256 tokenId
    ) internal virtual {}
}<|MERGE_RESOLUTION|>--- conflicted
+++ resolved
@@ -423,26 +423,14 @@
         address to,
         uint256 tokenId
     ) internal virtual {}
-<<<<<<< HEAD
      
      /**
-=======
-
-    /**
->>>>>>> 7f5a8f49
      * @dev Hook that is called after any transfer of tokens. This includes
      * minting and burning.
      *
      * Calling conditions:
      *
-<<<<<<< HEAD
-     * - when `from` and `to` are both non-zero, `tokenId` of ``from``'s tokens
-     * has been transferred to `to`.
-     * - when `from` is zero, `tokenId` tokens have been minted for `to`.
-     * - when `to` is zero, `tokenId` of ``from``'s tokens have been burned.
-=======
      * - when `from` and `to` are both non-zero.
->>>>>>> 7f5a8f49
      * - `from` and `to` are never both zero.
      *
      * To learn more about hooks, head to xref:ROOT:extending-contracts.adoc#using-hooks[Using Hooks].
