--- conflicted
+++ resolved
@@ -434,16 +434,7 @@
      *
      * To learn more about hooks, head to xref:ROOT:extending-contracts.adoc#using-hooks[Using Hooks].
      */
-<<<<<<< HEAD
-    function _beforeTokenTransfer(
-        address from,
-        address to,
-        uint256 firstTokenId,
-        uint256 batchSize
-    ) internal virtual {}
-=======
     function _beforeTokenTransfer(address from, address to, uint256 firstTokenId, uint256 batchSize) internal virtual {}
->>>>>>> 8d633cb7
 
     /**
      * @dev Hook that is called after any token transfer. This includes minting and burning. If {ERC721Consecutive} is
@@ -459,16 +450,7 @@
      *
      * To learn more about hooks, head to xref:ROOT:extending-contracts.adoc#using-hooks[Using Hooks].
      */
-<<<<<<< HEAD
-    function _afterTokenTransfer(
-        address from,
-        address to,
-        uint256 firstTokenId,
-        uint256 batchSize
-    ) internal virtual {}
-=======
     function _afterTokenTransfer(address from, address to, uint256 firstTokenId, uint256 batchSize) internal virtual {}
->>>>>>> 8d633cb7
 
     /**
      * @dev Unsafe write access to the balances, used by extensions that "mint" tokens using an {ownerOf} override.
