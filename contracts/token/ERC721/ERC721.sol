--- conflicted
+++ resolved
@@ -58,15 +58,10 @@
     /**
      * @dev See {IERC721-balanceOf}.
      */
-<<<<<<< HEAD
-    function balanceOf(address owner) public view virtual override returns (uint256) {
+    function balanceOf(address owner) public view virtual returns (uint256) {
         if (owner == address(0)) {
             revert ERC721InvalidOwner(address(0));
         }
-=======
-    function balanceOf(address owner) public view virtual returns (uint256) {
-        require(owner != address(0), "ERC721: address zero is not a valid owner");
->>>>>>> df2778f3
         return _balances[owner];
     }
 
@@ -156,16 +151,10 @@
     /**
      * @dev See {IERC721-transferFrom}.
      */
-<<<<<<< HEAD
-    function transferFrom(address from, address to, uint256 tokenId) public virtual override {
+    function transferFrom(address from, address to, uint256 tokenId) public virtual {
         if (!_isApprovedOrOwner(_msgSender(), tokenId)) {
             revert ERC721InsufficientApproval(_msgSender(), tokenId);
         }
-=======
-    function transferFrom(address from, address to, uint256 tokenId) public virtual {
-        //solhint-disable-next-line max-line-length
-        require(_isApprovedOrOwner(_msgSender(), tokenId), "ERC721: caller is not token owner or approved");
->>>>>>> df2778f3
 
         _transfer(from, to, tokenId);
     }
@@ -180,15 +169,10 @@
     /**
      * @dev See {IERC721-safeTransferFrom}.
      */
-<<<<<<< HEAD
-    function safeTransferFrom(address from, address to, uint256 tokenId, bytes memory data) public virtual override {
+    function safeTransferFrom(address from, address to, uint256 tokenId, bytes memory data) public virtual {
         if (!_isApprovedOrOwner(_msgSender(), tokenId)) {
             revert ERC721InsufficientApproval(_msgSender(), tokenId);
         }
-=======
-    function safeTransferFrom(address from, address to, uint256 tokenId, bytes memory data) public virtual {
-        require(_isApprovedOrOwner(_msgSender(), tokenId), "ERC721: caller is not token owner or approved");
->>>>>>> df2778f3
         _safeTransfer(from, to, tokenId, data);
     }
 
