pragma solidity ^0.5.0;

import "./IERC721.sol";
import "./IERC721Receiver.sol";
import "../../math/SafeMath.sol";
import "../../utils/Address.sol";
import "../../drafts/Counters.sol";
import "../../introspection/ERC165.sol";

/**
 * @title ERC721 Non-Fungible Token Standard basic implementation
 * @dev see https://eips.ethereum.org/EIPS/eip-721
 */
contract ERC721 is ERC165, IERC721 {
    using SafeMath for uint256;
    using Address for address;
    using Counters for Counters.Counter;

    // Equals to `bytes4(keccak256("onERC721Received(address,address,uint256,bytes)"))`
    // which can be also obtained as `IERC721Receiver(0).onERC721Received.selector`
    bytes4 private constant _ERC721_RECEIVED = 0x150b7a02;

    // Mapping from token ID to owner
    mapping (uint256 => address) private _tokenOwner;

    // Mapping from token ID to approved address
    mapping (uint256 => address) private _tokenApprovals;

    // Mapping from owner to number of owned token
    mapping (address => Counters.Counter) private _ownedTokensCount;

    // Mapping from owner to operator approvals
    mapping (address => mapping (address => bool)) private _operatorApprovals;

    /*
     *     bytes4(keccak256('balanceOf(address)')) == 0x70a08231
     *     bytes4(keccak256('ownerOf(uint256)')) == 0x6352211e
     *     bytes4(keccak256('approve(address,uint256)')) == 0x095ea7b3
     *     bytes4(keccak256('getApproved(uint256)')) == 0x081812fc
     *     bytes4(keccak256('setApprovalForAll(address,bool)')) == 0xa22cb465
     *     bytes4(keccak256('isApprovedForAll(address,address)')) == 0xe985e9c
     *     bytes4(keccak256('transferFrom(address,address,uint256)')) == 0x23b872dd
     *     bytes4(keccak256('safeTransferFrom(address,address,uint256)')) == 0x42842e0e
     *     bytes4(keccak256('safeTransferFrom(address,address,uint256,bytes)')) == 0xb88d4fde
     *
     *     => 0x70a08231 ^ 0x6352211e ^ 0x095ea7b3 ^ 0x081812fc ^
     *        0xa22cb465 ^ 0xe985e9c ^ 0x23b872dd ^ 0x42842e0e ^ 0xb88d4fde == 0x80ac58cd
     */
    bytes4 private constant _INTERFACE_ID_ERC721 = 0x80ac58cd;

    constructor () public {
        // register the supported interfaces to conform to ERC721 via ERC165
        _registerInterface(_INTERFACE_ID_ERC721);
    }

    /**
     * @dev Gets the balance of the specified address.
     * @param owner address to query the balance of
     * @return uint256 representing the amount owned by the passed address
     */
    function balanceOf(address owner) public view returns (uint256) {
        require(owner != address(0), "ERC721: balance query for the zero address");

        return _ownedTokensCount[owner].current();
    }

    /**
     * @dev Gets the owner of the specified token ID.
     * @param tokenId uint256 ID of the token to query the owner of
     * @return address currently marked as the owner of the given token ID
     */
    function ownerOf(uint256 tokenId) public view returns (address) {
        address owner = _tokenOwner[tokenId];
        require(owner != address(0), "ERC721: owner query for nonexistent token");

        return owner;
    }

    /**
     * @dev Approves another address to transfer the given token ID
     * The zero address indicates there is no approved address.
     * There can only be one approved address per token at a given time.
     * Can only be called by the token owner or an approved operator.
     * @param to address to be approved for the given token ID
     * @param tokenId uint256 ID of the token to be approved
     */
    function approve(address to, uint256 tokenId) public {
        address owner = ownerOf(tokenId);
        require(to != owner, "ERC721: approval to current owner");

        require(msg.sender == owner || isApprovedForAll(owner, msg.sender),
            "ERC721: approve caller is not owner nor approved for all"
        );

        _tokenApprovals[tokenId] = to;
        emit Approval(owner, to, tokenId);
    }

    /**
     * @dev Gets the approved address for a token ID, or zero if no address set
     * Reverts if the token ID does not exist.
     * @param tokenId uint256 ID of the token to query the approval of
     * @return address currently approved for the given token ID
     */
    function getApproved(uint256 tokenId) public view returns (address) {
        require(_exists(tokenId), "ERC721: approved query for nonexistent token");

        return _tokenApprovals[tokenId];
    }

    /**
     * @dev Sets or unsets the approval of a given operator
     * An operator is allowed to transfer all tokens of the sender on their behalf.
     * @param to operator address to set the approval
     * @param approved representing the status of the approval to be set
     */
    function setApprovalForAll(address to, bool approved) public {
        require(to != msg.sender, "ERC721: approve to caller");

        _operatorApprovals[msg.sender][to] = approved;
        emit ApprovalForAll(msg.sender, to, approved);
    }

    /**
     * @dev Tells whether an operator is approved by a given owner.
     * @param owner owner address which you want to query the approval of
     * @param operator operator address which you want to query the approval of
     * @return bool whether the given operator is approved by the given owner
     */
    function isApprovedForAll(address owner, address operator) public view returns (bool) {
        return _operatorApprovals[owner][operator];
    }

    /**
     * @dev Transfers the ownership of a given token ID to another address.
     * Usage of this method is discouraged, use `safeTransferFrom` whenever possible.
     * Requires the msg.sender to be the owner, approved, or operator.
     * @param from current owner of the token
     * @param to address to receive the ownership of the given token ID
     * @param tokenId uint256 ID of the token to be transferred
     */
    function transferFrom(address from, address to, uint256 tokenId) public {
<<<<<<< HEAD
        require(_isApprovedOrOwner(msg.sender, tokenId));
        _safeTransferFrom(from, to, tokenId, "");
=======
        //solhint-disable-next-line max-line-length
        require(_isApprovedOrOwner(msg.sender, tokenId), "ERC721: transfer caller is not owner nor approved");

        _transferFrom(from, to, tokenId);
>>>>>>> fa004a7f
    }

    /**
     * @dev Safely transfers the ownership of a given token ID to another address
     * If the target address is a contract, it must implement `onERC721Received`,
     * which is called upon a safe transfer, and return the magic value
     * `bytes4(keccak256("onERC721Received(address,address,uint256,bytes)"))`; otherwise,
     * the transfer is reverted.
     * Requires the msg.sender to be the owner, approved, or operator
     * @param from current owner of the token
     * @param to address to receive the ownership of the given token ID
     * @param tokenId uint256 ID of the token to be transferred
     */
    function safeTransferFrom(address from, address to, uint256 tokenId) public {
        safeTransferFrom(from, to, tokenId, "");
    }

    /**
     * @dev Safely transfers the ownership of a given token ID to another address
     * If the target address is a contract, it must implement `onERC721Received`,
     * which is called upon a safe transfer, and return the magic value
     * `bytes4(keccak256("onERC721Received(address,address,uint256,bytes)"))`; otherwise,
     * the transfer is reverted.
     * Requires the msg.sender to be the owner, approved, or operator
     * @param from current owner of the token
     * @param to address to receive the ownership of the given token ID
     * @param tokenId uint256 ID of the token to be transferred
     * @param _data bytes data to send along with a safe transfer check
     */
    function safeTransferFrom(address from, address to, uint256 tokenId, bytes memory _data) public {
<<<<<<< HEAD
        require(_isApprovedOrOwner(msg.sender, tokenId));
        _safeTransferFrom(from, to, tokenId, _data);
=======
        transferFrom(from, to, tokenId);
        require(_checkOnERC721Received(from, to, tokenId, _data), "ERC721: transfer to non ERC721Receiver implementer");
>>>>>>> fa004a7f
    }

    /**
     * @dev Returns whether the specified token exists.
     * @param tokenId uint256 ID of the token to query the existence of
     * @return bool whether the token exists
     */
    function _exists(uint256 tokenId) internal view returns (bool) {
        address owner = _tokenOwner[tokenId];
        return owner != address(0);
    }

    /**
     * @dev Returns whether the given spender can transfer a given token ID.
     * @param spender address of the spender to query
     * @param tokenId uint256 ID of the token to be transferred
     * @return bool whether the msg.sender is approved for the given token ID,
     * is an operator of the owner, or is the owner of the token
     */
    function _isApprovedOrOwner(address spender, uint256 tokenId) internal view returns (bool) {
        require(_exists(tokenId), "ERC721: operator query for nonexistent token");
        address owner = ownerOf(tokenId);
        return (spender == owner || getApproved(tokenId) == spender || isApprovedForAll(owner, spender));
    }

    /**
     * @dev Internal function to mint a new token.
     * Reverts if the given token ID already exists.
     * @param to The address that will own the minted token
     * @param tokenId uint256 ID of the token to be minted
     */
    function _mint(address to, uint256 tokenId) internal {
<<<<<<< HEAD
        _safeMint(address(0), to, tokenId, "");
        require(to != address(0));
        require(!_exists(tokenId));
=======
        require(to != address(0), "ERC721: mint to the zero address");
        require(!_exists(tokenId), "ERC721: token already minted");
>>>>>>> fa004a7f

        _tokenOwner[tokenId] = to;
        _ownedTokensCount[to].increment();

        emit Transfer(address(0), to, tokenId);
    }

    /**
     * @dev Internal function to burn a specific token.
     * Reverts if the token does not exist.
     * Deprecated, use _burn(uint256) instead.
     * @param owner owner of the token to burn
     * @param tokenId uint256 ID of the token being burned
     */
    function _burn(address owner, uint256 tokenId) internal {
        require(ownerOf(tokenId) == owner, "ERC721: burn of token that is not own");

        _clearApproval(tokenId);

        _ownedTokensCount[owner].decrement();
        _tokenOwner[tokenId] = address(0);

        emit Transfer(owner, address(0), tokenId);
    }

    /**
     * @dev Internal function to burn a specific token.
     * Reverts if the token does not exist.
     * @param tokenId uint256 ID of the token being burned
     */
    function _burn(uint256 tokenId) internal {
        _burn(ownerOf(tokenId), tokenId);
    }

    /**
     * @dev Internal function to transfer ownership of a given token ID to another address.
     * As opposed to transferFrom, this imposes no restrictions on msg.sender.
     * @param from current owner of the token
     * @param to address to receive the ownership of the given token ID
     * @param tokenId uint256 ID of the token to be transferred
     */
    function _transferFrom(address from, address to, uint256 tokenId) internal {
        require(ownerOf(tokenId) == from, "ERC721: transfer of token that is not own");
        require(to != address(0), "ERC721: transfer to the zero address");

        _clearApproval(tokenId);

        _ownedTokensCount[from].decrement();
        _ownedTokensCount[to].increment();

        _tokenOwner[tokenId] = to;

        emit Transfer(from, to, tokenId);
    }

    /**
     * @dev Internal function to invoke `onERC721Received` on a target address.
     * The call is not executed if the target address is not a contract.
     * @param from address representing the previous owner of the given token ID
     * @param to target address that will receive the tokens
     * @param tokenId uint256 ID of the token to be transferred
     * @param _data bytes optional data to send along with the call
     * @return bool whether the call correctly returned the expected magic value
     */
    function _checkOnERC721Received(address from, address to, uint256 tokenId, bytes memory _data)
        internal returns (bool)
    {
        if (!to.isContract()) {
            return true;
        }

        bytes4 retval = IERC721Receiver(to).onERC721Received(msg.sender, from, tokenId, _data);
        return (retval == _ERC721_RECEIVED);
    }
    /**
    * @dev Internal function that safely transfers the ownership of a given token ID to another address
     * @param from current owner of the token
     * @param to address to receive the ownership of the given token ID
     * @param tokenId uint256 ID of the token to be transferred
     * @param _data bytes data to send along with a safe transfer check
     */
    function _safeTransferFrom(address from, address to, uint256 tokenId, bytes memory _data) internal {
        require(_checkOnERC721Received(from, to, tokenId, _data));
        _transferFrom(from, to, tokenId);
    }
    /**
     * @dev Internal function that does safe minting of tokens
     * @param from current owner of the token (address(0), since token has to be minted)
     * @param to address to receive the minted tokens
     * @param tokenId uint256 ID of the token to be minted
     * @param _data bytes data to send along with token minting
     */
    function _safeMint(address from, address to, uint256 tokenId, bytes memory _data) internal {
        require(_checkOnERC721Received(from, to, tokenId, _data));
//        _transferFrom(from, to, tokenId);
    }

    /**
     * @dev Private function to clear current approval of a given token ID.
     * @param tokenId uint256 ID of the token to be transferred
     */
    function _clearApproval(uint256 tokenId) private {
        if (_tokenApprovals[tokenId] != address(0)) {
            _tokenApprovals[tokenId] = address(0);
        }
    }
}<|MERGE_RESOLUTION|>--- conflicted
+++ resolved
@@ -140,15 +140,8 @@
      * @param tokenId uint256 ID of the token to be transferred
      */
     function transferFrom(address from, address to, uint256 tokenId) public {
-<<<<<<< HEAD
         require(_isApprovedOrOwner(msg.sender, tokenId));
         _safeTransferFrom(from, to, tokenId, "");
-=======
-        //solhint-disable-next-line max-line-length
-        require(_isApprovedOrOwner(msg.sender, tokenId), "ERC721: transfer caller is not owner nor approved");
-
-        _transferFrom(from, to, tokenId);
->>>>>>> fa004a7f
     }
 
     /**
@@ -179,13 +172,8 @@
      * @param _data bytes data to send along with a safe transfer check
      */
     function safeTransferFrom(address from, address to, uint256 tokenId, bytes memory _data) public {
-<<<<<<< HEAD
         require(_isApprovedOrOwner(msg.sender, tokenId));
         _safeTransferFrom(from, to, tokenId, _data);
-=======
-        transferFrom(from, to, tokenId);
-        require(_checkOnERC721Received(from, to, tokenId, _data), "ERC721: transfer to non ERC721Receiver implementer");
->>>>>>> fa004a7f
     }
 
     /**
@@ -218,14 +206,9 @@
      * @param tokenId uint256 ID of the token to be minted
      */
     function _mint(address to, uint256 tokenId) internal {
-<<<<<<< HEAD
         _safeMint(address(0), to, tokenId, "");
         require(to != address(0));
         require(!_exists(tokenId));
-=======
-        require(to != address(0), "ERC721: mint to the zero address");
-        require(!_exists(tokenId), "ERC721: token already minted");
->>>>>>> fa004a7f
 
         _tokenOwner[tokenId] = to;
         _ownedTokensCount[to].increment();
