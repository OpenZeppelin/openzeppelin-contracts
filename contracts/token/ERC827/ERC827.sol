pragma solidity ^0.4.21;


import "../ERC20/ERC20.sol";


/**
 * @title ERC827 interface, an extension of ERC20 token standard
 *
 * @dev Interface of a ERC827 token, following the ERC20 standard with extra
 * @dev methods to transfer value and data and execute calls in transfers and
 * @dev approvals.
 */
contract ERC827 is ERC20 {
<<<<<<< HEAD

  function approveAndCall( address _spender, uint256 _value, bytes _data ) public returns (bool);
  function transferAndCall( address _to, uint256 _value, bytes _data ) public returns (bool);
  function transferFromAndCall(
=======
  function approve(address _spender, uint256 _value, bytes _data) public returns (bool);
  function transfer(address _to, uint256 _value, bytes _data) public returns (bool);
  function transferFrom(
>>>>>>> 77cc33fc
    address _from,
    address _to,
    uint256 _value,
    bytes _data
  )
    public
    returns (bool);
}<|MERGE_RESOLUTION|>--- conflicted
+++ resolved
@@ -12,16 +12,9 @@
  * @dev approvals.
  */
 contract ERC827 is ERC20 {
-<<<<<<< HEAD
-
-  function approveAndCall( address _spender, uint256 _value, bytes _data ) public returns (bool);
-  function transferAndCall( address _to, uint256 _value, bytes _data ) public returns (bool);
+  function approveAndCall( address _spender, uint256 _value, bytes _data) public returns (bool);
+  function transferAndCall( address _to, uint256 _value, bytes _data) public returns (bool);
   function transferFromAndCall(
-=======
-  function approve(address _spender, uint256 _value, bytes _data) public returns (bool);
-  function transfer(address _to, uint256 _value, bytes _data) public returns (bool);
-  function transferFrom(
->>>>>>> 77cc33fc
     address _from,
     address _to,
     uint256 _value,
