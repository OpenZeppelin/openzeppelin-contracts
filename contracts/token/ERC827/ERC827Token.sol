--- conflicted
+++ resolved
@@ -26,12 +26,7 @@
    * https://github.com/ethereum/EIPs/issues/20#issuecomment-263524729
    * @param _spender The address that will spend the funds.
    * @param _value The amount of tokens to be spent.
-<<<<<<< HEAD
    * @param _data ABI-encoded contract call to call `_spender` address.
-   *
-=======
-   * @param _data ABI-encoded contract call to call `_to` address.
->>>>>>> 07020e95
    * @return true if the call function was executed successfully
    */
   function approveAndCall(
