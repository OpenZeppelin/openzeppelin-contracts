--- conflicted
+++ resolved
@@ -1,11 +1,6 @@
 // SPDX-License-Identifier: MIT
-<<<<<<< HEAD
-// OpenZeppelin Contracts (last updated v4.5.0) (governance/utils/IVotes.sol)
+// OpenZeppelin Contracts (last updated v4.9.0) (governance/utils/IVotes.sol)
 pragma solidity ^0.8.19;
-=======
-// OpenZeppelin Contracts (last updated v4.9.0) (governance/utils/IVotes.sol)
-pragma solidity ^0.8.0;
->>>>>>> 25edd3cd
 
 /**
  * @dev Common interface for {ERC20Votes}, {ERC721Votes}, and other {Votes}-enabled contracts.
