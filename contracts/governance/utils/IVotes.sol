--- conflicted
+++ resolved
@@ -1,10 +1,6 @@
 // SPDX-License-Identifier: MIT
 // OpenZeppelin Contracts (last updated v4.9.0) (governance/utils/IVotes.sol)
-<<<<<<< HEAD
-pragma solidity ^0.8.0;
-=======
 pragma solidity ^0.8.19;
->>>>>>> 7cc2cbfe
 
 /**
  * @dev Common interface for {ERC20Votes}, {ERC721Votes}, and other {Votes}-enabled contracts.
