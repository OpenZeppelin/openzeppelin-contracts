// SPDX-License-Identifier: MIT
pragma solidity ^0.8.20;

import {Checkpoints} from "../../utils/structs/Checkpoints.sol";
import {Votes} from "./Votes.sol";
import {SafeCast} from "../../utils/math/SafeCast.sol";

/**
<<<<<<< HEAD
 * @dev Extension of {Votes} that adds exposes checkpoints for delegations and balances.
 *
* WARNING: While this contract extends {Votes}, valid uses of {Votes} may not be compatible with 
* {VotesExtended} without additional considerations. This implementation of {_transferVotingUnits} must
* run AFTER the voting weight movement is registered, such that it is reflected on {_getVotingUnits}.
 *
 * Said differently, {VotesExtended} MUST be integrated in a way such that calls {_transferVotingUnits} AFTER the
 * asset transfer is registered and balances are updated:
 *
 * ```solidity
 * contract VotingToken is Token, VotesExtended {
 *   function transfer(address from, address to, uint256 tokenId) public override {
 *     super.transfer(from, to, tokenId); // <- Perform the transfer first ...
 *     _transferVotingUnits(from, to, 1); // <- ... then call _transferVotingUnits.
 *   }
 *
 *   function _getVotingUnits(address account) internal view override returns (uint256) {
 *      return balanceOf(account);
 *   }
 * }
 * ```
 *
 * {ERC20Votes} and {ERC721Votes} follow this pattern and are thus safe to use with {VotesExtended}.
=======
 * @dev Extension of {Votes} that adds checkpoints for delegations and balances.
>>>>>>> 23f4452b
 */
abstract contract VotesExtended is Votes {
    using SafeCast for uint256;
    using Checkpoints for Checkpoints.Trace160;
    using Checkpoints for Checkpoints.Trace208;

    mapping(address delegator => Checkpoints.Trace160) private _delegateCheckpoints;
    mapping(address account => Checkpoints.Trace208) private _balanceOfCheckpoints;

    /**
     * @dev Returns the delegate of an `account` at a specific moment in the past. If the `clock()` is
     * configured to use block numbers, this will return the value at the end of the corresponding block.
     *
     * Requirements:
     *
     * - `timepoint` must be in the past. If operating using block numbers, the block must be already mined.
     */
    function getPastDelegate(address account, uint256 timepoint) public view virtual returns (address) {
        uint48 currentTimepoint = clock();
        if (timepoint >= currentTimepoint) {
            revert ERC5805FutureLookup(timepoint, currentTimepoint);
        }
        return address(_delegateCheckpoints[account].upperLookupRecent(timepoint.toUint48()));
    }

    /**
     * @dev Returns the `balanceOf` of an `account` at a specific moment in the past. If the `clock()` is
     * configured to use block numbers, this will return the value at the end of the corresponding block.
     *
     * Requirements:
     *
     * - `timepoint` must be in the past. If operating using block numbers, the block must be already mined.
     */
    function getPastBalanceOf(address account, uint256 timepoint) public view virtual returns (uint256) {
        uint48 currentTimepoint = clock();
        if (timepoint >= currentTimepoint) {
            revert ERC5805FutureLookup(timepoint, currentTimepoint);
        }
        return _balanceOfCheckpoints[account].upperLookupRecent(timepoint.toUint48());
    }

    /// @inheritdoc Votes
    function _delegate(address account, address delegatee) internal virtual override {
        super._delegate(account, delegatee);

        _delegateCheckpoints[account].push(clock(), uint160(delegatee));
    }

    /// @inheritdoc Votes
    function _transferVotingUnits(address from, address to, uint256 amount) internal virtual override {
        super._transferVotingUnits(from, to, amount);
        if (from != to) {
            if (from != address(0)) {
                _balanceOfCheckpoints[from].push(clock(), _getVotingUnits(from).toUint208());
            }
            if (to != address(0)) {
                _balanceOfCheckpoints[to].push(clock(), _getVotingUnits(to).toUint208());
            }
        }
    }
}<|MERGE_RESOLUTION|>--- conflicted
+++ resolved
@@ -6,12 +6,11 @@
 import {SafeCast} from "../../utils/math/SafeCast.sol";
 
 /**
-<<<<<<< HEAD
- * @dev Extension of {Votes} that adds exposes checkpoints for delegations and balances.
+ * @dev Extension of {Votes} that adds checkpoints for delegations and balances.
  *
-* WARNING: While this contract extends {Votes}, valid uses of {Votes} may not be compatible with 
-* {VotesExtended} without additional considerations. This implementation of {_transferVotingUnits} must
-* run AFTER the voting weight movement is registered, such that it is reflected on {_getVotingUnits}.
+ * WARNING: While this contract extends {Votes}, valid uses of {Votes} may not be compatible with 
+ * {VotesExtended} without additional considerations. This implementation of {_transferVotingUnits} must
+ * run AFTER the voting weight movement is registered, such that it is reflected on {_getVotingUnits}.
  *
  * Said differently, {VotesExtended} MUST be integrated in a way such that calls {_transferVotingUnits} AFTER the
  * asset transfer is registered and balances are updated:
@@ -30,9 +29,6 @@
  * ```
  *
  * {ERC20Votes} and {ERC721Votes} follow this pattern and are thus safe to use with {VotesExtended}.
-=======
- * @dev Extension of {Votes} that adds checkpoints for delegations and balances.
->>>>>>> 23f4452b
  */
 abstract contract VotesExtended is Votes {
     using SafeCast for uint256;
