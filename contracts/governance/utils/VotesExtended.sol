--- conflicted
+++ resolved
@@ -46,15 +46,7 @@
      * - `timepoint` must be in the past. If operating using block numbers, the block must be already mined.
      */
     function getPastDelegate(address account, uint256 timepoint) public view virtual returns (address) {
-<<<<<<< HEAD
-        uint48 currentTimepoint = clock();
-        if (timepoint >= currentTimepoint) {
-            revert ERC5805FutureLookup(timepoint, currentTimepoint);
-        }
-        return address(_userDelegationCheckpoints[account].upperLookupRecent(timepoint.toUint48()));
-=======
-        return address(_delegateCheckpoints[account].upperLookupRecent(_validateTimepoint(timepoint)));
->>>>>>> 0df841d2
+        return address(_userDelegationCheckpoints[account].upperLookupRecent(_validateTimepoint(timepoint)));
     }
 
     /**
@@ -66,15 +58,7 @@
      * - `timepoint` must be in the past. If operating using block numbers, the block must be already mined.
      */
     function getPastBalanceOf(address account, uint256 timepoint) public view virtual returns (uint256) {
-<<<<<<< HEAD
-        uint48 currentTimepoint = clock();
-        if (timepoint >= currentTimepoint) {
-            revert ERC5805FutureLookup(timepoint, currentTimepoint);
-        }
-        return _userVotingWeightCheckpoints[account].upperLookupRecent(timepoint.toUint48());
-=======
-        return _balanceOfCheckpoints[account].upperLookupRecent(_validateTimepoint(timepoint));
->>>>>>> 0df841d2
+        return _userVotingWeightCheckpoints[account].upperLookupRecent(_validateTimepoint(timepoint));
     }
 
     /// @inheritdoc Votes
@@ -89,17 +73,10 @@
         super._transferVotingUnits(from, to, amount);
         if (from != to) {
             if (from != address(0)) {
-<<<<<<< HEAD
-                _userVotingWeightCheckpoints[from].push(clock(), _getVotingUnits(from).toUint208());
+                _userVotingWeightCheckpoints[from].push(clock(), SafeCast.toUint208(_getVotingUnits(from)));
             }
             if (to != address(0)) {
-                _userVotingWeightCheckpoints[to].push(clock(), _getVotingUnits(to).toUint208());
-=======
-                _balanceOfCheckpoints[from].push(clock(), SafeCast.toUint208(_getVotingUnits(from)));
-            }
-            if (to != address(0)) {
-                _balanceOfCheckpoints[to].push(clock(), SafeCast.toUint208(_getVotingUnits(to)));
->>>>>>> 0df841d2
+                _userVotingWeightCheckpoints[to].push(clock(), SafeCast.toUint208(_getVotingUnits(to)));
             }
         }
     }
