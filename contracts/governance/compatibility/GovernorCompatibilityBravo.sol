--- conflicted
+++ resolved
@@ -150,12 +150,7 @@
         bytes[] memory calldatas
     ) private pure returns (bytes[] memory) {
         bytes[] memory fullcalldatas = new bytes[](calldatas.length);
-<<<<<<< HEAD
-
-        for (uint256 i = 0; i < signatures.length;) {
-=======
         for (uint256 i = 0; i < fullcalldatas.length; ++i) {
->>>>>>> 6aac66d0
             fullcalldatas[i] = bytes(signatures[i]).length == 0
                 ? calldatas[i]
                 : abi.encodePacked(bytes4(keccak256(bytes(signatures[i]))), calldatas[i]);
