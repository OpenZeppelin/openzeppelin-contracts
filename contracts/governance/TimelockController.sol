// SPDX-License-Identifier: MIT

pragma solidity ^0.8.0;

import "../access/AccessControl.sol";
import "./TimelockModule.sol";

/**
 * @dev Contract module which acts as a timelocked controller. When set as the
 * owner of an `Ownable` smart contract, it enforces a timelock on all
 * `onlyOwner` maintenance operations. This gives time for users of the
 * controlled contract to exit before a potentially dangerous maintenance
 * operation is applied.
 *
 * By default, this contract is self administered, meaning administration tasks
 * have to go through the timelock process. The proposer (resp executor) role
 * is in charge of proposing (resp executing) operations. A common use case is
 * to position this {TimelockController} as the owner of a smart contract, with
 * a multisig or a DAO as the sole proposer.
 *
 * _Available since v3.3._
 */
contract TimelockController is AccessControl, TimelockModule {
    bytes32 public constant TIMELOCK_ADMIN_ROLE = keccak256("TIMELOCK_ADMIN_ROLE");
    bytes32 public constant PROPOSER_ROLE = keccak256("PROPOSER_ROLE");
    bytes32 public constant EXECUTOR_ROLE = keccak256("EXECUTOR_ROLE");

    /**
     * @dev Modifier to make a function callable only by a certain role. In
     * addition to checking the sender's role, `address(0)` 's role is also
     * considered. Granting a role to `address(0)` is equivalent to enabling
     * this role for everyone.
     */
    modifier onlyRole(bytes32 role) {
        require(hasRole(role, _msgSender()) || hasRole(role, address(0)), "TimelockController: sender requires permission");
        _;
    }

    /**
     * @dev Initializes the contract with a given `minDelay`.
     */
    constructor(uint256 minDelay, address[] memory proposers, address[] memory executors)
    TimelockModule(minDelay)
    {
        _setRoleAdmin(TIMELOCK_ADMIN_ROLE, TIMELOCK_ADMIN_ROLE);
        _setRoleAdmin(PROPOSER_ROLE, TIMELOCK_ADMIN_ROLE);
        _setRoleAdmin(EXECUTOR_ROLE, TIMELOCK_ADMIN_ROLE);

        // deployer + self administration
        _setupRole(TIMELOCK_ADMIN_ROLE, _msgSender());
        _setupRole(TIMELOCK_ADMIN_ROLE, address(this));

        // register proposers
        for (uint256 i = 0; i < proposers.length; ++i) {
            _setupRole(PROPOSER_ROLE, proposers[i]);
        }

        // register executors
        for (uint256 i = 0; i < executors.length; ++i) {
            _setupRole(EXECUTOR_ROLE, executors[i]);
        }
<<<<<<< HEAD
=======

        _minDelay = minDelay;
        emit MinDelayChange(0, minDelay);
    }

    /**
     * @dev Modifier to make a function callable only by a certain role. In
     * addition to checking the sender's role, `address(0)` 's role is also
     * considered. Granting a role to `address(0)` is equivalent to enabling
     * this role for everyone.
     */
    modifier onlyRoleOrOpenRole(bytes32 role) {
        if (!hasRole(role, address(0))) {
            _checkRole(role, _msgSender());
        }
        _;
>>>>>>> 0d40f705
    }

    /**
     * @dev Contract might receive/hold ETH as part of the maintenance process.
     */
    receive() external payable {}

    /**
     * @dev Returns the identifier of an operation containing a single
     * transaction.
     */
    function hashOperation(address target, uint256 value, bytes calldata data, bytes32 predecessor, bytes32 salt)
    public pure virtual returns (bytes32 hash)
    {
        return _hashOperation(target, value, data, predecessor, salt);
    }

    /**
     * @dev Returns the identifier of an operation containing a batch of
     * transactions.
     */
    function hashOperationBatch(address[] calldata targets, uint256[] calldata values, bytes[] calldata datas, bytes32 predecessor, bytes32 salt)
    public pure virtual returns (bytes32 hash)
    {
        return _hashOperationBatch(targets, values, datas, predecessor, salt);
    }

    /**
     * @dev Schedule an operation containing a single transaction.
     *
     * Emits a {CallScheduled} event.
     *
     * Requirements:
     *
     * - the caller must have the 'proposer' role.
     */
    function schedule(address target, uint256 value, bytes calldata data, bytes32 predecessor, bytes32 salt, uint256 delay)
    public virtual onlyRole(PROPOSER_ROLE)
    {
        _schedule(target, value, data, predecessor, salt, delay);
    }

    /**
     * @dev Schedule an operation containing a batch of transactions.
     *
     * Emits one {CallScheduled} event per transaction in the batch.
     *
     * Requirements:
     *
     * - the caller must have the 'proposer' role.
     */
    function scheduleBatch(address[] calldata targets, uint256[] calldata values, bytes[] calldata datas, bytes32 predecessor, bytes32 salt, uint256 delay)
    public virtual onlyRole(PROPOSER_ROLE)
    {
        _scheduleBatch(targets, values, datas, predecessor, salt, delay);
    }

    /**
     * @dev Cancel an operation.
     *
     * Requirements:
     *
     * - the caller must have the 'proposer' role.
     */
    function cancel(bytes32 id) public virtual onlyRole(PROPOSER_ROLE) {
        _cancel(id);
    }

    /**
     * @dev Execute an (ready) operation containing a single transaction.
     *
     * Emits a {CallExecuted} event.
     *
     * Requirements:
     *
     * - the caller must have the 'executor' role.
     */
<<<<<<< HEAD
    function execute(address target, uint256 value, bytes calldata data, bytes32 predecessor, bytes32 salt)
    public payable virtual onlyRole(EXECUTOR_ROLE)
    {
        return _execute(target, value, data, predecessor, salt);
=======
    function execute(address target, uint256 value, bytes calldata data, bytes32 predecessor, bytes32 salt) public payable virtual onlyRoleOrOpenRole(EXECUTOR_ROLE) {
        bytes32 id = hashOperation(target, value, data, predecessor, salt);
        _beforeCall(predecessor);
        _call(id, 0, target, value, data);
        _afterCall(id);
>>>>>>> 0d40f705
    }

    /**
     * @dev Execute an (ready) operation containing a batch of transactions.
     *
     * Emits one {CallExecuted} event per transaction in the batch.
     *
     * Requirements:
     *
     * - the caller must have the 'executor' role.
     */
<<<<<<< HEAD
    function executeBatch(address[] calldata targets, uint256[] calldata values, bytes[] calldata datas, bytes32 predecessor, bytes32 salt)
    public payable virtual onlyRole(EXECUTOR_ROLE)
    {
        return _executeBatch(targets, values, datas, predecessor, salt);
=======
    function executeBatch(address[] calldata targets, uint256[] calldata values, bytes[] calldata datas, bytes32 predecessor, bytes32 salt) public payable virtual onlyRoleOrOpenRole(EXECUTOR_ROLE) {
        require(targets.length == values.length, "TimelockController: length mismatch");
        require(targets.length == datas.length, "TimelockController: length mismatch");

        bytes32 id = hashOperationBatch(targets, values, datas, predecessor, salt);
        _beforeCall(predecessor);
        for (uint256 i = 0; i < targets.length; ++i) {
            _call(id, i, targets[i], values[i], datas[i]);
        }
        _afterCall(id);
    }

    /**
     * @dev Checks before execution of an operation's calls.
     */
    function _beforeCall(bytes32 predecessor) private view {
        require(predecessor == bytes32(0) || isOperationDone(predecessor), "TimelockController: missing dependency");
    }

    /**
     * @dev Checks after execution of an operation's calls.
     */
    function _afterCall(bytes32 id) private {
        require(isOperationReady(id), "TimelockController: operation is not ready");
        _timestamps[id] = _DONE_TIMESTAMP;
    }

    /**
     * @dev Execute an operation's call.
     *
     * Emits a {CallExecuted} event.
     */
    function _call(bytes32 id, uint256 index, address target, uint256 value, bytes calldata data) private {
        // solhint-disable-next-line avoid-low-level-calls
        (bool success,) = target.call{value: value}(data);
        require(success, "TimelockController: underlying transaction reverted");

        emit CallExecuted(id, index, target, value, data);
>>>>>>> 0d40f705
    }

    /**
     * @dev Changes the minimum timelock duration for future operations.
     *
     * Emits a {MinDelayChange} event.
     *
     * Requirements:
     *
     * - the caller must be the timelock itself. This can only be achieved by scheduling and later executing
     * an operation where the timelock is the target and the data is the ABI-encoded call to this function.
     */
    function updateDelay(uint256 newDelay) external virtual {
        require(msg.sender == address(this), "TimelockController: caller must be timelock");
        _updateDelay(newDelay);
    }
}<|MERGE_RESOLUTION|>--- conflicted
+++ resolved
@@ -59,11 +59,6 @@
         for (uint256 i = 0; i < executors.length; ++i) {
             _setupRole(EXECUTOR_ROLE, executors[i]);
         }
-<<<<<<< HEAD
-=======
-
-        _minDelay = minDelay;
-        emit MinDelayChange(0, minDelay);
     }
 
     /**
@@ -77,7 +72,6 @@
             _checkRole(role, _msgSender());
         }
         _;
->>>>>>> 0d40f705
     }
 
     /**
@@ -155,18 +149,11 @@
      *
      * - the caller must have the 'executor' role.
      */
-<<<<<<< HEAD
-    function execute(address target, uint256 value, bytes calldata data, bytes32 predecessor, bytes32 salt)
-    public payable virtual onlyRole(EXECUTOR_ROLE)
-    {
-        return _execute(target, value, data, predecessor, salt);
-=======
-    function execute(address target, uint256 value, bytes calldata data, bytes32 predecessor, bytes32 salt) public payable virtual onlyRoleOrOpenRole(EXECUTOR_ROLE) {
+    function execute(address target, uint256 value, bytes calldata data, bytes32 predecessor, bytes32 salt) public payable virtual onlyRole(EXECUTOR_ROLE) {
         bytes32 id = hashOperation(target, value, data, predecessor, salt);
         _beforeCall(predecessor);
         _call(id, 0, target, value, data);
         _afterCall(id);
->>>>>>> 0d40f705
     }
 
     /**
@@ -178,13 +165,7 @@
      *
      * - the caller must have the 'executor' role.
      */
-<<<<<<< HEAD
-    function executeBatch(address[] calldata targets, uint256[] calldata values, bytes[] calldata datas, bytes32 predecessor, bytes32 salt)
-    public payable virtual onlyRole(EXECUTOR_ROLE)
-    {
-        return _executeBatch(targets, values, datas, predecessor, salt);
-=======
-    function executeBatch(address[] calldata targets, uint256[] calldata values, bytes[] calldata datas, bytes32 predecessor, bytes32 salt) public payable virtual onlyRoleOrOpenRole(EXECUTOR_ROLE) {
+    function executeBatch(address[] calldata targets, uint256[] calldata values, bytes[] calldata datas, bytes32 predecessor, bytes32 salt) public payable virtual onlyRole(EXECUTOR_ROLE) {
         require(targets.length == values.length, "TimelockController: length mismatch");
         require(targets.length == datas.length, "TimelockController: length mismatch");
 
@@ -194,35 +175,6 @@
             _call(id, i, targets[i], values[i], datas[i]);
         }
         _afterCall(id);
-    }
-
-    /**
-     * @dev Checks before execution of an operation's calls.
-     */
-    function _beforeCall(bytes32 predecessor) private view {
-        require(predecessor == bytes32(0) || isOperationDone(predecessor), "TimelockController: missing dependency");
-    }
-
-    /**
-     * @dev Checks after execution of an operation's calls.
-     */
-    function _afterCall(bytes32 id) private {
-        require(isOperationReady(id), "TimelockController: operation is not ready");
-        _timestamps[id] = _DONE_TIMESTAMP;
-    }
-
-    /**
-     * @dev Execute an operation's call.
-     *
-     * Emits a {CallExecuted} event.
-     */
-    function _call(bytes32 id, uint256 index, address target, uint256 value, bytes calldata data) private {
-        // solhint-disable-next-line avoid-low-level-calls
-        (bool success,) = target.call{value: value}(data);
-        require(success, "TimelockController: underlying transaction reverted");
-
-        emit CallExecuted(id, index, target, value, data);
->>>>>>> 0d40f705
     }
 
     /**
