--- conflicted
+++ resolved
@@ -30,25 +30,10 @@
     using DoubleEndedQueue for DoubleEndedQueue.Bytes32Deque;
 
     bytes32 public constant BALLOT_TYPEHASH =
-<<<<<<< HEAD
-        keccak256(
-            "Ballot("
-            "uint256 proposalId,"
-            "uint8 support)"
-        );
-    bytes32 public constant EXTENDED_BALLOT_TYPEHASH =
-        keccak256(
-            "ExtendedBallot("
-            "uint256 proposalId,"
-            "uint8 support,"
-            "string reason,"
-            "bytes params)"
-=======
         keccak256("Ballot(uint256 proposalId,uint8 support,address voter,uint256 nonce)");
     bytes32 public constant EXTENDED_BALLOT_TYPEHASH =
         keccak256(
             "ExtendedBallot(uint256 proposalId,uint8 support,address voter,uint256 nonce,string reason,bytes params)"
->>>>>>> 3fe28e19
         );
 
     // solhint-disable var-name-mixedcase
