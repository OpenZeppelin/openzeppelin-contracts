--- conflicted
+++ resolved
@@ -81,15 +81,14 @@
     error GovernorInvalidVoteType();
 
     /**
-<<<<<<< HEAD
      * @dev Queue operation is not implemented for this governor. Execute should be called directly.
      */
     error GovernorQueueNotImplemented();
-=======
+
+    /**
      * @dev The `voter` doesn't match with the recovered `signer`.
      */
     error GovernorInvalidSigner(address signer, address voter);
->>>>>>> 6e214227
 
     /**
      * @dev Emitted when a proposal is created.
