--- conflicted
+++ resolved
@@ -9,14 +9,10 @@
 
 /**
  * @dev Extension of {Governor} which enables delegatees to override the vote of their delegates. This module requires a
-<<<<<<< HEAD
- * token token that inherits `VotesExtended`.
+ * token that inherits `VotesExtended`.
  *
  * NOTE: Overriding a vote doesn't force the vote to be casted. Consider that an overridden vote won't be counted towards
  * the result and quorum until the delegate really casts the vote.
-=======
- * token that inherits {VotesExtended}.
->>>>>>> ccb5f2d8
  */
 abstract contract GovernorCountingOverridable is GovernorVotes {
     bytes32 public constant OVERRIDE_BALLOT_TYPEHASH =
