--- conflicted
+++ resolved
@@ -49,17 +49,11 @@
         uint256 length = _quorumNumeratorHistory._checkpoints.length;
 
         // Optimistic search, check the latest checkpoint
-<<<<<<< HEAD
         Checkpoints.Checkpoint208 memory latest = _quorumNumeratorHistory._checkpoints[length - 1];
-        if (latest._key <= timepoint) {
-            return latest._value;
-=======
-        Checkpoints.Checkpoint224 storage latest = _quorumNumeratorHistory._checkpoints[length - 1];
-        uint32 latestKey = latest._key;
-        uint224 latestValue = latest._value;
+        uint48 latestKey = latest._key;
+        uint208 latestValue = latest._value;
         if (latestKey <= timepoint) {
             return latestValue;
->>>>>>> a5ed3186
         }
 
         // Otherwise, do the binary search
