// SPDX-License-Identifier: MIT
// OpenZeppelin Contracts (last updated v4.9.0) (governance/extensions/GovernorTimelockCompound.sol)

pragma solidity ^0.8.20;

import {IGovernor, Governor} from "../Governor.sol";
import {ICompoundTimelock} from "../../vendor/compound/ICompoundTimelock.sol";
import {IERC165} from "../../interfaces/IERC165.sol";
import {Address} from "../../utils/Address.sol";
import {SafeCast} from "../../utils/math/SafeCast.sol";

/**
 * @dev Extension of {Governor} that binds the execution process to a Compound Timelock. This adds a delay, enforced by
 * the external timelock to all successful proposal (in addition to the voting duration). The {Governor} needs to be
 * the admin of the timelock for any operation to be performed. A public, unrestricted,
 * {GovernorTimelockCompound-__acceptAdmin} is available to accept ownership of the timelock.
 *
 * Using this model means the proposal will be operated by the {TimelockController} and not by the {Governor}. Thus,
 * the assets and permissions must be attached to the {TimelockController}. Any asset sent to the {Governor} will be
 * inaccessible.
 */
abstract contract GovernorTimelockCompound is Governor {
    ICompoundTimelock private _timelock;

<<<<<<< HEAD
    mapping(uint256 proposalId => uint256 eta) private _proposalTimelocks;

=======
>>>>>>> 70578bbb
    /**
     * @dev Emitted when the timelock controller used for proposal execution is modified.
     */
    event TimelockChange(address oldTimelock, address newTimelock);

    /**
     * @dev Set the timelock.
     */
    constructor(ICompoundTimelock timelockAddress) {
        _updateTimelock(timelockAddress);
    }

    /**
     * @dev Overridden version of the {Governor-state} function with added support for the `Expired` state.
     */
    function state(uint256 proposalId) public view virtual override returns (ProposalState) {
        ProposalState currentState = super.state(proposalId);

        return
            (currentState == ProposalState.Queued &&
                block.timestamp >= proposalEta(proposalId) + _timelock.GRACE_PERIOD())
                ? ProposalState.Expired
                : currentState;
    }

    /**
     * @dev Public accessor to check the address of the timelock
     */
    function timelock() public view virtual returns (address) {
        return address(_timelock);
    }

    /**
     * @dev Function to queue a proposal to the timelock.
     */
    function _queueOperations(
        uint256 proposalId,
        address[] memory targets,
        uint256[] memory values,
        bytes[] memory calldatas,
        bytes32 /*descriptionHash*/
    ) internal virtual override returns (uint48) {
        uint48 eta = SafeCast.toUint48(block.timestamp + _timelock.delay());

        for (uint256 i = 0; i < targets.length; ++i) {
            if (_timelock.queuedTransactions(keccak256(abi.encode(targets[i], values[i], "", calldatas[i], eta)))) {
                revert GovernorAlreadyQueuedProposal(proposalId);
            }
            _timelock.queueTransaction(targets[i], values[i], "", calldatas[i], eta);
        }

        return eta;
    }

    /**
     * @dev Overridden version of the {Governor-_executeOperations} function that run the already queued proposal through
     * the timelock.
     */
    function _executeOperations(
        uint256 proposalId,
        address[] memory targets,
        uint256[] memory values,
        bytes[] memory calldatas,
        bytes32 /*descriptionHash*/
    ) internal virtual override {
        uint256 eta = proposalEta(proposalId);
        if (eta == 0) {
            revert GovernorNotQueuedProposal(proposalId);
        }
        Address.sendValue(payable(_timelock), msg.value);
        for (uint256 i = 0; i < targets.length; ++i) {
            _timelock.executeTransaction(targets[i], values[i], "", calldatas[i], eta);
        }
    }

    /**
     * @dev Overridden version of the {Governor-_cancel} function to cancel the timelocked proposal if it as already
     * been queued.
     */
    function _cancel(
        address[] memory targets,
        uint256[] memory values,
        bytes[] memory calldatas,
        bytes32 descriptionHash
    ) internal virtual override returns (uint256) {
        uint256 proposalId = super._cancel(targets, values, calldatas, descriptionHash);

        uint256 eta = proposalEta(proposalId);
        if (eta > 0) {
            // do external call later
            for (uint256 i = 0; i < targets.length; ++i) {
                _timelock.cancelTransaction(targets[i], values[i], "", calldatas[i], eta);
            }
        }

        return proposalId;
    }

    /**
     * @dev Address through which the governor executes action. In this case, the timelock.
     */
    function _executor() internal view virtual override returns (address) {
        return address(_timelock);
    }

    /**
     * @dev Accept admin right over the timelock.
     */
    // solhint-disable-next-line private-vars-leading-underscore
    function __acceptAdmin() public {
        _timelock.acceptAdmin();
    }

    /**
     * @dev Public endpoint to update the underlying timelock instance. Restricted to the timelock itself, so updates
     * must be proposed, scheduled, and executed through governance proposals.
     *
     * For security reasons, the timelock must be handed over to another admin before setting up a new one. The two
     * operations (hand over the timelock) and do the update can be batched in a single proposal.
     *
     * Note that if the timelock admin has been handed over in a previous operation, we refuse updates made through the
     * timelock if admin of the timelock has already been accepted and the operation is executed outside the scope of
     * governance.

     * CAUTION: It is not recommended to change the timelock while there are other queued governance proposals.
     */
    function updateTimelock(ICompoundTimelock newTimelock) external virtual onlyGovernance {
        _updateTimelock(newTimelock);
    }

    function _updateTimelock(ICompoundTimelock newTimelock) private {
        emit TimelockChange(address(_timelock), address(newTimelock));
        _timelock = newTimelock;
    }
}<|MERGE_RESOLUTION|>--- conflicted
+++ resolved
@@ -22,11 +22,8 @@
 abstract contract GovernorTimelockCompound is Governor {
     ICompoundTimelock private _timelock;
 
-<<<<<<< HEAD
     mapping(uint256 proposalId => uint256 eta) private _proposalTimelocks;
 
-=======
->>>>>>> 70578bbb
     /**
      * @dev Emitted when the timelock controller used for proposal execution is modified.
      */
