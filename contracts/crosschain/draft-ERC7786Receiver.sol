--- conflicted
+++ resolved
@@ -10,15 +10,9 @@
  * This abstract contract exposes the `receiveMessage` function that is used in both active and passive mode for
  * communication with (one or multiple) destination gateways. This contract leaves two function unimplemented:
  *
-<<<<<<< HEAD
- * {_isKnownGateway}, an internal getter used to verify weither an address is recognised by the contract as a valid
+ * {_isKnownGateway}, an internal getter used to verify whether an address is recognised by the contract as a valid
  * ERC-7786 destination gateway. One or multiple gateway can be supported. Note that any malicious address for which
- * this function returns true would be able to impersonnate any account on any other chain sending any message.
-=======
- * `_isKnownGateway(address)`, an internal getter used to verify whether an address is recognised by the contract as a
- * valid ERC-7786 destination gateway. One or multiple gateway can be supported. Note that any malicious address for
- * which this function returns true would be able to impersonate any account on any other chain sending any message.
->>>>>>> 5acc9ee1
+ * this function returns true would be able to impersonate any account on any other chain sending any message.
  *
  * {_processMessage}, the internal function that will be called with any message that has been validated.
  */
