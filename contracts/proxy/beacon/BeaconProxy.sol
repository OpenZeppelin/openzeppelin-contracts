--- conflicted
+++ resolved
@@ -36,12 +36,8 @@
      * - `beacon` must be a contract with the interface {IBeacon}.
      */
     constructor(address beacon, bytes memory data) payable {
-<<<<<<< HEAD
         ERC1967Utils.upgradeBeaconToAndCall(beacon, data);
-=======
-        ERC1967Utils.upgradeBeaconToAndCall(beacon, data, false);
         _beacon = beacon;
->>>>>>> e47b53bc
     }
 
     /**
