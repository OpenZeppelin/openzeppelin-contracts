--- conflicted
+++ resolved
@@ -12,39 +12,6 @@
  */
 contract ProxyAdmin is Ownable {
     /**
-<<<<<<< HEAD
-=======
-     * @dev Returns the current implementation of `proxy`.
-     *
-     * Requirements:
-     *
-     * - This contract must be the admin of `proxy`.
-     */
-    function getProxyImplementation(ITransparentUpgradeableProxy proxy) public view virtual returns (address) {
-        // We need to manually run the static call since the getter cannot be flagged as view
-        // bytes4(keccak256("implementation()")) == 0x5c60da1b
-        (bool success, bytes memory returndata) = address(proxy).staticcall(hex"5c60da1b");
-        require(success);
-        return abi.decode(returndata, (address));
-    }
-
-    /**
-     * @dev Returns the current admin of `proxy`.
-     *
-     * Requirements:
-     *
-     * - This contract must be the admin of `proxy`.
-     */
-    function getProxyAdmin(ITransparentUpgradeableProxy proxy) public view virtual returns (address) {
-        // We need to manually run the static call since the getter cannot be flagged as view
-        // bytes4(keccak256("admin()")) == 0xf851a440
-        (bool success, bytes memory returndata) = address(proxy).staticcall(hex"f851a440");
-        require(success);
-        return abi.decode(returndata, (address));
-    }
-
-    /**
->>>>>>> 9a2e4cb3
      * @dev Changes the admin of `proxy` to `newAdmin`.
      *
      * Requirements:
