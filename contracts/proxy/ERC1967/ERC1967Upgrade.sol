// SPDX-License-Identifier: MIT
// OpenZeppelin Contracts (last updated v4.9.0) (proxy/ERC1967/ERC1967Upgrade.sol)

pragma solidity ^0.8.20;

import "../beacon/IBeacon.sol";
import "../../interfaces/IERC1967.sol";
import "../../interfaces/draft-IERC1822.sol";
import "../../utils/Address.sol";
import "../../utils/StorageSlot.sol";

/**
 * @dev This abstract contract provides getters and event emitting update functions for
 * https://eips.ethereum.org/EIPS/eip-1967[EIP1967] slots.
 *
 * _Available since v4.1._
 */
library ERC1967Upgrade {
    // =================== BEGIN --- COPIED FROM IERC1967.sol --- REMOVAL REQUIRES SOLIDITY 0.8.21 ====================
    /**
     * @dev Emitted when the implementation is upgraded.
     */
    event Upgraded(address indexed implementation);

    /**
     * @dev Emitted when the admin account has changed.
     */
    event AdminChanged(address previousAdmin, address newAdmin);

    /**
     * @dev Emitted when the beacon is changed.
     */
    event BeaconUpgraded(address indexed beacon);
    // ==================== END --- COPIED FROM IERC1967.sol --- REMOVAL REQUIRES SOLIDITY 0.8.21 =====================

    // This is the keccak-256 hash of "eip1967.proxy.rollback" subtracted by 1
    bytes32 private constant _ROLLBACK_SLOT = 0x4910fdfa16fed3260ed0e7147f7cc6da11a60208b5b9406d12a635614ffd9143;

    /**
     * @dev Storage slot with the address of the current implementation.
     * This is the keccak-256 hash of "eip1967.proxy.implementation" subtracted by 1, and is
     * validated in the constructor.
     */
    bytes32 internal constant IMPLEMENTATION_SLOT = 0x360894a13ba1a3210667c828492db98dca3e2076cc3735a920a3ca505d382bbc;

    /**
     * @dev The `implementation` of the proxy is invalid.
     */
    error ERC1967InvalidImplementation(address implementation);

    /**
     * @dev The `admin` of the proxy is invalid.
     */
    error ERC1967InvalidAdmin(address admin);

    /**
     * @dev The `beacon` of the proxy is invalid.
     */
    error ERC1967InvalidBeacon(address beacon);

    /**
     * @dev The storage `slot` is unsupported as a UUID.
     */
    error ERC1967UnsupportedProxiableUUID(bytes32 slot);

    /**
     * @dev Returns the current implementation address.
     */
    function getImplementation() internal view returns (address) {
        return StorageSlot.getAddressSlot(IMPLEMENTATION_SLOT).value;
    }

    /**
     * @dev Stores a new address in the EIP1967 implementation slot.
     */
    function _setImplementation(address newImplementation) private {
<<<<<<< HEAD
        require(newImplementation.code.length > 0, "ERC1967: new implementation is not a contract");
        StorageSlot.getAddressSlot(IMPLEMENTATION_SLOT).value = newImplementation;
=======
        if (newImplementation.code.length == 0) {
            revert ERC1967InvalidImplementation(newImplementation);
        }
        StorageSlot.getAddressSlot(_IMPLEMENTATION_SLOT).value = newImplementation;
>>>>>>> b425a722
    }

    /**
     * @dev Perform implementation upgrade
     *
     * Emits an {Upgraded} event.
     */
    function upgradeTo(address newImplementation) internal {
        _setImplementation(newImplementation);
        emit /*IERC1967.*/ Upgraded(newImplementation);
    }

    /**
     * @dev Perform implementation upgrade with additional setup call.
     *
     * Emits an {Upgraded} event.
     */
    function upgradeToAndCall(address newImplementation, bytes memory data, bool forceCall) internal {
        upgradeTo(newImplementation);
        if (data.length > 0 || forceCall) {
            Address.functionDelegateCall(newImplementation, data);
        }
    }

    /**
     * @dev Perform implementation upgrade with security checks for UUPS proxies, and additional setup call.
     *
     * Emits an {Upgraded} event.
     */
    function upgradeToAndCallUUPS(address newImplementation, bytes memory data, bool forceCall) internal {
        // Upgrades from old implementations will perform a rollback test. This test requires the new
        // implementation to upgrade back to the old, non-ERC1822 compliant, implementation. Removing
        // this special case will break upgrade paths from old UUPS implementation to new ones.
        if (StorageSlot.getBooleanSlot(_ROLLBACK_SLOT).value) {
            _setImplementation(newImplementation);
        } else {
            try IERC1822Proxiable(newImplementation).proxiableUUID() returns (bytes32 slot) {
<<<<<<< HEAD
                require(slot == IMPLEMENTATION_SLOT, "ERC1967Upgrade: unsupported proxiableUUID");
=======
                if (slot != _IMPLEMENTATION_SLOT) {
                    revert ERC1967UnsupportedProxiableUUID(slot);
                }
>>>>>>> b425a722
            } catch {
                // The implementation is not UUPS
                revert ERC1967InvalidImplementation(newImplementation);
            }
            upgradeToAndCall(newImplementation, data, forceCall);
        }
    }

    /**
     * @dev Storage slot with the admin of the contract.
     * This is the keccak-256 hash of "eip1967.proxy.admin" subtracted by 1, and is
     * validated in the constructor.
     */
    bytes32 internal constant ADMIN_SLOT = 0xb53127684a568b3173ae13b9f8a6016e243e63b6e8ee1178d6a717850b5d6103;

    /**
     * @dev Returns the current admin.
     *
     * TIP: To get this value clients can read directly from the storage slot shown below (specified by EIP1967) using the
     * https://eth.wiki/json-rpc/API#eth_getstorageat[`eth_getStorageAt`] RPC call.
     * `0xb53127684a568b3173ae13b9f8a6016e243e63b6e8ee1178d6a717850b5d6103`
     */
    function getAdmin() internal view returns (address) {
        return StorageSlot.getAddressSlot(ADMIN_SLOT).value;
    }

    /**
     * @dev Stores a new address in the EIP1967 admin slot.
     */
    function _setAdmin(address newAdmin) private {
<<<<<<< HEAD
        require(newAdmin != address(0), "ERC1967: new admin is the zero address");
        StorageSlot.getAddressSlot(ADMIN_SLOT).value = newAdmin;
=======
        if (newAdmin == address(0)) {
            revert ERC1967InvalidAdmin(address(0));
        }
        StorageSlot.getAddressSlot(_ADMIN_SLOT).value = newAdmin;
>>>>>>> b425a722
    }

    /**
     * @dev Changes the admin of the proxy.
     *
     * Emits an {AdminChanged} event.
     */
    function changeAdmin(address newAdmin) internal {
        emit /*IERC1967.*/ AdminChanged(getAdmin(), newAdmin);
        _setAdmin(newAdmin);
    }

    /**
     * @dev The storage slot of the UpgradeableBeacon contract which defines the implementation for this proxy.
     * This is bytes32(uint256(keccak256('eip1967.proxy.beacon')) - 1)) and is validated in the constructor.
     */
    bytes32 internal constant BEACON_SLOT = 0xa3f0ad74e5423aebfd80d3ef4346578335a9a72aeaee59ff6cb3582b35133d50;

    /**
     * @dev Returns the current beacon.
     */
    function getBeacon() internal view returns (address) {
        return StorageSlot.getAddressSlot(BEACON_SLOT).value;
    }

    /**
     * @dev Stores a new beacon in the EIP1967 beacon slot.
     */
    function _setBeacon(address newBeacon) private {
<<<<<<< HEAD
        require(newBeacon.code.length > 0, "ERC1967: new beacon is not a contract");
        require(
            IBeacon(newBeacon).implementation().code.length > 0,
            "ERC1967: beacon implementation is not a contract"
        );
        StorageSlot.getAddressSlot(BEACON_SLOT).value = newBeacon;
=======
        if (newBeacon.code.length == 0) {
            revert ERC1967InvalidBeacon(newBeacon);
        }

        address beaconImplementation = IBeacon(newBeacon).implementation();
        if (beaconImplementation.code.length == 0) {
            revert ERC1967InvalidImplementation(beaconImplementation);
        }

        StorageSlot.getAddressSlot(_BEACON_SLOT).value = newBeacon;
>>>>>>> b425a722
    }

    /**
     * @dev Perform beacon upgrade with additional setup call. Note: This upgrades the address of the beacon, it does
     * not upgrade the implementation contained in the beacon (see {UpgradeableBeacon-_setImplementation} for that).
     *
     * Emits a {BeaconUpgraded} event.
     */
    function upgradeBeaconToAndCall(address newBeacon, bytes memory data, bool forceCall) internal {
        _setBeacon(newBeacon);
        emit /*IERC1967.*/ BeaconUpgraded(newBeacon);
        if (data.length > 0 || forceCall) {
            Address.functionDelegateCall(IBeacon(newBeacon).implementation(), data);
        }
    }
}<|MERGE_RESOLUTION|>--- conflicted
+++ resolved
@@ -74,15 +74,10 @@
      * @dev Stores a new address in the EIP1967 implementation slot.
      */
     function _setImplementation(address newImplementation) private {
-<<<<<<< HEAD
-        require(newImplementation.code.length > 0, "ERC1967: new implementation is not a contract");
-        StorageSlot.getAddressSlot(IMPLEMENTATION_SLOT).value = newImplementation;
-=======
         if (newImplementation.code.length == 0) {
             revert ERC1967InvalidImplementation(newImplementation);
         }
-        StorageSlot.getAddressSlot(_IMPLEMENTATION_SLOT).value = newImplementation;
->>>>>>> b425a722
+        StorageSlot.getAddressSlot(IMPLEMENTATION_SLOT).value = newImplementation;
     }
 
     /**
@@ -120,13 +115,9 @@
             _setImplementation(newImplementation);
         } else {
             try IERC1822Proxiable(newImplementation).proxiableUUID() returns (bytes32 slot) {
-<<<<<<< HEAD
-                require(slot == IMPLEMENTATION_SLOT, "ERC1967Upgrade: unsupported proxiableUUID");
-=======
-                if (slot != _IMPLEMENTATION_SLOT) {
+                if (slot != IMPLEMENTATION_SLOT) {
                     revert ERC1967UnsupportedProxiableUUID(slot);
                 }
->>>>>>> b425a722
             } catch {
                 // The implementation is not UUPS
                 revert ERC1967InvalidImplementation(newImplementation);
@@ -157,15 +148,10 @@
      * @dev Stores a new address in the EIP1967 admin slot.
      */
     function _setAdmin(address newAdmin) private {
-<<<<<<< HEAD
-        require(newAdmin != address(0), "ERC1967: new admin is the zero address");
-        StorageSlot.getAddressSlot(ADMIN_SLOT).value = newAdmin;
-=======
         if (newAdmin == address(0)) {
             revert ERC1967InvalidAdmin(address(0));
         }
-        StorageSlot.getAddressSlot(_ADMIN_SLOT).value = newAdmin;
->>>>>>> b425a722
+        StorageSlot.getAddressSlot(ADMIN_SLOT).value = newAdmin;
     }
 
     /**
@@ -195,14 +181,6 @@
      * @dev Stores a new beacon in the EIP1967 beacon slot.
      */
     function _setBeacon(address newBeacon) private {
-<<<<<<< HEAD
-        require(newBeacon.code.length > 0, "ERC1967: new beacon is not a contract");
-        require(
-            IBeacon(newBeacon).implementation().code.length > 0,
-            "ERC1967: beacon implementation is not a contract"
-        );
-        StorageSlot.getAddressSlot(BEACON_SLOT).value = newBeacon;
-=======
         if (newBeacon.code.length == 0) {
             revert ERC1967InvalidBeacon(newBeacon);
         }
@@ -212,8 +190,7 @@
             revert ERC1967InvalidImplementation(beaconImplementation);
         }
 
-        StorageSlot.getAddressSlot(_BEACON_SLOT).value = newBeacon;
->>>>>>> b425a722
+        StorageSlot.getAddressSlot(BEACON_SLOT).value = newBeacon;
     }
 
     /**
