--- conflicted
+++ resolved
@@ -31,10 +31,6 @@
      * `0x360894a13ba1a3210667c828492db98dca3e2076cc3735a920a3ca505d382bbc`
      */
     function _implementation() internal view virtual override returns (address impl) {
-<<<<<<< HEAD
         return ERC1967Upgrade.getImplementation();
-=======
-        return _getImplementation();
->>>>>>> d9474327
     }
 }