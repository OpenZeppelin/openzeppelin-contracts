pragma solidity ^0.4.24;

import "../math/SafeMath.sol";


/**
 * @title SplitPayment
 * @dev This contract can be used when payments need to be received by a group
 * of people and split proportionately to some number of shares they own.
 */
contract SplitPayment {
  using SafeMath for uint256;

  uint256 private totalShares_ = 0;
  uint256 private totalReleased_ = 0;

  mapping(address => uint256) private shares_;
  mapping(address => uint256) private released_;
  address[] private payees_;

  /**
   * @dev Constructor
   */
  constructor(address[] _payees, uint256[] _shares) public payable {
    require(_payees.length == _shares.length);
    require(_payees.length > 0);

    for (uint256 i = 0; i < _payees.length; i++) {
      _addPayee(_payees[i], _shares[i]);
    }
  }

  /**
   * @dev payable fallback
   */
  function () external payable {}

  /**
<<<<<<< HEAD
   * @return the total shares of the contract.
   */
  function totalShares() public view returns(uint256) {
    return totalShares_;
  }

  /**
   * @return the total amount already released.
   */
  function totalReleased() public view returns(uint256) {
    return totalReleased_;
  }

  /**
   * @return the shares of an account.
   */
  function shares(address _account) public view returns(uint256) {
    return shares_[_account];
  }

  /**
   * @return the amount already released to an account.
   */
  function released(address _account) public view returns(uint256) {
    return released_[_account];
  }

  /**
   * @return the address of a payee.
   */
  function payee(uint256 index) public view returns(address) {
    return payees_[index];
  }

  /**
   * @dev Claim your share of the balance.
   */
  function claim() public {
    address payee = msg.sender;

    require(shares_[payee] > 0);
=======
   * @dev Release one of the payee's proportional payment.
   * @param _payee Whose payments will be released.
   */
  function release(address _payee) public {
    require(shares[_payee] > 0);
>>>>>>> 4eb4d711

    uint256 totalReceived = address(this).balance.add(totalReleased_);
    uint256 payment = totalReceived.mul(
<<<<<<< HEAD
      shares_[payee]).div(
        totalShares_).sub(
          released_[payee]
=======
      shares[_payee]).div(
        totalShares).sub(
          released[_payee]
>>>>>>> 4eb4d711
    );

    require(payment != 0);
    assert(address(this).balance >= payment);

<<<<<<< HEAD
    released_[payee] = released_[payee].add(payment);
    totalReleased_ = totalReleased_.add(payment);
=======
    released[_payee] = released[_payee].add(payment);
    totalReleased = totalReleased.add(payment);
>>>>>>> 4eb4d711

    _payee.transfer(payment);
  }

  /**
   * @dev Add a new payee to the contract.
   * @param _payee The address of the payee to add.
   * @param _shares The number of shares owned by the payee.
   */
  function _addPayee(address _payee, uint256 _shares) internal {
    require(_payee != address(0));
    require(_shares > 0);
    require(shares_[_payee] == 0);

    payees_.push(_payee);
    shares_[_payee] = _shares;
    totalShares_ = totalShares_.add(_shares);
  }
}<|MERGE_RESOLUTION|>--- conflicted
+++ resolved
@@ -36,7 +36,6 @@
   function () external payable {}
 
   /**
-<<<<<<< HEAD
    * @return the total shares of the contract.
    */
   function totalShares() public view returns(uint256) {
@@ -72,43 +71,24 @@
   }
 
   /**
-   * @dev Claim your share of the balance.
-   */
-  function claim() public {
-    address payee = msg.sender;
-
-    require(shares_[payee] > 0);
-=======
    * @dev Release one of the payee's proportional payment.
    * @param _payee Whose payments will be released.
    */
   function release(address _payee) public {
-    require(shares[_payee] > 0);
->>>>>>> 4eb4d711
+    require(shares_[_payee] > 0);
 
     uint256 totalReceived = address(this).balance.add(totalReleased_);
     uint256 payment = totalReceived.mul(
-<<<<<<< HEAD
       shares_[payee]).div(
         totalShares_).sub(
           released_[payee]
-=======
-      shares[_payee]).div(
-        totalShares).sub(
-          released[_payee]
->>>>>>> 4eb4d711
     );
 
     require(payment != 0);
     assert(address(this).balance >= payment);
 
-<<<<<<< HEAD
     released_[payee] = released_[payee].add(payment);
     totalReleased_ = totalReleased_.add(payment);
-=======
-    released[_payee] = released[_payee].add(payment);
-    totalReleased = totalReleased.add(payment);
->>>>>>> 4eb4d711
 
     _payee.transfer(payment);
   }
