--- conflicted
+++ resolved
@@ -37,7 +37,6 @@
 
   /**
    * @return the total shares of the contract.
-<<<<<<< HEAD
    */
   function totalShares() public view returns(uint256) {
     return totalShares_;
@@ -72,52 +71,6 @@
   }
 
   /**
-   * @dev Claim your share of the balance.
-=======
->>>>>>> b8a70f0e
-   */
-  function totalShares() public view returns(uint256) {
-    return totalShares_;
-  }
-
-  /**
-   * @return the total amount already released.
-   */
-  function totalReleased() public view returns(uint256) {
-    return totalReleased_;
-  }
-
-<<<<<<< HEAD
-    require(shares_[payee] > 0);
-
-    uint256 totalReceived = address(this).balance.add(totalReleased_);
-    uint256 payment = totalReceived.mul(
-      shares_[payee]).div(
-        totalShares_).sub(
-          released_[payee]
-=======
-  /**
-   * @return the shares of an account.
-   */
-  function shares(address _account) public view returns(uint256) {
-    return shares_[_account];
-  }
-
-  /**
-   * @return the amount already released to an account.
-   */
-  function released(address _account) public view returns(uint256) {
-    return released_[_account];
-  }
-
-  /**
-   * @return the address of a payee.
-   */
-  function payee(uint256 index) public view returns(address) {
-    return payees_[index];
-  }
-
-  /**
    * @dev Release one of the payee's proportional payment.
    * @param _payee Whose payments will be released.
    */
@@ -129,17 +82,12 @@
       shares_[_payee]).div(
         totalShares_).sub(
           released_[_payee]
->>>>>>> b8a70f0e
     );
 
     require(payment != 0);
     assert(address(this).balance >= payment);
 
-<<<<<<< HEAD
-    released_[payee] = released_[payee].add(payment);
-=======
     released_[_payee] = released_[_payee].add(payment);
->>>>>>> b8a70f0e
     totalReleased_ = totalReleased_.add(payment);
 
     _payee.transfer(payment);
