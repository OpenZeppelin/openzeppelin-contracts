--- conflicted
+++ resolved
@@ -43,7 +43,7 @@
     /**
      * @return The beneficiary of the escrow.
      */
-    function beneficiary() public view virtual returns (address) {
+    function beneficiary() public view virtual returns (address payable) {
         return _beneficiary;
     }
 
@@ -79,13 +79,8 @@
      * @dev Withdraws the beneficiary's funds.
      */
     function beneficiaryWithdraw() public virtual {
-<<<<<<< HEAD
-        require(state() == State.Closed, "RefundEscrow: beneficiary can only withdraw while closed");
-        payable(beneficiary()).transfer(address(this).balance);
-=======
         require(_state == State.Closed, "RefundEscrow: beneficiary can only withdraw while closed");
-        _beneficiary.sendValue(address(this).balance);
->>>>>>> 0931062a
+        beneficiary().sendValue(address(this).balance);
     }
 
     /**
