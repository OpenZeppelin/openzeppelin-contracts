--- conflicted
+++ resolved
@@ -45,12 +45,7 @@
    * @param _addr address
    * @param _roleName the name of the role
    */
-<<<<<<< HEAD
-  function adminAddRole(address addr, string roleName)
-=======
   function adminAddRole(address _addr, string _roleName)
-    onlyAdmin
->>>>>>> 56735a70
     public
     onlyAdmin
   {
@@ -62,12 +57,7 @@
    * @param _addr address
    * @param _roleName the name of the role
    */
-<<<<<<< HEAD
-  function adminRemoveRole(address addr, string roleName)
-=======
   function adminRemoveRole(address _addr, string _roleName)
-    onlyAdmin
->>>>>>> 56735a70
     public
     onlyAdmin
   {
