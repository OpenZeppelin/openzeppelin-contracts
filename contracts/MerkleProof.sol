pragma solidity ^0.4.18;


/*
 * @title MerkleProof
 * @dev Merkle proof verification
 * @note Based on https://github.com/ameensol/merkle-tree-solidity/blob/master/src/MerkleProof.sol
 */
library MerkleProof {
  /*
   * @dev Verifies a Merkle proof proving the existence of a leaf in a Merkle tree. Assumes that each pair of leaves
   * and each pair of pre-images is sorted.
   * @param _proof Merkle proof containing sibling hashes on the branch from the leaf to the root of the Merkle tree
   * @param _root Merkle root
   * @param _leaf Leaf of Merkle tree
   */
<<<<<<< HEAD
  function verifyProof(bytes _proof, bytes32 _root, bytes32 _leaf) public constant returns (bool) {
=======
  function verifyProof(bytes _proof, bytes32 _root, bytes32 _leaf) pure returns (bool) {
>>>>>>> 0bcf0a20
    // Check if proof length is a multiple of 32
    if (_proof.length % 32 != 0) return false;

    bytes32 proofElement;
    bytes32 computedHash = _leaf;

    for (uint256 i = 32; i <= _proof.length; i += 32) {
      assembly {
        // Load the current element of the proof
        proofElement := mload(add(_proof, i))
      }

      if (computedHash < proofElement) {
        // Hash(current computed hash + current element of the proof)
        computedHash = keccak256(computedHash, proofElement);
      } else {
        // Hash(current element of the proof + current computed hash)
        computedHash = keccak256(proofElement, computedHash);
      }
    }

    // Check if the computed hash (root) is equal to the provided root
    return computedHash == _root;
  }
}<|MERGE_RESOLUTION|>--- conflicted
+++ resolved
@@ -14,11 +14,8 @@
    * @param _root Merkle root
    * @param _leaf Leaf of Merkle tree
    */
-<<<<<<< HEAD
-  function verifyProof(bytes _proof, bytes32 _root, bytes32 _leaf) public constant returns (bool) {
-=======
-  function verifyProof(bytes _proof, bytes32 _root, bytes32 _leaf) pure returns (bool) {
->>>>>>> 0bcf0a20
+
+  function verifyProof(bytes _proof, bytes32 _root, bytes32 _leaf) public pure returns (bool) {
     // Check if proof length is a multiple of 32
     if (_proof.length % 32 != 0) return false;
 
