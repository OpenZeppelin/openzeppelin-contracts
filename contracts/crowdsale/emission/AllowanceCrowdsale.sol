--- conflicted
+++ resolved
@@ -37,14 +37,10 @@
    * @return Amount of tokens left in the allowance
    */
   function remainingTokens() public view returns (uint256) {
-<<<<<<< HEAD
-    return token().allowance(_tokenWallet, address(this));
-=======
     return Math.min(
       token().balanceOf(_tokenWallet),
-      token().allowance(_tokenWallet, this)
+      token().allowance(_tokenWallet, address(this))
     );
->>>>>>> 83bc045a
   }
 
   /**
