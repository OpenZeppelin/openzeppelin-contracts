pragma solidity ^0.5.0;

import "../Crowdsale.sol";
import "../../lifecycle/Pausable.sol";

/**
 * @title PausableCrowdsale
 * @dev Extension of Crowdsale contract where purchases can be paused and unpaused by the pauser role.
 */
contract PausableCrowdsale is Crowdsale, Pausable {
    /**
<<<<<<< HEAD
     * @dev Validation of an incoming purchase. Use require statements to revert state 
     * when conditions are not met. Use super to concatenate validations.
=======
     * @dev Validation of an incoming purchase. Use require statements to revert state when conditions are not met.
     * Use super to concatenate validations.
>>>>>>> 7fb90a15
     * Adds the validation that the crowdsale must not be paused.
     * @param _beneficiary Address performing the token purchase
     * @param _weiAmount Value in wei involved in the purchase
     */
    function _preValidatePurchase(address _beneficiary, uint256 _weiAmount) internal view whenNotPaused {
        return super._preValidatePurchase(_beneficiary, _weiAmount);
    }
}<|MERGE_RESOLUTION|>--- conflicted
+++ resolved
@@ -9,13 +9,8 @@
  */
 contract PausableCrowdsale is Crowdsale, Pausable {
     /**
-<<<<<<< HEAD
-     * @dev Validation of an incoming purchase. Use require statements to revert state 
-     * when conditions are not met. Use super to concatenate validations.
-=======
      * @dev Validation of an incoming purchase. Use require statements to revert state when conditions are not met.
      * Use super to concatenate validations.
->>>>>>> 7fb90a15
      * Adds the validation that the crowdsale must not be paused.
      * @param _beneficiary Address performing the token purchase
      * @param _weiAmount Value in wei involved in the purchase
