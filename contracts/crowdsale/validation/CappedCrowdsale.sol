--- conflicted
+++ resolved
@@ -8,11 +8,7 @@
  * @title CappedCrowdsale
  * @dev Crowdsale with a limit for total contributions.
  */
-<<<<<<< HEAD
 contract CappedCrowdsale is Initializable, Crowdsale {
-=======
-contract CappedCrowdsale is Crowdsale {
->>>>>>> ae02103e
     using SafeMath for uint256;
 
     uint256 private _cap;
@@ -21,13 +17,9 @@
      * @dev Constructor, takes maximum amount of wei accepted in the crowdsale.
      * @param cap Max amount of wei to be contributed
      */
-<<<<<<< HEAD
     function initialize(uint256 cap) public initializer {
         assert(Crowdsale._hasBeenInitialized());
 
-=======
-    constructor (uint256 cap) public {
->>>>>>> ae02103e
         require(cap > 0);
         _cap = cap;
     }
@@ -35,11 +27,7 @@
     /**
      * @return the cap of the crowdsale.
      */
-<<<<<<< HEAD
-    function cap() public view returns(uint256) {
-=======
     function cap() public view returns (uint256) {
->>>>>>> ae02103e
         return _cap;
     }
 
@@ -56,23 +44,10 @@
      * @param beneficiary Token purchaser
      * @param weiAmount Amount of wei contributed
      */
-<<<<<<< HEAD
-    function _preValidatePurchase(
-        address beneficiary,
-        uint256 weiAmount
-    )
-        internal
-    {
+    function _preValidatePurchase(address beneficiary, uint256 weiAmount) internal view {
         super._preValidatePurchase(beneficiary, weiAmount);
         require(weiRaised().add(weiAmount) <= _cap);
     }
 
-
     uint256[50] private ______gap;
-=======
-    function _preValidatePurchase(address beneficiary, uint256 weiAmount) internal view {
-        super._preValidatePurchase(beneficiary, weiAmount);
-        require(weiRaised().add(weiAmount) <= _cap);
-    }
->>>>>>> ae02103e
 }