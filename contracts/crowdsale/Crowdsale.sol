--- conflicted
+++ resolved
@@ -112,13 +112,9 @@
 
   /**
    * @dev low level token purchase ***DO NOT OVERRIDE***
-<<<<<<< HEAD
    * This function has a non-reentrancy guard, so it shouldn't be called by
    * another `nonReentrant` function.
-   * @param beneficiary Address performing the token purchase
-=======
    * @param beneficiary Recipient of the token purchase
->>>>>>> 1ac1ac98
    */
   function buyTokens(address beneficiary) public nonReentrant payable {
 
