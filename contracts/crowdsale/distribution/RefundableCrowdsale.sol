pragma solidity ^0.4.24;


import "../../math/SafeMath.sol";
import "./FinalizableCrowdsale.sol";
import "../../payment/RefundEscrow.sol";


/**
 * @title RefundableCrowdsale
 * @dev Extension of Crowdsale contract that adds a funding goal, and
 * the possibility of users getting a refund if goal is not met.
 */
contract RefundableCrowdsale is FinalizableCrowdsale {
  using SafeMath for uint256;

  // minimum amount of funds to be raised in weis
  uint256 private goal_;

  // refund escrow used to hold funds while crowdsale is running
  RefundEscrow private escrow_;

  /**
   * @dev Constructor, creates RefundEscrow.
   * @param _goal Funding goal
   */
  constructor(uint256 _goal) public {
    require(_goal > 0);
<<<<<<< HEAD
    escrow_ = new RefundEscrow(wallet);
    goal = _goal;
=======
    escrow_ = new RefundEscrow(wallet());
    goal_ = _goal;
  }

  /**
   * @return minimum amount of funds to be raised in wei.
   */
  function goal() public view returns(uint256) {
    return goal_;
>>>>>>> 616124e3
  }

  /**
   * @dev Investors can claim refunds here if crowdsale is unsuccessful
   * @param _beneficiary Whose refund will be claimed.
   */
  function claimRefund(address _beneficiary) public {
    require(finalized());
    require(!goalReached());

<<<<<<< HEAD
    escrow_.withdraw(msg.sender);
=======
    escrow_.withdraw(_beneficiary);
>>>>>>> 616124e3
  }

  /**
   * @dev Checks whether funding goal was reached.
   * @return Whether funding goal was reached
   */
  function goalReached() public view returns (bool) {
    return weiRaised() >= goal_;
  }

  /**
   * @dev escrow finalization task, called when owner calls finalize()
   */
  function _finalization() internal {
    if (goalReached()) {
      escrow_.close();
      escrow_.beneficiaryWithdraw();
    } else {
      escrow_.enableRefunds();
    }

    super._finalization();
  }

  /**
   * @dev Overrides Crowdsale fund forwarding, sending funds to escrow.
   */
  function _forwardFunds() internal {
    escrow_.deposit.value(msg.value)(msg.sender);
  }

}<|MERGE_RESOLUTION|>--- conflicted
+++ resolved
@@ -26,10 +26,6 @@
    */
   constructor(uint256 _goal) public {
     require(_goal > 0);
-<<<<<<< HEAD
-    escrow_ = new RefundEscrow(wallet);
-    goal = _goal;
-=======
     escrow_ = new RefundEscrow(wallet());
     goal_ = _goal;
   }
@@ -39,7 +35,6 @@
    */
   function goal() public view returns(uint256) {
     return goal_;
->>>>>>> 616124e3
   }
 
   /**
@@ -50,11 +45,7 @@
     require(finalized());
     require(!goalReached());
 
-<<<<<<< HEAD
-    escrow_.withdraw(msg.sender);
-=======
     escrow_.withdraw(_beneficiary);
->>>>>>> 616124e3
   }
 
   /**
