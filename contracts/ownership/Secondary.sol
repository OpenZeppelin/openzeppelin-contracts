<<<<<<< HEAD
pragma solidity ^0.4.24;

import "zos-lib/contracts/Initializable.sol";
=======
pragma solidity ^0.5.0;
>>>>>>> ae02103e

/**
 * @title Secondary
 * @dev A Secondary contract can only be used by its primary account (the one that created it)
 */
<<<<<<< HEAD
contract Secondary is Initializable {
    address private _primary;

    /**
     * @dev Sets the primary account to the one that is creating the Secondary contract.
     */
    function initialize(address sender) public initializer {
        _primary = sender;
=======
contract Secondary {
    address private _primary;

    event PrimaryTransferred(
        address recipient
    );

    /**
     * @dev Sets the primary account to the one that is creating the Secondary contract.
     */
    constructor () internal {
        _primary = msg.sender;
        emit PrimaryTransferred(_primary);
>>>>>>> ae02103e
    }

    /**
     * @dev Reverts if called from any account other than the primary.
     */
    modifier onlyPrimary() {
        require(msg.sender == _primary);
        _;
    }

<<<<<<< HEAD
=======
    /**
     * @return the address of the primary.
     */
>>>>>>> ae02103e
    function primary() public view returns (address) {
        return _primary;
    }

<<<<<<< HEAD
    function transferPrimary(address recipient) public onlyPrimary {
        require(recipient != address(0));

        _primary = recipient;
    }

    uint256[50] private ______gap;
=======
    /**
     * @dev Transfers contract to a new primary.
     * @param recipient The address of new primary.
     */
    function transferPrimary(address recipient) public onlyPrimary {
        require(recipient != address(0));
        _primary = recipient;
        emit PrimaryTransferred(_primary);
    }
>>>>>>> ae02103e
}<|MERGE_RESOLUTION|>--- conflicted
+++ resolved
@@ -1,26 +1,12 @@
-<<<<<<< HEAD
-pragma solidity ^0.4.24;
+pragma solidity ^0.5.0;
 
 import "zos-lib/contracts/Initializable.sol";
-=======
-pragma solidity ^0.5.0;
->>>>>>> ae02103e
 
 /**
  * @title Secondary
  * @dev A Secondary contract can only be used by its primary account (the one that created it)
  */
-<<<<<<< HEAD
 contract Secondary is Initializable {
-    address private _primary;
-
-    /**
-     * @dev Sets the primary account to the one that is creating the Secondary contract.
-     */
-    function initialize(address sender) public initializer {
-        _primary = sender;
-=======
-contract Secondary {
     address private _primary;
 
     event PrimaryTransferred(
@@ -30,10 +16,9 @@
     /**
      * @dev Sets the primary account to the one that is creating the Secondary contract.
      */
-    constructor () internal {
-        _primary = msg.sender;
+    function initialize(address sender) public initializer {
+        _primary = sender;
         emit PrimaryTransferred(_primary);
->>>>>>> ae02103e
     }
 
     /**
@@ -44,25 +29,13 @@
         _;
     }
 
-<<<<<<< HEAD
-=======
     /**
      * @return the address of the primary.
      */
->>>>>>> ae02103e
     function primary() public view returns (address) {
         return _primary;
     }
 
-<<<<<<< HEAD
-    function transferPrimary(address recipient) public onlyPrimary {
-        require(recipient != address(0));
-
-        _primary = recipient;
-    }
-
-    uint256[50] private ______gap;
-=======
     /**
      * @dev Transfers contract to a new primary.
      * @param recipient The address of new primary.
@@ -72,5 +45,6 @@
         _primary = recipient;
         emit PrimaryTransferred(_primary);
     }
->>>>>>> ae02103e
+
+    uint256[50] private ______gap;
 }