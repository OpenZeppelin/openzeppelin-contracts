--- conflicted
+++ resolved
@@ -36,11 +36,6 @@
    * @dev Transfer all Ether held by the contract to the owner.
    */
   function reclaimEther() external onlyOwner {
-<<<<<<< HEAD
     owner.transfer(this.balance);
-=======
-    // solium-disable-next-line security/no-send
-    assert(owner.send(address(this).balance));
->>>>>>> 7e44204d
   }
 }