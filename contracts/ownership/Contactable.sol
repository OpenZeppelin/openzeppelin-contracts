--- conflicted
+++ resolved
@@ -16,12 +16,7 @@
     * @dev Allows the owner to set a string with their contact information.
     * @param _info The contact information to attach to the contract.
     */
-<<<<<<< HEAD
-  function setContactInformation(string info) public onlyOwner {
-    contactInformation = info;
-=======
-  function setContactInformation(string _info) onlyOwner public {
+  function setContactInformation(string _info) public onlyOwner {
     contactInformation = _info;
->>>>>>> 56735a70
   }
 }