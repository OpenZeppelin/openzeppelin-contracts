pragma solidity ^0.5.2;

import "../math/SafeMath.sol";
import "../utils/Arrays.sol";
import "../drafts/Counters.sol";
import "../token/ERC20/ERC20.sol";

/**
 * @title ERC20 token with snapshots.
<<<<<<< HEAD
 * inspired by Jordi Baylina's MiniMeToken to record historical balances
 * When a snapshot is made, the balances and totalSupply at the time of the snapshot are recorded for later
 * access.
=======
 * @dev Inspired by Jordi Baylina's MiniMeToken to record historical balances:
 * https://github.com/Giveth/minime/blob/ea04d950eea153a04c51fa510b068b9dded390cb/contracts/MiniMeToken.sol
 * Snapshots store a value at the time a snapshot is taken (and a new snapshot id created), and the corresponding
 * snapshot id. Each account has individual snapshots taken on demand, as does the token's total supply.
>>>>>>> 328d03a7
 * @author Validity Labs AG <info@validitylabs.org>
 */
contract ERC20Snapshot is ERC20 {
    using SafeMath for uint256;
    using Arrays for uint256[];
    using Counters for Counters.Counter;

    // Snapshotted values have arrays of ids and the value corresponding to that id. These could be an array of a
    // Snapshot struct, but that would impede usage of functions that work on an array.
    struct Snapshots {
        uint256[] ids;
        uint256[] values;
    }

    mapping (address => Snapshots) private _accountBalanceSnapshots;
    Snapshots private _totalSupplySnaphots;

    // Snapshot ids increase monotonically, with the first value being 1. An id of 0 is invalid.
    Counters.Counter private _currentSnapshotId;

    event Snapshot(uint256 id);

    // Creates a new snapshot id. Balances are only stored in snapshots on demand: unless a snapshot was taken, a
    // balance change will not be recorded. This means the extra added cost of storing snapshotted balances is only paid
    // when required, but is also flexible enough that it allows for e.g. daily snapshots.
    function snapshot() public returns (uint256) {
        _currentSnapshotId.increment();

        uint256 currentId = _currentSnapshotId.current();
        emit Snapshot(currentId);
        return currentId;
    }

    function balanceOfAt(address account, uint256 snapshotId) public view returns (uint256) {
        (bool snapshotted, uint256 value) = _valueAt(snapshotId, _accountBalanceSnapshots[account]);

        return snapshotted ? value : balanceOf(account);
    }

    function totalSupplyAt(uint256 snapshotId) public view returns(uint256) {
        (bool snapshotted, uint256 value) = _valueAt(snapshotId, _totalSupplySnaphots);

        return snapshotted ? value : totalSupply();
    }

    // _transfer, _mint and _burn are the only functions where the balances are modified, so it is there that the
    // snapshots are updated. Note that the update happens _before_ the balance change, with the pre-modified value.
    // The same is true for the total supply and _mint and _burn.
    function _transfer(address from, address to, uint256 value) internal {
        _updateAccountSnapshot(from);
        _updateAccountSnapshot(to);

        super._transfer(from, to, value);
    }

    function _mint(address account, uint256 value) internal {
        _updateAccountSnapshot(account);
        _updateTotalSupplySnapshot();

        super._mint(account, value);
    }

    function _burn(address account, uint256 value) internal {
        _updateAccountSnapshot(account);
        _updateTotalSupplySnapshot();

        super._burn(account, value);
    }

    // When a valid snapshot is queried, there are three possibilities:
    //  a) The queried value was not modified after the snapshot was taken. Therefore, a snapshot entry was never
    //  created for this id, and all stored snapshot ids are smaller than the requested one. The value that corresponds
    //  to this id is the current one.
    //  b) The queried value was modified after the snapshot was taken. Therefore, there will be an entry with the
    //  requested id, and its value is the one to return.
    //  c) More snapshots were created after the requested one, and the queried value was later modified. There will be
    //  no entry for the requested id: the value that corresponds to it is that of the smallest snapshot id that is
    //  larger than the requested one.
    //
    // In summary, we need to find an element in an array, returning the index of the smallest value that is larger if
    // it is not found, unless said value doesn't exist (e.g. when all values are smaller). Arrays.findUpperBound does
    // exactly this.
    function _valueAt(uint256 snapshotId, Snapshots storage snapshots)
        private view returns (bool, uint256)
    {
        require(snapshotId > 0);
        require(snapshotId <= _currentSnapshotId.current());

        uint256 index = snapshots.ids.findUpperBound(snapshotId);

        if (index == snapshots.ids.length) {
            return (false, 0);
        } else {
            return (true, snapshots.values[index]);
        }
    }

    function _updateAccountSnapshot(address account) private {
        _updateSnapshot(_accountBalanceSnapshots[account], balanceOf(account));
    }

    function _updateTotalSupplySnapshot() private {
        _updateSnapshot(_totalSupplySnaphots, totalSupply());
    }

    function _updateSnapshot(Snapshots storage snapshots, uint256 currentValue) private {
        uint256 currentId = _currentSnapshotId.current();
        if (_lastSnapshotId(snapshots.ids) < currentId) {
            snapshots.ids.push(currentId);
            snapshots.values.push(currentValue);
        }
    }

    function _lastSnapshotId(uint256[] storage ids) private view returns (uint256) {
        if (ids.length == 0) {
            return 0;
        } else {
            return ids[ids.length - 1];
        }
    }
}<|MERGE_RESOLUTION|>--- conflicted
+++ resolved
@@ -7,16 +7,10 @@
 
 /**
  * @title ERC20 token with snapshots.
-<<<<<<< HEAD
- * inspired by Jordi Baylina's MiniMeToken to record historical balances
+ * @dev Inspired by Jordi Baylina's MiniMeToken to record historical balances:
+ * https://github.com/Giveth/minime/blob/ea04d950eea153a04c51fa510b068b9dded390cb/contracts/MiniMeToken.sol
  * When a snapshot is made, the balances and totalSupply at the time of the snapshot are recorded for later
  * access.
-=======
- * @dev Inspired by Jordi Baylina's MiniMeToken to record historical balances:
- * https://github.com/Giveth/minime/blob/ea04d950eea153a04c51fa510b068b9dded390cb/contracts/MiniMeToken.sol
- * Snapshots store a value at the time a snapshot is taken (and a new snapshot id created), and the corresponding
- * snapshot id. Each account has individual snapshots taken on demand, as does the token's total supply.
->>>>>>> 328d03a7
  * @author Validity Labs AG <info@validitylabs.org>
  */
 contract ERC20Snapshot is ERC20 {
