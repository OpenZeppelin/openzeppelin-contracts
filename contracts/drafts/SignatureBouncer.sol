pragma solidity ^0.5.0;

import "../access/roles/SignerRole.sol";
import "../cryptography/ECDSA.sol";

/**
 * @title SignatureBouncer
 * @author PhABC, Shrugs and aflesher
 * @dev SignatureBouncer allows users to submit a signature as a permission to
 * do an action.
 * If the signature is from one of the authorized signer addresses, the
 * signature is valid.
 * Note that SignatureBouncer offers no protection against replay attacks, users
 * must add this themselves!
 *
 * Signer addresses can be individual servers signing grants or different
 * users within a decentralized club that have permission to invite other
 * members. This technique is useful for whitelists and airdrops; instead of
 * putting all valid addresses on-chain, simply sign a grant of the form
 * keccak256(abi.encodePacked(`:contractAddress` + `:granteeAddress`)) using a
 * valid signer address.
 * Then restrict access to your crowdsale/whitelist/airdrop using the
 * `onlyValidSignature` modifier (or implement your own using _isValidSignature).
 * In addition to `onlyValidSignature`, `onlyValidSignatureAndMethod` and
 * `onlyValidSignatureAndData` can be used to restrict access to only a given
 * method or a given method with given parameters respectively.
 * See the tests in SignatureBouncer.test.js for specific usage examples.
 *
 * @notice A method that uses the `onlyValidSignatureAndData` modifier must make
 * the _signature parameter the "last" parameter. You cannot sign a message that
 * has its own signature in it so the last 128 bytes of msg.data (which
 * represents the length of the _signature data and the _signaature data itself)
 * is ignored when validating. Also non fixed sized parameters make constructing
 * the data in the signature much more complex.
 * See https://ethereum.stackexchange.com/a/50616 for more details.
 */
contract SignatureBouncer is SignerRole {
    using ECDSA for bytes32;

    // Function selectors are 4 bytes long, as documented in
    // https://solidity.readthedocs.io/en/v0.4.24/abi-spec.html#function-selector
    uint256 private constant _METHOD_ID_SIZE = 4;
    // Signature size is 65 bytes (tightly packed v + r + s), but gets padded to 96 bytes
    uint256 private constant _SIGNATURE_SIZE = 96;

    constructor () internal {
        // solhint-disable-previous-line no-empty-blocks
    }

    /**
     * @dev requires that a valid signature of a signer was provided
     */
    modifier onlyValidSignature(bytes memory signature) {
        require(_isValidSignature(msg.sender, signature));
        _;
    }

    /**
     * @dev requires that a valid signature with a specifed method of a signer was provided
     */
    modifier onlyValidSignatureAndMethod(bytes memory signature) {
        require(_isValidSignatureAndMethod(msg.sender, signature));
        _;
    }

    /**
     * @dev requires that a valid signature with a specifed method and params of a signer was provided
     */
    modifier onlyValidSignatureAndData(bytes memory signature) {
        require(_isValidSignatureAndData(msg.sender, signature));
        _;
    }

    /**
     * @dev is the signature of `this + sender` from a signer?
     * @return bool
     */
    function _isValidSignature(address account, bytes memory signature) internal view returns (bool) {
        return _isValidDataHash(keccak256(abi.encodePacked(address(this), account)), signature);
    }

    /**
     * @dev is the signature of `this + sender + methodId` from a signer?
     * @return bool
     */
    function _isValidSignatureAndMethod(address account, bytes memory signature) internal view returns (bool) {
        bytes memory data = new bytes(_METHOD_ID_SIZE);
        for (uint i = 0; i < data.length; i++) {
            data[i] = msg.data[i];
        }
        return _isValidDataHash(keccak256(abi.encodePacked(address(this), account, data)), signature);
    }

    /**
<<<<<<< HEAD
     * @dev is the signature of `this + sender + methodId + params(s)` from a signer?
     * @notice the signature parameter of the method being validated must be the "last" parameter
     * @return bool
     */
    function _isValidSignatureAndData(address account, bytes signature) internal view returns (bool) {
=======
        * @dev is the signature of `this + sender + methodId + params(s)` from a signer?
        * @notice the signature parameter of the method being validated must be the "last" parameter
        * @return bool
        */
    function _isValidSignatureAndData(address account, bytes memory signature) internal view returns (bool) {
>>>>>>> 7fb90a15
        require(msg.data.length > _SIGNATURE_SIZE);

        bytes memory data = new bytes(msg.data.length - _SIGNATURE_SIZE);
        for (uint i = 0; i < data.length; i++) {
            data[i] = msg.data[i];
        }

        return _isValidDataHash(keccak256(abi.encodePacked(address(this), account, data)), signature);
    }

    /**
     * @dev internal function to convert a hash to an eth signed message
     * and then recover the signature and check it against the signer role
     * @return bool
     */
    function _isValidDataHash(bytes32 hash, bytes memory signature) internal view returns (bool) {
        address signer = hash.toEthSignedMessageHash().recover(signature);

        return signer != address(0) && isSigner(signer);
    }
}<|MERGE_RESOLUTION|>--- conflicted
+++ resolved
@@ -92,19 +92,11 @@
     }
 
     /**
-<<<<<<< HEAD
      * @dev is the signature of `this + sender + methodId + params(s)` from a signer?
      * @notice the signature parameter of the method being validated must be the "last" parameter
      * @return bool
      */
-    function _isValidSignatureAndData(address account, bytes signature) internal view returns (bool) {
-=======
-        * @dev is the signature of `this + sender + methodId + params(s)` from a signer?
-        * @notice the signature parameter of the method being validated must be the "last" parameter
-        * @return bool
-        */
     function _isValidSignatureAndData(address account, bytes memory signature) internal view returns (bool) {
->>>>>>> 7fb90a15
         require(msg.data.length > _SIGNATURE_SIZE);
 
         bytes memory data = new bytes(msg.data.length - _SIGNATURE_SIZE);
