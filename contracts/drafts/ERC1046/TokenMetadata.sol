--- conflicted
+++ resolved
@@ -6,12 +6,6 @@
  * @title ERC-1047 Token Metadata
  * @dev See https://eips.ethereum.org/EIPS/eip-1046
  * @dev tokenURI must respond with a URI that implements https://eips.ethereum.org/EIPS/eip-1047
-<<<<<<< HEAD
- * @dev TODO - update
- * https://github.com/OpenZeppelin/openzeppelin-solidity/blob/master/contracts/token/ERC721/IERC721.sol#L17 when
- * 1046 is finalized
-=======
->>>>>>> 7fb90a15
  */
 contract ERC20TokenMetadata is IERC20 {
     function tokenURI() external view returns (string memory);
