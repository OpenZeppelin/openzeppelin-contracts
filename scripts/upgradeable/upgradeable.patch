diff --git a/.github/ISSUE_TEMPLATE/bug_report.md b/.github/ISSUE_TEMPLATE/bug_report.md
deleted file mode 100644
index 2797a0889..000000000
--- a/.github/ISSUE_TEMPLATE/bug_report.md
+++ /dev/null
@@ -1,21 +0,0 @@
----
-name: Bug report
-about: Report a bug in OpenZeppelin Contracts
-
----
-
-<!-- Briefly describe the issue you're experiencing. Tell us what you were trying to do and what happened instead. -->
-
-<!-- Remember, this is not a place to ask for help debugging code. For that, we welcome you in the OpenZeppelin Community Forum: https://forum.openzeppelin.com/. -->
-
-**💻 Environment**
-
-<!-- Tell us what version of OpenZeppelin Contracts you're using, and how you're using it: Truffle, Remix, etc. -->
-
-**📝 Details**
-
-<!-- Describe the problem you have been experiencing in more detail. Include as much information as you think is relevant. Keep in mind that transactions can fail for many reasons; context is key here. -->
-
-**🔢 Code to reproduce bug**
-
-<!-- We will be able to better help if you provide a minimal example that triggers the bug. -->
diff --git a/.github/ISSUE_TEMPLATE/config.yml b/.github/ISSUE_TEMPLATE/config.yml
index 4018cef29..d343a53d8 100644
--- a/.github/ISSUE_TEMPLATE/config.yml
+++ b/.github/ISSUE_TEMPLATE/config.yml
@@ -1,4 +1,8 @@
+blank_issues_enabled: false
 contact_links:
+  - name: Bug Reports & Feature Requests
+    url: https://github.com/OpenZeppelin/openzeppelin-contracts/issues/new/choose
+    about: Visit the OpenZeppelin Contracts repository
   - name: Questions & Support Requests
     url: https://forum.openzeppelin.com/c/support/contracts/18
     about: Ask in the OpenZeppelin Forum
diff --git a/.github/ISSUE_TEMPLATE/feature_request.md b/.github/ISSUE_TEMPLATE/feature_request.md
deleted file mode 100644
index ff596b0c3..000000000
--- a/.github/ISSUE_TEMPLATE/feature_request.md
+++ /dev/null
@@ -1,14 +0,0 @@
----
-name: Feature request
-about: Suggest an idea for OpenZeppelin Contracts
-
----
-
-**🧐 Motivation**
-<!-- Is your feature request related to a specific problem? Is it just a crazy idea? Tell us about it! -->
-
-**📝 Details**
-<!-- Please describe your feature request in detail. -->
-
-<!-- Make sure that you have reviewed the OpenZeppelin Contracts Contributor Guidelines. -->
-<!-- https://github.com/OpenZeppelin/openzeppelin-contracts/blob/master/CONTRIBUTING.md -->
diff --git a/README.md b/README.md
<<<<<<< HEAD
index 549891e3f..a6b24078e 100644
--- a/README.md
+++ b/README.md
@@ -23,6 +23,9 @@
=======
index 9ca41573f..57d6e3b5b 100644
--- a/README.md
+++ b/README.md
@@ -19,6 +19,9 @@
>>>>>>> ae691423
 > [!IMPORTANT]
 > OpenZeppelin Contracts uses semantic versioning to communicate backwards compatibility of its API and storage layout. For upgradeable contracts, the storage layout of different major versions should be assumed incompatible, for example, it is unsafe to upgrade from 4.9.3 to 5.0.0. Learn more at [Backwards Compatibility](https://docs.openzeppelin.com/contracts/backwards-compatibility).
 
++> [!NOTE]
++> You are looking at the upgradeable variant of OpenZeppelin Contracts. Be sure to review the documentation on [Using OpenZeppelin Contracts with Upgrades](https://docs.openzeppelin.com/contracts/upgradeable).
++
 ## Overview
 
 ### Installation
@@ -30,7 +33,7 @@
 #### Hardhat, Truffle (npm)
 
 ```
-$ npm install @openzeppelin/contracts
+$ npm install @openzeppelin/contracts-upgradeable
 ```
 
 #### Foundry (git)
<<<<<<< HEAD
@@ -42,10 +45,10 @@ $ npm install @openzeppelin/contracts
=======
@@ -38,10 +41,10 @@ $ npm install @openzeppelin/contracts
>>>>>>> ae691423
 > Foundry installs the latest version initially, but subsequent `forge update` commands will use the `master` branch.
 
 ```
-$ forge install OpenZeppelin/openzeppelin-contracts
+$ forge install OpenZeppelin/openzeppelin-contracts-upgradeable
 ```
 
-Add `@openzeppelin/contracts/=lib/openzeppelin-contracts/contracts/` in `remappings.txt.` 
+Add `@openzeppelin/contracts-upgradeable/=lib/openzeppelin-contracts-upgradeable/contracts/` in `remappings.txt.` 
 
 ### Usage
 
@@ -54,10 +57,11 @@ Once installed, you can use the contracts in the library by importing them:
 ```solidity
 pragma solidity ^0.8.20;
 
-import {ERC721} from "@openzeppelin/contracts/token/ERC721/ERC721.sol";
+import {ERC721Upgradeable} from "@openzeppelin/contracts-upgradeable/token/ERC721/ERC721Upgradeable.sol";
 
-contract MyCollectible is ERC721 {
-    constructor() ERC721("MyCollectible", "MCO") {
+contract MyCollectible is ERC721Upgradeable {
+    function initialize() initializer public {
+        __ERC721_init("MyCollectible", "MCO");
     }
 }
 ```
diff --git a/contracts/package.json b/contracts/package.json
<<<<<<< HEAD
index 9017953ca..f51c1d38b 100644
=======
index be3e741e3..877e942c2 100644
>>>>>>> ae691423
--- a/contracts/package.json
+++ b/contracts/package.json
@@ -1,5 +1,5 @@
 {
-  "name": "@openzeppelin/contracts",
+  "name": "@openzeppelin/contracts-upgradeable",
   "description": "Secure Smart Contract library for Solidity",
   "version": "5.0.0",
   "files": [
@@ -13,7 +13,7 @@
   },
   "repository": {
     "type": "git",
-    "url": "https://github.com/OpenZeppelin/openzeppelin-contracts.git"
+    "url": "https://github.com/OpenZeppelin/openzeppelin-contracts-upgradeable.git"
   },
   "keywords": [
     "solidity",
@@ -28,5 +28,8 @@
   "bugs": {
     "url": "https://github.com/OpenZeppelin/openzeppelin-contracts/issues"
   },
-  "homepage": "https://openzeppelin.com/contracts/"
+  "homepage": "https://openzeppelin.com/contracts/",
+  "peerDependencies": {
+    "@openzeppelin/contracts": "<package-version>"
+  }
 }
diff --git a/contracts/utils/cryptography/EIP712.sol b/contracts/utils/cryptography/EIP712.sol
<<<<<<< HEAD
index 644f6f531..ab8ba05ff 100644
=======
index 8e548cdd8..a60ee74fd 100644
>>>>>>> ae691423
--- a/contracts/utils/cryptography/EIP712.sol
+++ b/contracts/utils/cryptography/EIP712.sol
@@ -4,7 +4,6 @@
 pragma solidity ^0.8.20;
 
 import {MessageHashUtils} from "./MessageHashUtils.sol";
-import {ShortStrings, ShortString} from "../ShortStrings.sol";
 import {IERC5267} from "../../interfaces/IERC5267.sol";
 
 /**
@@ -28,28 +27,18 @@ import {IERC5267} from "../../interfaces/IERC5267.sol";
  * NOTE: In the upgradeable version of this contract, the cached values will correspond to the address, and the domain
  * separator of the implementation contract. This will cause the {_domainSeparatorV4} function to always rebuild the
  * separator from the immutable values, which is cheaper than accessing a cached version in cold storage.
- *
- * @custom:oz-upgrades-unsafe-allow state-variable-immutable
  */
 abstract contract EIP712 is IERC5267 {
-    using ShortStrings for *;
-
     bytes32 private constant TYPE_HASH =
         keccak256("EIP712Domain(string name,string version,uint256 chainId,address verifyingContract)");
 
-    // Cache the domain separator as an immutable value, but also store the chain id that it corresponds to, in order to
-    // invalidate the cached domain separator if the chain id changes.
-    bytes32 private immutable _cachedDomainSeparator;
-    uint256 private immutable _cachedChainId;
-    address private immutable _cachedThis;
-
+    /// @custom:oz-renamed-from _HASHED_NAME
     bytes32 private immutable _hashedName;
+    /// @custom:oz-renamed-from _HASHED_VERSION
     bytes32 private immutable _hashedVersion;
 
-    ShortString private immutable _name;
-    ShortString private immutable _version;
-    string private _nameFallback;
-    string private _versionFallback;
+    string private _name;
+    string private _version;
 
     /**
      * @dev Initializes the domain separator and parameter caches.
@@ -64,29 +53,23 @@ abstract contract EIP712 is IERC5267 {
      * contract upgrade].
      */
     constructor(string memory name, string memory version) {
-        _name = name.toShortStringWithFallback(_nameFallback);
-        _version = version.toShortStringWithFallback(_versionFallback);
-        _hashedName = keccak256(bytes(name));
-        _hashedVersion = keccak256(bytes(version));
-
-        _cachedChainId = block.chainid;
-        _cachedDomainSeparator = _buildDomainSeparator();
-        _cachedThis = address(this);
+        _name = name;
+        _version = version;
+
+        // Reset prior values in storage if upgrading
+        _hashedName = 0;
+        _hashedVersion = 0;
     }
 
     /**
      * @dev Returns the domain separator for the current chain.
      */
     function _domainSeparatorV4() internal view returns (bytes32) {
-        if (address(this) == _cachedThis && block.chainid == _cachedChainId) {
-            return _cachedDomainSeparator;
-        } else {
-            return _buildDomainSeparator();
-        }
+        return _buildDomainSeparator();
     }
 
     function _buildDomainSeparator() private view returns (bytes32) {
-        return keccak256(abi.encode(TYPE_HASH, _hashedName, _hashedVersion, block.chainid, address(this)));
+        return keccak256(abi.encode(TYPE_HASH, _EIP712NameHash(), _EIP712VersionHash(), block.chainid, address(this)));
     }
 
     /**
@@ -125,6 +108,10 @@ abstract contract EIP712 is IERC5267 {
             uint256[] memory extensions
         )
     {
+        // If the hashed name and version in storage are non-zero, the contract hasn't been properly initialized
+        // and the EIP712 domain is not reliable, as it will be missing name and version.
+        require(_hashedName == 0 && _hashedVersion == 0, "EIP712: Uninitialized");
+
         return (
             hex"0f", // 01111
             _EIP712Name(),
@@ -139,22 +126,62 @@ abstract contract EIP712 is IERC5267 {
     /**
      * @dev The name parameter for the EIP712 domain.
      *
-     * NOTE: By default this function reads _name which is an immutable value.
-     * It only reads from storage if necessary (in case the value is too large to fit in a ShortString).
+     * NOTE: This function reads from storage by default, but can be redefined to return a constant value if gas costs
+     * are a concern.
      */
-    // solhint-disable-next-line func-name-mixedcase
-    function _EIP712Name() internal view returns (string memory) {
-        return _name.toStringWithFallback(_nameFallback);
+    function _EIP712Name() internal view virtual returns (string memory) {
+        return _name;
     }
 
     /**
      * @dev The version parameter for the EIP712 domain.
      *
-     * NOTE: By default this function reads _version which is an immutable value.
-     * It only reads from storage if necessary (in case the value is too large to fit in a ShortString).
+     * NOTE: This function reads from storage by default, but can be redefined to return a constant value if gas costs
+     * are a concern.
      */
-    // solhint-disable-next-line func-name-mixedcase
-    function _EIP712Version() internal view returns (string memory) {
-        return _version.toStringWithFallback(_versionFallback);
+    function _EIP712Version() internal view virtual returns (string memory) {
+        return _version;
+    }
+
+    /**
+     * @dev The hash of the name parameter for the EIP712 domain.
+     *
+     * NOTE: In previous versions this function was virtual. In this version you should override `_EIP712Name` instead.
+     */
+    function _EIP712NameHash() internal view returns (bytes32) {
+        string memory name = _EIP712Name();
+        if (bytes(name).length > 0) {
+            return keccak256(bytes(name));
+        } else {
+            // If the name is empty, the contract may have been upgraded without initializing the new storage.
+            // We return the name hash in storage if non-zero, otherwise we assume the name is empty by design.
+            bytes32 hashedName = _hashedName;
+            if (hashedName != 0) {
+                return hashedName;
+            } else {
+                return keccak256("");
+            }
+        }
+    }
+
+    /**
+     * @dev The hash of the version parameter for the EIP712 domain.
+     *
+     * NOTE: In previous versions this function was virtual. In this version you should override `_EIP712Version` instead.
+     */
+    function _EIP712VersionHash() internal view returns (bytes32) {
+        string memory version = _EIP712Version();
+        if (bytes(version).length > 0) {
+            return keccak256(bytes(version));
+        } else {
+            // If the version is empty, the contract may have been upgraded without initializing the new storage.
+            // We return the version hash in storage if non-zero, otherwise we assume the version is empty by design.
+            bytes32 hashedVersion = _hashedVersion;
+            if (hashedVersion != 0) {
+                return hashedVersion;
+            } else {
+                return keccak256("");
+            }
+        }
     }
 }
diff --git a/package.json b/package.json
<<<<<<< HEAD
index 3a1617c09..97e59c2d9 100644
=======
index c2c3a2675..3301b213d 100644
>>>>>>> ae691423
--- a/package.json
+++ b/package.json
@@ -32,7 +32,7 @@
   },
   "repository": {
     "type": "git",
-    "url": "https://github.com/OpenZeppelin/openzeppelin-contracts.git"
+    "url": "https://github.com/OpenZeppelin/openzeppelin-contracts-upgradeable.git"
   },
   "keywords": [
     "solidity",
diff --git a/remappings.txt b/remappings.txt
index 304d1386a..a1cd63bee 100644
--- a/remappings.txt
+++ b/remappings.txt
@@ -1 +1,2 @@
-@openzeppelin/contracts/=contracts/
+@openzeppelin/contracts-upgradeable/=contracts/
+@openzeppelin/contracts/=lib/openzeppelin-contracts/contracts/
diff --git a/test/utils/cryptography/EIP712.test.js b/test/utils/cryptography/EIP712.test.js
<<<<<<< HEAD
index faf01f1a3..b25171a56 100644
=======
index 75ca00b12..265e6c909 100644
>>>>>>> ae691423
--- a/test/utils/cryptography/EIP712.test.js
+++ b/test/utils/cryptography/EIP712.test.js
@@ -40,27 +40,6 @@ describe('EIP712', function () {
           const rebuildDomain = await getDomain(this.eip712);
           expect(rebuildDomain).to.be.deep.equal(this.domain);
         });
-
-        if (shortOrLong === 'short') {
-          // Long strings are in storage, and the proxy will not be properly initialized unless
-          // the upgradeable contract variant is used and the initializer is invoked.
-
-          it('adjusts when behind proxy', async function () {
-            const factory = await ethers.deployContract('$Clones');
-
-            const clone = await factory
-              .$clone(this.eip712)
-              .then(tx => tx.wait())
-              .then(receipt => receipt.logs.find(ev => ev.fragment.name == 'return$clone').args.instance)
-              .then(address => ethers.getContractAt('$EIP712Verifier', address));
-
-            const expectedDomain = { ...this.domain, verifyingContract: clone.target };
-            expect(await getDomain(clone)).to.be.deep.equal(expectedDomain);
-
-            const expectedSeparator = await domainSeparator(expectedDomain);
-            expect(await clone.$_domainSeparatorV4()).to.equal(expectedSeparator);
-          });
-        }
       });
 
       it('hash digest', async function () {<|MERGE_RESOLUTION|>--- conflicted
+++ resolved
@@ -59,17 +59,10 @@
 -<!-- Make sure that you have reviewed the OpenZeppelin Contracts Contributor Guidelines. -->
 -<!-- https://github.com/OpenZeppelin/openzeppelin-contracts/blob/master/CONTRIBUTING.md -->
 diff --git a/README.md b/README.md
-<<<<<<< HEAD
-index 549891e3f..a6b24078e 100644
---- a/README.md
-+++ b/README.md
-@@ -23,6 +23,9 @@
-=======
 index 9ca41573f..57d6e3b5b 100644
 --- a/README.md
 +++ b/README.md
 @@ -19,6 +19,9 @@
->>>>>>> ae691423
  > [!IMPORTANT]
  > OpenZeppelin Contracts uses semantic versioning to communicate backwards compatibility of its API and storage layout. For upgradeable contracts, the storage layout of different major versions should be assumed incompatible, for example, it is unsafe to upgrade from 4.9.3 to 5.0.0. Learn more at [Backwards Compatibility](https://docs.openzeppelin.com/contracts/backwards-compatibility).
  
@@ -79,7 +72,7 @@
  ## Overview
  
  ### Installation
-@@ -30,7 +33,7 @@
+@@ -26,7 +29,7 @@
  #### Hardhat, Truffle (npm)
  
  ```
@@ -88,11 +81,7 @@
  ```
  
  #### Foundry (git)
-<<<<<<< HEAD
-@@ -42,10 +45,10 @@ $ npm install @openzeppelin/contracts
-=======
 @@ -38,10 +41,10 @@ $ npm install @openzeppelin/contracts
->>>>>>> ae691423
  > Foundry installs the latest version initially, but subsequent `forge update` commands will use the `master` branch.
  
  ```
@@ -105,7 +94,7 @@
  
  ### Usage
  
-@@ -54,10 +57,11 @@ Once installed, you can use the contracts in the library by importing them:
+@@ -50,10 +53,11 @@ Once installed, you can use the contracts in the library by importing them:
  ```solidity
  pragma solidity ^0.8.20;
  
@@ -121,11 +110,7 @@
  }
  ```
 diff --git a/contracts/package.json b/contracts/package.json
-<<<<<<< HEAD
-index 9017953ca..f51c1d38b 100644
-=======
 index be3e741e3..877e942c2 100644
->>>>>>> ae691423
 --- a/contracts/package.json
 +++ b/contracts/package.json
 @@ -1,5 +1,5 @@
@@ -155,11 +140,7 @@
 +  }
  }
 diff --git a/contracts/utils/cryptography/EIP712.sol b/contracts/utils/cryptography/EIP712.sol
-<<<<<<< HEAD
-index 644f6f531..ab8ba05ff 100644
-=======
 index 8e548cdd8..a60ee74fd 100644
->>>>>>> ae691423
 --- a/contracts/utils/cryptography/EIP712.sol
 +++ b/contracts/utils/cryptography/EIP712.sol
 @@ -4,7 +4,6 @@
@@ -326,11 +307,7 @@
      }
  }
 diff --git a/package.json b/package.json
-<<<<<<< HEAD
-index 3a1617c09..97e59c2d9 100644
-=======
 index c2c3a2675..3301b213d 100644
->>>>>>> ae691423
 --- a/package.json
 +++ b/package.json
 @@ -32,7 +32,7 @@
@@ -351,11 +328,7 @@
 +@openzeppelin/contracts-upgradeable/=contracts/
 +@openzeppelin/contracts/=lib/openzeppelin-contracts/contracts/
 diff --git a/test/utils/cryptography/EIP712.test.js b/test/utils/cryptography/EIP712.test.js
-<<<<<<< HEAD
-index faf01f1a3..b25171a56 100644
-=======
 index 75ca00b12..265e6c909 100644
->>>>>>> ae691423
 --- a/test/utils/cryptography/EIP712.test.js
 +++ b/test/utils/cryptography/EIP712.test.js
 @@ -40,27 +40,6 @@ describe('EIP712', function () {
