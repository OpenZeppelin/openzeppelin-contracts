diff --git a/.github/ISSUE_TEMPLATE/bug_report.md b/.github/ISSUE_TEMPLATE/bug_report.md
deleted file mode 100644
index 35ad097ff..000000000
--- a/.github/ISSUE_TEMPLATE/bug_report.md
+++ /dev/null
@@ -1,21 +0,0 @@
----
-name: Bug report
-about: Report a bug in OpenZeppelin Contracts
-
----
-
-<!-- Briefly describe the issue you're experiencing. Tell us what you were trying to do and what happened instead. -->
-
-<!-- Remember, this is not a place to ask for help debugging code. For that, we welcome you in the OpenZeppelin Community Forum: https://forum.openzeppelin.com/. -->
-
-**💻 Environment**
-
-<!-- Tell us what version of OpenZeppelin Contracts you're using, and how you're using it: Hardhat, Remix, etc. -->
-
-**📝 Details**
-
-<!-- Describe the problem you have been experiencing in more detail. Include as much information as you think is relevant. Keep in mind that transactions can fail for many reasons; context is key here. -->
-
-**🔢 Code to reproduce bug**
-
-<!-- We will be able to better help if you provide a minimal example that triggers the bug. -->
diff --git a/.github/ISSUE_TEMPLATE/config.yml b/.github/ISSUE_TEMPLATE/config.yml
index 4018cef29..d343a53d8 100644
--- a/.github/ISSUE_TEMPLATE/config.yml
+++ b/.github/ISSUE_TEMPLATE/config.yml
@@ -1,4 +1,8 @@
+blank_issues_enabled: false
 contact_links:
+  - name: Bug Reports & Feature Requests
+    url: https://github.com/OpenZeppelin/openzeppelin-contracts/issues/new/choose
+    about: Visit the OpenZeppelin Contracts repository
   - name: Questions & Support Requests
     url: https://forum.openzeppelin.com/c/support/contracts/18
     about: Ask in the OpenZeppelin Forum
diff --git a/.github/ISSUE_TEMPLATE/feature_request.md b/.github/ISSUE_TEMPLATE/feature_request.md
deleted file mode 100644
index ff596b0c3..000000000
--- a/.github/ISSUE_TEMPLATE/feature_request.md
+++ /dev/null
@@ -1,14 +0,0 @@
----
-name: Feature request
-about: Suggest an idea for OpenZeppelin Contracts
-
----
-
-**🧐 Motivation**
-<!-- Is your feature request related to a specific problem? Is it just a crazy idea? Tell us about it! -->
-
-**📝 Details**
-<!-- Please describe your feature request in detail. -->
-
-<!-- Make sure that you have reviewed the OpenZeppelin Contracts Contributor Guidelines. -->
-<!-- https://github.com/OpenZeppelin/openzeppelin-contracts/blob/master/CONTRIBUTING.md -->
diff --git a/README.md b/README.md
index 60d0a430a..0e4f91a6d 100644
--- a/README.md
+++ b/README.md
@@ -19,6 +19,9 @@
 > [!IMPORTANT]
 > OpenZeppelin Contracts uses semantic versioning to communicate backwards compatibility of its API and storage layout. For upgradeable contracts, the storage layout of different major versions should be assumed incompatible, for example, it is unsafe to upgrade from 4.9.3 to 5.0.0. Learn more at [Backwards Compatibility](https://docs.openzeppelin.com/contracts/backwards-compatibility).
 
++> [!NOTE]
++> You are looking at the upgradeable variant of OpenZeppelin Contracts. Be sure to review the documentation on [Using OpenZeppelin Contracts with Upgrades](https://docs.openzeppelin.com/contracts/upgradeable).
++
 ## Overview
 
 ### Installation
@@ -26,7 +29,7 @@
 #### Hardhat (npm)
 
 ```
-$ npm install @openzeppelin/contracts
+$ npm install @openzeppelin/contracts-upgradeable
 ```
 
 #### Foundry (git)
@@ -38,10 +41,10 @@ $ npm install @openzeppelin/contracts
 > Foundry installs the latest version initially, but subsequent `forge update` commands will use the `master` branch.
 
 ```
-$ forge install OpenZeppelin/openzeppelin-contracts
+$ forge install OpenZeppelin/openzeppelin-contracts-upgradeable
 ```
 
-Add `@openzeppelin/contracts/=lib/openzeppelin-contracts/contracts/` in `remappings.txt.`
+Add `@openzeppelin/contracts-upgradeable/=lib/openzeppelin-contracts-upgradeable/contracts/` in `remappings.txt.`
 
 ### Usage
 
@@ -50,10 +53,11 @@ Once installed, you can use the contracts in the library by importing them:
 ```solidity
 pragma solidity ^0.8.20;
 
-import {ERC721} from "@openzeppelin/contracts/token/ERC721/ERC721.sol";
+import {ERC721Upgradeable} from "@openzeppelin/contracts-upgradeable/token/ERC721/ERC721Upgradeable.sol";
 
-contract MyCollectible is ERC721 {
-    constructor() ERC721("MyCollectible", "MCO") {
+contract MyCollectible is ERC721Upgradeable {
+    function initialize() initializer public {
+        __ERC721_init("MyCollectible", "MCO");
     }
 }
 ```
diff --git a/contracts/package.json b/contracts/package.json
index 70ae73bc2..ef659873f 100644
--- a/contracts/package.json
+++ b/contracts/package.json
@@ -1,5 +1,5 @@
 {
-  "name": "@openzeppelin/contracts",
+  "name": "@openzeppelin/contracts-upgradeable",
   "description": "Secure Smart Contract library for Solidity",
   "version": "5.3.0",
   "files": [
@@ -13,7 +13,7 @@
   },
   "repository": {
     "type": "git",
-    "url": "https://github.com/OpenZeppelin/openzeppelin-contracts.git"
+    "url": "https://github.com/OpenZeppelin/openzeppelin-contracts-upgradeable.git"
   },
   "keywords": [
     "solidity",
@@ -28,5 +28,8 @@
   "bugs": {
     "url": "https://github.com/OpenZeppelin/openzeppelin-contracts/issues"
   },
-  "homepage": "https://openzeppelin.com/contracts/"
+  "homepage": "https://openzeppelin.com/contracts/",
+  "peerDependencies": {
+    "@openzeppelin/contracts": "<package-version>"
+  }
 }
diff --git a/contracts/utils/cryptography/EIP712.sol b/contracts/utils/cryptography/EIP712.sol
<<<<<<< HEAD
index c39954e35..aff99fe86 100644
=======
index c39954e35..fe681f87a 100644
>>>>>>> 83d2a247
--- a/contracts/utils/cryptography/EIP712.sol
+++ b/contracts/utils/cryptography/EIP712.sol
@@ -4,7 +4,6 @@
 pragma solidity ^0.8.20;
 
 import {MessageHashUtils} from "./MessageHashUtils.sol";
-import {ShortStrings, ShortString} from "../ShortStrings.sol";
 import {IERC5267} from "../../interfaces/IERC5267.sol";
 
 /**
@@ -25,33 +24,20 @@ import {IERC5267} from "../../interfaces/IERC5267.sol";
  * NOTE: This contract implements the version of the encoding known as "v4", as implemented by the JSON RPC method
  * https://docs.metamask.io/guide/signing-data.html[`eth_signTypedDataV4` in MetaMask].
  *
- * NOTE: In the upgradeable version of this contract, the cached values will correspond to the address, and the domain
- * separator of the implementation contract. This will cause the {_domainSeparatorV4} function to always rebuild the
- * separator from the immutable values, which is cheaper than accessing a cached version in cold storage.
- *
- * @custom:oz-upgrades-unsafe-allow state-variable-immutable
+ * NOTE: The upgradeable version of this contract does not use an immutable cache and recomputes the domain separator
+ * each time {_domainSeparatorV4} is called. That is cheaper than accessing a cached version in cold storage.
  */
 abstract contract EIP712 is IERC5267 {
-    using ShortStrings for *;
-
     bytes32 private constant TYPE_HASH =
         keccak256("EIP712Domain(string name,string version,uint256 chainId,address verifyingContract)");
 
-    // Cache the domain separator as an immutable value, but also store the chain id that it corresponds to, in order to
-    // invalidate the cached domain separator if the chain id changes.
-    bytes32 private immutable _cachedDomainSeparator;
-    uint256 private immutable _cachedChainId;
-    address private immutable _cachedThis;
-
+    /// @custom:oz-renamed-from _HASHED_NAME
     bytes32 private immutable _hashedName;
+    /// @custom:oz-renamed-from _HASHED_VERSION
     bytes32 private immutable _hashedVersion;
 
-    ShortString private immutable _name;
-    ShortString private immutable _version;
-    // slither-disable-next-line constable-states
-    string private _nameFallback;
-    // slither-disable-next-line constable-states
-    string private _versionFallback;
+    string private _name;
+    string private _version;
 
     /**
      * @dev Initializes the domain separator and parameter caches.
@@ -66,29 +52,23 @@ abstract contract EIP712 is IERC5267 {
      * contract upgrade].
      */
     constructor(string memory name, string memory version) {
-        _name = name.toShortStringWithFallback(_nameFallback);
-        _version = version.toShortStringWithFallback(_versionFallback);
-        _hashedName = keccak256(bytes(name));
-        _hashedVersion = keccak256(bytes(version));
-
-        _cachedChainId = block.chainid;
-        _cachedDomainSeparator = _buildDomainSeparator();
-        _cachedThis = address(this);
+        _name = name;
+        _version = version;
+
+        // Reset prior values in storage if upgrading
+        _hashedName = 0;
+        _hashedVersion = 0;
     }
 
     /**
      * @dev Returns the domain separator for the current chain.
      */
     function _domainSeparatorV4() internal view returns (bytes32) {
-        if (address(this) == _cachedThis && block.chainid == _cachedChainId) {
-            return _cachedDomainSeparator;
-        } else {
-            return _buildDomainSeparator();
-        }
+        return _buildDomainSeparator();
     }
 
     function _buildDomainSeparator() private view returns (bytes32) {
-        return keccak256(abi.encode(TYPE_HASH, _hashedName, _hashedVersion, block.chainid, address(this)));
+        return keccak256(abi.encode(TYPE_HASH, _EIP712NameHash(), _EIP712VersionHash(), block.chainid, address(this)));
     }
 
     /**
<<<<<<< HEAD
@@ -125,6 +106,10 @@ abstract contract EIP712 is IERC5267 {
=======
@@ -125,6 +105,10 @@ abstract contract EIP712 is IERC5267 {
>>>>>>> 83d2a247
             uint256[] memory extensions
         )
     {
+        // If the hashed name and version in storage are non-zero, the contract hasn't been properly initialized
+        // and the EIP712 domain is not reliable, as it will be missing name and version.
+        require(_hashedName == 0 && _hashedVersion == 0, "EIP712: Uninitialized");
+
         return (
             hex"0f", // 01111
             _EIP712Name(),
<<<<<<< HEAD
@@ -139,22 +124,62 @@ abstract contract EIP712 is IERC5267 {
=======
@@ -139,22 +123,62 @@ abstract contract EIP712 is IERC5267 {
>>>>>>> 83d2a247
     /**
      * @dev The name parameter for the EIP712 domain.
      *
-     * NOTE: By default this function reads _name which is an immutable value.
-     * It only reads from storage if necessary (in case the value is too large to fit in a ShortString).
+     * NOTE: This function reads from storage by default, but can be redefined to return a constant value if gas costs
+     * are a concern.
      */
-    // solhint-disable-next-line func-name-mixedcase
-    function _EIP712Name() internal view returns (string memory) {
-        return _name.toStringWithFallback(_nameFallback);
+    function _EIP712Name() internal view virtual returns (string memory) {
+        return _name;
     }
 
     /**
      * @dev The version parameter for the EIP712 domain.
      *
-     * NOTE: By default this function reads _version which is an immutable value.
-     * It only reads from storage if necessary (in case the value is too large to fit in a ShortString).
+     * NOTE: This function reads from storage by default, but can be redefined to return a constant value if gas costs
+     * are a concern.
      */
-    // solhint-disable-next-line func-name-mixedcase
-    function _EIP712Version() internal view returns (string memory) {
-        return _version.toStringWithFallback(_versionFallback);
+    function _EIP712Version() internal view virtual returns (string memory) {
+        return _version;
+    }
+
+    /**
+     * @dev The hash of the name parameter for the EIP712 domain.
+     *
+     * NOTE: In previous versions this function was virtual. In this version you should override `_EIP712Name` instead.
+     */
+    function _EIP712NameHash() internal view returns (bytes32) {
+        string memory name = _EIP712Name();
+        if (bytes(name).length > 0) {
+            return keccak256(bytes(name));
+        } else {
+            // If the name is empty, the contract may have been upgraded without initializing the new storage.
+            // We return the name hash in storage if non-zero, otherwise we assume the name is empty by design.
+            bytes32 hashedName = _hashedName;
+            if (hashedName != 0) {
+                return hashedName;
+            } else {
+                return keccak256("");
+            }
+        }
+    }
+
+    /**
+     * @dev The hash of the version parameter for the EIP712 domain.
+     *
+     * NOTE: In previous versions this function was virtual. In this version you should override `_EIP712Version` instead.
+     */
+    function _EIP712VersionHash() internal view returns (bytes32) {
+        string memory version = _EIP712Version();
+        if (bytes(version).length > 0) {
+            return keccak256(bytes(version));
+        } else {
+            // If the version is empty, the contract may have been upgraded without initializing the new storage.
+            // We return the version hash in storage if non-zero, otherwise we assume the version is empty by design.
+            bytes32 hashedVersion = _hashedVersion;
+            if (hashedVersion != 0) {
+                return hashedVersion;
+            } else {
+                return keccak256("");
+            }
+        }
     }
 }
diff --git a/package.json b/package.json
<<<<<<< HEAD
index 64ee144be..f4665ac9b 100644
=======
index eeeaf0bcd..65581c544 100644
>>>>>>> 83d2a247
--- a/package.json
+++ b/package.json
@@ -34,7 +34,7 @@
   },
   "repository": {
     "type": "git",
-    "url": "https://github.com/OpenZeppelin/openzeppelin-contracts.git"
+    "url": "https://github.com/OpenZeppelin/openzeppelin-contracts-upgradeable.git"
   },
   "keywords": [
     "solidity",
diff --git a/remappings.txt b/remappings.txt
index 304d1386a..a1cd63bee 100644
--- a/remappings.txt
+++ b/remappings.txt
@@ -1 +1,2 @@
-@openzeppelin/contracts/=contracts/
+@openzeppelin/contracts-upgradeable/=contracts/
+@openzeppelin/contracts/=lib/openzeppelin-contracts/contracts/
diff --git a/test/account/AccountERC7702.test.js b/test/account/AccountERC7702.test.js
index d08a52209..7a44bccfe 100644
--- a/test/account/AccountERC7702.test.js
+++ b/test/account/AccountERC7702.test.js
@@ -26,8 +26,8 @@ async function fixture() {
 
   // domain cannot be fetched using getDomain(mock) before the mock is deployed
   const domain = {
-    name: 'AccountERC7702Mock',
-    version: '1',
+    name: '', // Not initialized in the context of signer
+    version: '', // Not initialized in the context of signer
     chainId: entrypointDomain.chainId,
     verifyingContract: mock.address,
   };
diff --git a/test/account/examples/AccountERC7702WithModulesMock.test.js b/test/account/examples/AccountERC7702WithModulesMock.test.js
index 9ee5f9177..f6106bcc7 100644
--- a/test/account/examples/AccountERC7702WithModulesMock.test.js
+++ b/test/account/examples/AccountERC7702WithModulesMock.test.js
@@ -36,8 +36,8 @@ async function fixture() {
 
   // domain cannot be fetched using getDomain(mock) before the mock is deployed
   const domain = {
-    name: 'AccountERC7702WithModulesMock',
-    version: '1',
+    name: '', // Not initialized in the context of signer
+    version: '', // Not initialized in the context of signer
     chainId: entrypointDomain.chainId,
     verifyingContract: mock.address,
   };
diff --git a/test/utils/cryptography/EIP712.test.js b/test/utils/cryptography/EIP712.test.js
index 2b6e7fa97..268e0d29d 100644
--- a/test/utils/cryptography/EIP712.test.js
+++ b/test/utils/cryptography/EIP712.test.js
@@ -47,27 +47,6 @@ describe('EIP712', function () {
           const rebuildDomain = await getDomain(this.eip712);
           expect(rebuildDomain).to.be.deep.equal(this.domain);
         });
-
-        if (shortOrLong === 'short') {
-          // Long strings are in storage, and the proxy will not be properly initialized unless
-          // the upgradeable contract variant is used and the initializer is invoked.
-
-          it('adjusts when behind proxy', async function () {
-            const factory = await ethers.deployContract('$Clones');
-
-            const clone = await factory
-              .$clone(this.eip712)
-              .then(tx => tx.wait())
-              .then(receipt => receipt.logs.find(ev => ev.fragment.name == 'return$clone_address').args.instance)
-              .then(address => ethers.getContractAt('$EIP712Verifier', address));
-
-            const expectedDomain = { ...this.domain, verifyingContract: clone.target };
-            expect(await getDomain(clone)).to.be.deep.equal(expectedDomain);
-
-            const expectedSeparator = await domainSeparator(expectedDomain);
-            expect(await clone.$_domainSeparatorV4()).to.equal(expectedSeparator);
-          });
-        }
       });
 
       it('hash digest', async function () {<|MERGE_RESOLUTION|>--- conflicted
+++ resolved
@@ -140,11 +140,7 @@
 +  }
  }
 diff --git a/contracts/utils/cryptography/EIP712.sol b/contracts/utils/cryptography/EIP712.sol
-<<<<<<< HEAD
-index c39954e35..aff99fe86 100644
-=======
 index c39954e35..fe681f87a 100644
->>>>>>> 83d2a247
 --- a/contracts/utils/cryptography/EIP712.sol
 +++ b/contracts/utils/cryptography/EIP712.sol
 @@ -4,7 +4,6 @@
@@ -233,11 +229,7 @@
      }
  
      /**
-<<<<<<< HEAD
-@@ -125,6 +106,10 @@ abstract contract EIP712 is IERC5267 {
-=======
 @@ -125,6 +105,10 @@ abstract contract EIP712 is IERC5267 {
->>>>>>> 83d2a247
              uint256[] memory extensions
          )
      {
@@ -248,11 +240,7 @@
          return (
              hex"0f", // 01111
              _EIP712Name(),
-<<<<<<< HEAD
-@@ -139,22 +124,62 @@ abstract contract EIP712 is IERC5267 {
-=======
 @@ -139,22 +123,62 @@ abstract contract EIP712 is IERC5267 {
->>>>>>> 83d2a247
      /**
       * @dev The name parameter for the EIP712 domain.
       *
@@ -326,11 +314,7 @@
      }
  }
 diff --git a/package.json b/package.json
-<<<<<<< HEAD
-index 64ee144be..f4665ac9b 100644
-=======
 index eeeaf0bcd..65581c544 100644
->>>>>>> 83d2a247
 --- a/package.json
 +++ b/package.json
 @@ -34,7 +34,7 @@
