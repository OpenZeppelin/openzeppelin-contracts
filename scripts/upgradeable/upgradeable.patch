diff --git a/.github/ISSUE_TEMPLATE/bug_report.md b/.github/ISSUE_TEMPLATE/bug_report.md
deleted file mode 100644
index 35ad097ff..000000000
--- a/.github/ISSUE_TEMPLATE/bug_report.md
+++ /dev/null
@@ -1,21 +0,0 @@
----
-name: Bug report
-about: Report a bug in OpenZeppelin Contracts
-
----
-
-<!-- Briefly describe the issue you're experiencing. Tell us what you were trying to do and what happened instead. -->
-
-<!-- Remember, this is not a place to ask for help debugging code. For that, we welcome you in the OpenZeppelin Community Forum: https://forum.openzeppelin.com/. -->
-
-**💻 Environment**
-
-<!-- Tell us what version of OpenZeppelin Contracts you're using, and how you're using it: Hardhat, Remix, etc. -->
-
-**📝 Details**
-
-<!-- Describe the problem you have been experiencing in more detail. Include as much information as you think is relevant. Keep in mind that transactions can fail for many reasons; context is key here. -->
-
-**🔢 Code to reproduce bug**
-
-<!-- We will be able to better help if you provide a minimal example that triggers the bug. -->
diff --git a/.github/ISSUE_TEMPLATE/config.yml b/.github/ISSUE_TEMPLATE/config.yml
index 4018cef29..d343a53d8 100644
--- a/.github/ISSUE_TEMPLATE/config.yml
+++ b/.github/ISSUE_TEMPLATE/config.yml
@@ -1,4 +1,8 @@
+blank_issues_enabled: false
 contact_links:
+  - name: Bug Reports & Feature Requests
+    url: https://github.com/OpenZeppelin/openzeppelin-contracts/issues/new/choose
+    about: Visit the OpenZeppelin Contracts repository
   - name: Questions & Support Requests
     url: https://forum.openzeppelin.com/c/support/contracts/18
     about: Ask in the OpenZeppelin Forum
diff --git a/.github/ISSUE_TEMPLATE/feature_request.md b/.github/ISSUE_TEMPLATE/feature_request.md
deleted file mode 100644
index ff596b0c3..000000000
--- a/.github/ISSUE_TEMPLATE/feature_request.md
+++ /dev/null
@@ -1,14 +0,0 @@
----
-name: Feature request
-about: Suggest an idea for OpenZeppelin Contracts
-
----
-
-**🧐 Motivation**
-<!-- Is your feature request related to a specific problem? Is it just a crazy idea? Tell us about it! -->
-
-**📝 Details**
-<!-- Please describe your feature request in detail. -->
-
-<!-- Make sure that you have reviewed the OpenZeppelin Contracts Contributor Guidelines. -->
-<!-- https://github.com/OpenZeppelin/openzeppelin-contracts/blob/master/CONTRIBUTING.md -->
diff --git a/README.md b/README.md
index 6a01f5616..168b74aa7 100644
--- a/README.md
+++ b/README.md
@@ -18,6 +18,9 @@
 > [!IMPORTANT]
 > OpenZeppelin Contracts uses semantic versioning to communicate backwards compatibility of its API and storage layout. For upgradeable contracts, the storage layout of different major versions should be assumed incompatible, for example, it is unsafe to upgrade from 4.9.3 to 5.0.0. Learn more at [Backwards Compatibility](https://docs.openzeppelin.com/contracts/backwards-compatibility).
 
++> [!NOTE]
++> You are looking at the upgradeable variant of OpenZeppelin Contracts. Be sure to review the documentation on [Using OpenZeppelin Contracts with Upgrades](https://docs.openzeppelin.com/contracts/upgradeable).
++
 ## Overview
 
 ### Release tags
@@ -35,12 +38,12 @@ We use NPM tags to clearly distinguish between audited and non-audited versions
 #### Hardhat (npm)
 
 ```
-$ npm install @openzeppelin/contracts
+$ npm install @openzeppelin/contracts-upgradeable
 ```
 → Installs the latest audited release (`latest`).
 
 ```
-$ npm install @openzeppelin/contracts@dev
+$ npm install @openzeppelin/contracts-upgradeable@dev
 ```
 → Installs the latest unaudited release (`dev`).
 
@@ -53,10 +56,10 @@ $ npm install @openzeppelin/contracts@dev
 > Foundry installs the latest version initially, but subsequent `forge update` commands will use the `master` branch.
 
 ```
-$ forge install OpenZeppelin/openzeppelin-contracts
+$ forge install OpenZeppelin/openzeppelin-contracts-upgradeable
 ```
 
-Add `@openzeppelin/contracts/=lib/openzeppelin-contracts/contracts/` in `remappings.txt`.
+Add `@openzeppelin/contracts-upgradeable/=lib/openzeppelin-contracts-upgradeable/contracts/` in `remappings.txt`.
 
 ### Usage
 
@@ -65,10 +68,11 @@ Once installed, you can use the contracts in the library by importing them:
 ```solidity
 pragma solidity ^0.8.20;
 
-import {ERC721} from "@openzeppelin/contracts/token/ERC721/ERC721.sol";
+import {ERC721Upgradeable} from "@openzeppelin/contracts-upgradeable/token/ERC721/ERC721Upgradeable.sol";
 
-contract MyCollectible is ERC721 {
-    constructor() ERC721("MyCollectible", "MCO") {
+contract MyCollectible is ERC721Upgradeable {
+    function initialize() initializer public {
+        __ERC721_init("MyCollectible", "MCO");
     }
 }
 ```
diff --git a/contracts/package.json b/contracts/package.json
index 3535a2f56..9a73abc22 100644
--- a/contracts/package.json
+++ b/contracts/package.json
@@ -1,5 +1,5 @@
 {
-  "name": "@openzeppelin/contracts",
+  "name": "@openzeppelin/contracts-upgradeable",
   "description": "Secure Smart Contract library for Solidity",
   "version": "5.5.0",
   "files": [
@@ -13,7 +13,7 @@
   },
   "repository": {
     "type": "git",
-    "url": "https://github.com/OpenZeppelin/openzeppelin-contracts.git"
+    "url": "https://github.com/OpenZeppelin/openzeppelin-contracts-upgradeable.git"
   },
   "keywords": [
     "solidity",
@@ -28,5 +28,8 @@
   "bugs": {
     "url": "https://github.com/OpenZeppelin/openzeppelin-contracts/issues"
   },
-  "homepage": "https://openzeppelin.com/contracts/"
+  "homepage": "https://openzeppelin.com/contracts/",
+  "peerDependencies": {
+    "@openzeppelin/contracts": "<package-version>"
+  }
 }
diff --git a/contracts/utils/Pausable.sol b/contracts/utils/Pausable.sol
index 6b30eea17..81619a3f3 100644
--- a/contracts/utils/Pausable.sol
+++ b/contracts/utils/Pausable.sol
@@ -23,6 +23,7 @@ abstract contract Pausable is Context {
     uint256 private constant PAUSED = 1;
     uint256 private constant NOT_PAUSED = 2;
 
+    /// @custom:oz-retyped-from bool
     uint256 private _paused;
 
     /**
diff --git a/contracts/utils/ReentrancyGuard.sol b/contracts/utils/ReentrancyGuard.sol
index c156fa1cc..895e39342 100644
--- a/contracts/utils/ReentrancyGuard.sol
+++ b/contracts/utils/ReentrancyGuard.sol
@@ -36,6 +36,11 @@ abstract contract ReentrancyGuard {
     bytes32 private constant REENTRANCY_GUARD_STORAGE =
         0x9b779b17422d0df92223018b32b4d1fa46e071723d6817e2486d003becc55f00;
 
+    /// @custom:storage-location erc7201:openzeppelin.storage.ReentrancyGuard
+    struct ReentrancyGuardStorage {
+        uint256 _status;
+    }
+
     // Booleans are more expensive than uint256 or any type that takes up a full
     // word because each write operation emits an extra SLOAD to first read the
     // slot's contents, replace the bits taken up by the boolean, and then write
@@ -55,10 +60,6 @@ abstract contract ReentrancyGuard {
      */
     error ReentrancyGuardReentrantCall();
 
-    constructor() {
-        _reentrancyGuardStorageSlot().getUint256Slot().value = NOT_ENTERED;
-    }
-
     /**
      * @dev Prevents a contract from calling itself, directly or indirectly.
      * Calling a `nonReentrant` function from another `nonReentrant`
diff --git a/contracts/utils/cryptography/EIP712.sol b/contracts/utils/cryptography/EIP712.sol
index 2bc45a4b2..09e84815e 100644
--- a/contracts/utils/cryptography/EIP712.sol
+++ b/contracts/utils/cryptography/EIP712.sol
@@ -4,7 +4,6 @@
 pragma solidity ^0.8.24;
 
 import {MessageHashUtils} from "./MessageHashUtils.sol";
-import {ShortStrings, ShortString} from "../ShortStrings.sol";
 import {IERC5267} from "../../interfaces/IERC5267.sol";
 
 /**
@@ -25,33 +24,20 @@ import {IERC5267} from "../../interfaces/IERC5267.sol";
  * NOTE: This contract implements the version of the encoding known as "v4", as implemented by the JSON RPC method
  * https://docs.metamask.io/guide/signing-data.html[`eth_signTypedDataV4` in MetaMask].
  *
- * NOTE: In the upgradeable version of this contract, the cached values will correspond to the address, and the domain
- * separator of the implementation contract. This will cause the {_domainSeparatorV4} function to always rebuild the
- * separator from the immutable values, which is cheaper than accessing a cached version in cold storage.
- *
- * @custom:oz-upgrades-unsafe-allow state-variable-immutable
+ * NOTE: The upgradeable version of this contract does not use an immutable cache and recomputes the domain separator
+ * each time {_domainSeparatorV4} is called. That is cheaper than accessing a cached version in cold storage.
  */
 abstract contract EIP712 is IERC5267 {
-    using ShortStrings for *;
-
     bytes32 private constant TYPE_HASH =
         keccak256("EIP712Domain(string name,string version,uint256 chainId,address verifyingContract)");
 
-    // Cache the domain separator as an immutable value, but also store the chain id that it corresponds to, in order to
-    // invalidate the cached domain separator if the chain id changes.
-    bytes32 private immutable _cachedDomainSeparator;
-    uint256 private immutable _cachedChainId;
-    address private immutable _cachedThis;
-
+    /// @custom:oz-renamed-from _HASHED_NAME
     bytes32 private immutable _hashedName;
+    /// @custom:oz-renamed-from _HASHED_VERSION
     bytes32 private immutable _hashedVersion;
 
-    ShortString private immutable _name;
-    ShortString private immutable _version;
-    // slither-disable-next-line constable-states
-    string private _nameFallback;
-    // slither-disable-next-line constable-states
-    string private _versionFallback;
+    string private _name;
+    string private _version;
 
     /**
      * @dev Initializes the domain separator and parameter caches.
@@ -66,29 +52,23 @@ abstract contract EIP712 is IERC5267 {
      * contract upgrade].
      */
     constructor(string memory name, string memory version) {
-        _name = name.toShortStringWithFallback(_nameFallback);
-        _version = version.toShortStringWithFallback(_versionFallback);
-        _hashedName = keccak256(bytes(name));
-        _hashedVersion = keccak256(bytes(version));
-
-        _cachedChainId = block.chainid;
-        _cachedDomainSeparator = _buildDomainSeparator();
-        _cachedThis = address(this);
+        _name = name;
+        _version = version;
+
+        // Reset prior values in storage if upgrading
+        _hashedName = 0;
+        _hashedVersion = 0;
     }
 
     /**
      * @dev Returns the domain separator for the current chain.
      */
     function _domainSeparatorV4() internal view returns (bytes32) {
-        if (address(this) == _cachedThis && block.chainid == _cachedChainId) {
-            return _cachedDomainSeparator;
-        } else {
-            return _buildDomainSeparator();
-        }
+        return _buildDomainSeparator();
     }
 
     function _buildDomainSeparator() private view returns (bytes32) {
-        return keccak256(abi.encode(TYPE_HASH, _hashedName, _hashedVersion, block.chainid, address(this)));
+        return keccak256(abi.encode(TYPE_HASH, _EIP712NameHash(), _EIP712VersionHash(), block.chainid, address(this)));
     }
 
     /**
@@ -125,6 +105,10 @@ abstract contract EIP712 is IERC5267 {
             uint256[] memory extensions
         )
     {
+        // If the hashed name and version in storage are non-zero, the contract hasn't been properly initialized
+        // and the EIP712 domain is not reliable, as it will be missing name and version.
+        require(_hashedName == 0 && _hashedVersion == 0, "EIP712: Uninitialized");
+
         return (
             hex"0f", // 01111
             _EIP712Name(),
@@ -139,22 +123,62 @@ abstract contract EIP712 is IERC5267 {
     /**
      * @dev The name parameter for the EIP712 domain.
      *
-     * NOTE: By default this function reads _name which is an immutable value.
-     * It only reads from storage if necessary (in case the value is too large to fit in a ShortString).
+     * NOTE: This function reads from storage by default, but can be redefined to return a constant value if gas costs
+     * are a concern.
      */
-    // solhint-disable-next-line func-name-mixedcase
-    function _EIP712Name() internal view returns (string memory) {
-        return _name.toStringWithFallback(_nameFallback);
+    function _EIP712Name() internal view virtual returns (string memory) {
+        return _name;
     }
 
     /**
      * @dev The version parameter for the EIP712 domain.
      *
-     * NOTE: By default this function reads _version which is an immutable value.
-     * It only reads from storage if necessary (in case the value is too large to fit in a ShortString).
+     * NOTE: This function reads from storage by default, but can be redefined to return a constant value if gas costs
+     * are a concern.
      */
-    // solhint-disable-next-line func-name-mixedcase
-    function _EIP712Version() internal view returns (string memory) {
-        return _version.toStringWithFallback(_versionFallback);
+    function _EIP712Version() internal view virtual returns (string memory) {
+        return _version;
+    }
+
+    /**
+     * @dev The hash of the name parameter for the EIP712 domain.
+     *
+     * NOTE: In previous versions this function was virtual. In this version you should override `_EIP712Name` instead.
+     */
+    function _EIP712NameHash() internal view returns (bytes32) {
+        string memory name = _EIP712Name();
+        if (bytes(name).length > 0) {
+            return keccak256(bytes(name));
+        } else {
+            // If the name is empty, the contract may have been upgraded without initializing the new storage.
+            // We return the name hash in storage if non-zero, otherwise we assume the name is empty by design.
+            bytes32 hashedName = _hashedName;
+            if (hashedName != 0) {
+                return hashedName;
+            } else {
+                return keccak256("");
+            }
+        }
+    }
+
+    /**
+     * @dev The hash of the version parameter for the EIP712 domain.
+     *
+     * NOTE: In previous versions this function was virtual. In this version you should override `_EIP712Version` instead.
+     */
+    function _EIP712VersionHash() internal view returns (bytes32) {
+        string memory version = _EIP712Version();
+        if (bytes(version).length > 0) {
+            return keccak256(bytes(version));
+        } else {
+            // If the version is empty, the contract may have been upgraded without initializing the new storage.
+            // We return the version hash in storage if non-zero, otherwise we assume the version is empty by design.
+            bytes32 hashedVersion = _hashedVersion;
+            if (hashedVersion != 0) {
+                return hashedVersion;
+            } else {
+                return keccak256("");
+            }
+        }
     }
 }
diff --git a/package.json b/package.json
<<<<<<< HEAD
index c01775bd9..0443c125a 100644
=======
index 0e387a8e7..4f2a6bea6 100644
>>>>>>> 0e8e34ae
--- a/package.json
+++ b/package.json
@@ -35,7 +35,7 @@
   },
   "repository": {
     "type": "git",
-    "url": "https://github.com/OpenZeppelin/openzeppelin-contracts.git"
+    "url": "https://github.com/OpenZeppelin/openzeppelin-contracts-upgradeable.git"
   },
   "keywords": [
     "solidity",
diff --git a/remappings.txt b/remappings.txt
index 304d1386a..a1cd63bee 100644
--- a/remappings.txt
+++ b/remappings.txt
@@ -1 +1,2 @@
-@openzeppelin/contracts/=contracts/
+@openzeppelin/contracts-upgradeable/=contracts/
+@openzeppelin/contracts/=lib/openzeppelin-contracts/contracts/
diff --git a/test/account/AccountERC7702.test.js b/test/account/AccountERC7702.test.js
index f442d49af..8f22dc926 100644
--- a/test/account/AccountERC7702.test.js
+++ b/test/account/AccountERC7702.test.js
@@ -26,8 +26,8 @@ async function fixture() {
 
   // domain cannot be fetched using getDomain(mock) before the mock is deployed
   const domain = {
-    name: 'AccountERC7702Mock',
-    version: '1',
+    name: '', // Not initialized in the context of signer
+    version: '', // Not initialized in the context of signer
     chainId: entrypointDomain.chainId,
     verifyingContract: mock.address,
   };
diff --git a/test/account/examples/AccountERC7702WithModulesMock.test.js b/test/account/examples/AccountERC7702WithModulesMock.test.js
index 8ceab19d1..c3f4194a6 100644
--- a/test/account/examples/AccountERC7702WithModulesMock.test.js
+++ b/test/account/examples/AccountERC7702WithModulesMock.test.js
@@ -36,8 +36,8 @@ async function fixture() {
 
   // domain cannot be fetched using getDomain(mock) before the mock is deployed
   const domain = {
-    name: 'AccountERC7702WithModulesMock',
-    version: '1',
+    name: '', // Not initialized in the context of signer
+    version: '', // Not initialized in the context of signer
     chainId: entrypointDomain.chainId,
     verifyingContract: mock.address,
   };
diff --git a/test/utils/cryptography/EIP712.test.js b/test/utils/cryptography/EIP712.test.js
index 2b6e7fa97..268e0d29d 100644
--- a/test/utils/cryptography/EIP712.test.js
+++ b/test/utils/cryptography/EIP712.test.js
@@ -47,27 +47,6 @@ describe('EIP712', function () {
           const rebuildDomain = await getDomain(this.eip712);
           expect(rebuildDomain).to.be.deep.equal(this.domain);
         });
-
-        if (shortOrLong === 'short') {
-          // Long strings are in storage, and the proxy will not be properly initialized unless
-          // the upgradeable contract variant is used and the initializer is invoked.
-
-          it('adjusts when behind proxy', async function () {
-            const factory = await ethers.deployContract('$Clones');
-
-            const clone = await factory
-              .$clone(this.eip712)
-              .then(tx => tx.wait())
-              .then(receipt => receipt.logs.find(ev => ev.fragment.name == 'return$clone_address').args.instance)
-              .then(address => ethers.getContractAt('$EIP712Verifier', address));
-
-            const expectedDomain = { ...this.domain, verifyingContract: clone.target };
-            expect(await getDomain(clone)).to.be.deep.equal(expectedDomain);
-
-            const expectedSeparator = await domainSeparator(expectedDomain);
-            expect(await clone.$_domainSeparatorV4()).to.equal(expectedSeparator);
-          });
-        }
       });
 
       it('hash digest', async function () {<|MERGE_RESOLUTION|>--- conflicted
+++ resolved
@@ -359,11 +359,7 @@
      }
  }
 diff --git a/package.json b/package.json
-<<<<<<< HEAD
-index c01775bd9..0443c125a 100644
-=======
 index 0e387a8e7..4f2a6bea6 100644
->>>>>>> 0e8e34ae
 --- a/package.json
 +++ b/package.json
 @@ -35,7 +35,7 @@
