<<<<<<< HEAD
diff --git a/scripts/upgradeable/upgradeable.patch b/scripts/upgradeable/upgradeable.patch
index 466d1d1c..2f5e169f 100644
--- a/scripts/upgradeable/upgradeable.patch
+++ b/scripts/upgradeable/upgradeable.patch
@@ -152,7 +152,7 @@ index df141192..1cf90ad1 100644
    "keywords": [
      "solidity",
 diff --git a/contracts/token/ERC20/extensions/ERC20Capped.sol b/contracts/token/ERC20/extensions/ERC20Capped.sol
-index 98ec7144..4992115b 100644
+index 943d0164..248ebc0d 100644
 --- a/contracts/token/ERC20/extensions/ERC20Capped.sol
 +++ b/contracts/token/ERC20/extensions/ERC20Capped.sol
 @@ -7,6 +7,8 @@ import {ERC20} from "../ERC20.sol";
@@ -178,7 +178,7 @@ index 8778f4ba..825d4e16 100644
  abstract contract ERC20Permit is ERC20, IERC20Permit, EIP712, Nonces {
      // solhint-disable-next-line var-name-mixedcase
 diff --git a/contracts/token/ERC20/extensions/ERC20Wrapper.sol b/contracts/token/ERC20/extensions/ERC20Wrapper.sol
-index 2cbff622..97f43d7a 100644
+index c9e33d00..ecc1c218 100644
 --- a/contracts/token/ERC20/extensions/ERC20Wrapper.sol
 +++ b/contracts/token/ERC20/extensions/ERC20Wrapper.sol
 @@ -14,6 +14,8 @@ import {SafeERC20} from "../utils/SafeERC20.sol";
@@ -191,18 +191,18 @@ index 2cbff622..97f43d7a 100644
  abstract contract ERC20Wrapper is ERC20 {
      IERC20 private immutable _underlying;
 diff --git a/contracts/utils/cryptography/EIP712.sol b/contracts/utils/cryptography/EIP712.sol
-index d94e956a..86bb5713 100644
+index 7160f96c..1fd020ad 100644
 --- a/contracts/utils/cryptography/EIP712.sol
 +++ b/contracts/utils/cryptography/EIP712.sol
 @@ -4,7 +4,6 @@
  pragma solidity ^0.8.19;
  
- import {ECDSA} from "./ECDSA.sol";
+ import {MessageHashUtils} from "./MessageHashUtils.sol";
 -import {ShortStrings, ShortString} from "../ShortStrings.sol";
  import {IERC5267} from "../../interfaces/IERC5267.sol";
  
  /**
-@@ -30,27 +29,19 @@ import {IERC5267} from "../../interfaces/IERC5267.sol";
+@@ -31,27 +30,19 @@ import {IERC5267} from "../../interfaces/IERC5267.sol";
   *
   * _Available since v3.4._
   *
@@ -235,7 +235,7 @@ index d94e956a..86bb5713 100644
  
      /**
       * @dev Initializes the domain separator and parameter caches.
-@@ -65,29 +56,23 @@ abstract contract EIP712 is IERC5267 {
+@@ -66,29 +57,23 @@ abstract contract EIP712 is IERC5267 {
       * contract upgrade].
       */
      constructor(string memory name, string memory version) {
@@ -273,7 +273,7 @@ index d94e956a..86bb5713 100644
      }
  
      /**
-@@ -128,6 +113,10 @@ abstract contract EIP712 is IERC5267 {
+@@ -129,6 +114,10 @@ abstract contract EIP712 is IERC5267 {
              uint256[] memory extensions
          )
      {
@@ -284,7 +284,7 @@ index d94e956a..86bb5713 100644
          return (
              hex"0f", // 01111
              _EIP712Name(),
-@@ -142,26 +131,62 @@ abstract contract EIP712 is IERC5267 {
+@@ -143,26 +132,62 @@ abstract contract EIP712 is IERC5267 {
      /**
       * @dev The name parameter for the EIP712 domain.
       *
=======
diff --git a/.github/ISSUE_TEMPLATE/bug_report.md b/.github/ISSUE_TEMPLATE/bug_report.md
deleted file mode 100644
index 2797a088..00000000
--- a/.github/ISSUE_TEMPLATE/bug_report.md
+++ /dev/null
@@ -1,21 +0,0 @@
----
-name: Bug report
-about: Report a bug in OpenZeppelin Contracts
-
----
-
-<!-- Briefly describe the issue you're experiencing. Tell us what you were trying to do and what happened instead. -->
-
-<!-- Remember, this is not a place to ask for help debugging code. For that, we welcome you in the OpenZeppelin Community Forum: https://forum.openzeppelin.com/. -->
-
-**💻 Environment**
-
-<!-- Tell us what version of OpenZeppelin Contracts you're using, and how you're using it: Truffle, Remix, etc. -->
-
-**📝 Details**
-
-<!-- Describe the problem you have been experiencing in more detail. Include as much information as you think is relevant. Keep in mind that transactions can fail for many reasons; context is key here. -->
-
-**🔢 Code to reproduce bug**
-
-<!-- We will be able to better help if you provide a minimal example that triggers the bug. -->
diff --git a/.github/ISSUE_TEMPLATE/config.yml b/.github/ISSUE_TEMPLATE/config.yml
index 4018cef2..d343a53d 100644
--- a/.github/ISSUE_TEMPLATE/config.yml
+++ b/.github/ISSUE_TEMPLATE/config.yml
@@ -1,4 +1,8 @@
+blank_issues_enabled: false
 contact_links:
+  - name: Bug Reports & Feature Requests
+    url: https://github.com/OpenZeppelin/openzeppelin-contracts/issues/new/choose
+    about: Visit the OpenZeppelin Contracts repository
   - name: Questions & Support Requests
     url: https://forum.openzeppelin.com/c/support/contracts/18
     about: Ask in the OpenZeppelin Forum
diff --git a/.github/ISSUE_TEMPLATE/feature_request.md b/.github/ISSUE_TEMPLATE/feature_request.md
deleted file mode 100644
index ff596b0c..00000000
--- a/.github/ISSUE_TEMPLATE/feature_request.md
+++ /dev/null
@@ -1,14 +0,0 @@
----
-name: Feature request
-about: Suggest an idea for OpenZeppelin Contracts
-
----
-
-**🧐 Motivation**
-<!-- Is your feature request related to a specific problem? Is it just a crazy idea? Tell us about it! -->
-
-**📝 Details**
-<!-- Please describe your feature request in detail. -->
-
-<!-- Make sure that you have reviewed the OpenZeppelin Contracts Contributor Guidelines. -->
-<!-- https://github.com/OpenZeppelin/openzeppelin-contracts/blob/master/CONTRIBUTING.md -->
diff --git a/README.md b/README.md
index 27627f43..e42a66e8 100644
--- a/README.md
+++ b/README.md
@@ -19,6 +19,9 @@
 
 :building_construction: **Want to scale your decentralized application?** Check out [OpenZeppelin Defender](https://openzeppelin.com/defender) — a secure platform for automating and monitoring your operations.
 
+> **Note**
+> You are looking at the upgradeable variant of OpenZeppelin Contracts. Be sure to review the documentation on [Using OpenZeppelin Contracts with Upgrades](https://docs.openzeppelin.com/contracts/4.x/upgradeable).
+
 ## Overview
 
 ### Installation
@@ -26,7 +29,7 @@
 #### Hardhat, Truffle (npm)
 
 ```
-$ npm install @openzeppelin/contracts
+$ npm install @openzeppelin/contracts-upgradeable
 ```
 
 OpenZeppelin Contracts features a [stable API](https://docs.openzeppelin.com/contracts/releases-stability#api-stability), which means that your contracts won't break unexpectedly when upgrading to a newer minor version.
@@ -38,7 +41,7 @@ OpenZeppelin Contracts features a [stable API](https://docs.openzeppelin.com/con
 > **Warning** Foundry installs the latest version initially, but subsequent `forge update` commands will use the `master` branch.
 
 ```
-$ forge install OpenZeppelin/openzeppelin-contracts
+$ forge install OpenZeppelin/openzeppelin-contracts-upgradeable
 ```
 
 ### Usage
@@ -48,10 +51,11 @@ Once installed, you can use the contracts in the library by importing them:
 ```solidity
 pragma solidity ^0.8.19;
 
-import {ERC721} from "@openzeppelin/contracts/token/ERC721/ERC721.sol";
+import {ERC721Upgradeable} from "@openzeppelin/contracts-upgradeable/token/ERC721/ERC721Upgradeable.sol";
 
-contract MyCollectible is ERC721 {
-    constructor() ERC721("MyCollectible", "MCO") {
+contract MyCollectible is ERC721Upgradeable {
+    function initialize() initializer public {
+        __ERC721_init("MyCollectible", "MCO");
     }
 }
 ```
diff --git a/contracts/package.json b/contracts/package.json
index df141192..1cf90ad1 100644
--- a/contracts/package.json
+++ b/contracts/package.json
@@ -1,5 +1,5 @@
 {
-  "name": "@openzeppelin/contracts",
+  "name": "@openzeppelin/contracts-upgradeable",
   "description": "Secure Smart Contract library for Solidity",
   "version": "4.9.2",
   "files": [
@@ -13,7 +13,7 @@
   },
   "repository": {
     "type": "git",
-    "url": "https://github.com/OpenZeppelin/openzeppelin-contracts.git"
+    "url": "https://github.com/OpenZeppelin/openzeppelin-contracts-upgradeable.git"
   },
   "keywords": [
     "solidity",
diff --git a/contracts/utils/cryptography/EIP712.sol b/contracts/utils/cryptography/EIP712.sol
index ff34e814..a9d08d5c 100644
--- a/contracts/utils/cryptography/EIP712.sol
+++ b/contracts/utils/cryptography/EIP712.sol
@@ -4,7 +4,6 @@
 pragma solidity ^0.8.19;
 
 import {ECDSA} from "./ECDSA.sol";
-import {ShortStrings, ShortString} from "../ShortStrings.sol";
 import {IERC5267} from "../../interfaces/IERC5267.sol";
 
 /**
@@ -27,28 +26,18 @@ import {IERC5267} from "../../interfaces/IERC5267.sol";
  * NOTE: In the upgradeable version of this contract, the cached values will correspond to the address, and the domain
  * separator of the implementation contract. This will cause the `_domainSeparatorV4` function to always rebuild the
  * separator from the immutable values, which is cheaper than accessing a cached version in cold storage.
- *
- * @custom:oz-upgrades-unsafe-allow state-variable-immutable state-variable-assignment
  */
 abstract contract EIP712 is IERC5267 {
-    using ShortStrings for *;
-
     bytes32 private constant _TYPE_HASH =
         keccak256("EIP712Domain(string name,string version,uint256 chainId,address verifyingContract)");
 
-    // Cache the domain separator as an immutable value, but also store the chain id that it corresponds to, in order to
-    // invalidate the cached domain separator if the chain id changes.
-    bytes32 private immutable _cachedDomainSeparator;
-    uint256 private immutable _cachedChainId;
-    address private immutable _cachedThis;
-
+    /// @custom:oz-renamed-from _HASHED_NAME
     bytes32 private immutable _hashedName;
+    /// @custom:oz-renamed-from _HASHED_VERSION
     bytes32 private immutable _hashedVersion;
 
-    ShortString private immutable _name;
-    ShortString private immutable _version;
-    string private _nameFallback;
-    string private _versionFallback;
+    string private _name;
+    string private _version;
 
     /**
      * @dev Initializes the domain separator and parameter caches.
@@ -63,29 +52,23 @@ abstract contract EIP712 is IERC5267 {
      * contract upgrade].
      */
     constructor(string memory name, string memory version) {
-        _name = name.toShortStringWithFallback(_nameFallback);
-        _version = version.toShortStringWithFallback(_versionFallback);
-        _hashedName = keccak256(bytes(name));
-        _hashedVersion = keccak256(bytes(version));
-
-        _cachedChainId = block.chainid;
-        _cachedDomainSeparator = _buildDomainSeparator();
-        _cachedThis = address(this);
+        _name = name;
+        _version = version;
+
+        // Reset prior values in storage if upgrading
+        _hashedName = 0;
+        _hashedVersion = 0;
     }
 
     /**
      * @dev Returns the domain separator for the current chain.
      */
     function _domainSeparatorV4() internal view returns (bytes32) {
-        if (address(this) == _cachedThis && block.chainid == _cachedChainId) {
-            return _cachedDomainSeparator;
-        } else {
-            return _buildDomainSeparator();
-        }
+        return _buildDomainSeparator();
     }
 
     function _buildDomainSeparator() private view returns (bytes32) {
-        return keccak256(abi.encode(_TYPE_HASH, _hashedName, _hashedVersion, block.chainid, address(this)));
+        return keccak256(abi.encode(_TYPE_HASH, _EIP712NameHash(), _EIP712VersionHash(), block.chainid, address(this)));
     }
 
     /**
@@ -124,6 +107,10 @@ abstract contract EIP712 is IERC5267 {
             uint256[] memory extensions
         )
     {
+        // If the hashed name and version in storage are non-zero, the contract hasn't been properly initialized
+        // and the EIP712 domain is not reliable, as it will be missing name and version.
+        require(_hashedName == 0 && _hashedVersion == 0, "EIP712: Uninitialized");
+
         return (
             hex"0f", // 01111
             _EIP712Name(),
@@ -138,22 +125,62 @@ abstract contract EIP712 is IERC5267 {
     /**
      * @dev The name parameter for the EIP712 domain.
      *
-     * NOTE: By default this function reads _name which is an immutable value.
-     * It only reads from storage if necessary (in case the value is too large to fit in a ShortString).
+     * NOTE: This function reads from storage by default, but can be redefined to return a constant value if gas costs
+     * are a concern.
      */
-    // solhint-disable-next-line func-name-mixedcase
-    function _EIP712Name() internal view returns (string memory) {
-        return _name.toStringWithFallback(_nameFallback);
+    function _EIP712Name() internal view virtual returns (string memory) {
+        return _name;
     }
 
     /**
      * @dev The version parameter for the EIP712 domain.
      *
-     * NOTE: By default this function reads _version which is an immutable value.
-     * It only reads from storage if necessary (in case the value is too large to fit in a ShortString).
+     * NOTE: This function reads from storage by default, but can be redefined to return a constant value if gas costs
+     * are a concern.
      */
-    // solhint-disable-next-line func-name-mixedcase
-    function _EIP712Version() internal view returns (string memory) {
-        return _version.toStringWithFallback(_versionFallback);
+    function _EIP712Version() internal view virtual returns (string memory) {
+        return _version;
+    }
+
+    /**
+     * @dev The hash of the name parameter for the EIP712 domain.
+     *
+     * NOTE: In previous versions this function was virtual. In this version you should override `_EIP712Name` instead.
+     */
+    function _EIP712NameHash() internal view returns (bytes32) {
+        string memory name = _EIP712Name();
+        if (bytes(name).length > 0) {
+            return keccak256(bytes(name));
+        } else {
+            // If the name is empty, the contract may have been upgraded without initializing the new storage.
+            // We return the name hash in storage if non-zero, otherwise we assume the name is empty by design.
+            bytes32 hashedName = _hashedName;
+            if (hashedName != 0) {
+                return hashedName;
+            } else {
+                return keccak256("");
+            }
+        }
+    }
+
+    /**
+     * @dev The hash of the version parameter for the EIP712 domain.
+     *
+     * NOTE: In previous versions this function was virtual. In this version you should override `_EIP712Version` instead.
+     */
+    function _EIP712VersionHash() internal view returns (bytes32) {
+        string memory version = _EIP712Version();
+        if (bytes(version).length > 0) {
+            return keccak256(bytes(version));
+        } else {
+            // If the version is empty, the contract may have been upgraded without initializing the new storage.
+            // We return the version hash in storage if non-zero, otherwise we assume the version is empty by design.
+            bytes32 hashedVersion = _hashedVersion;
+            if (hashedVersion != 0) {
+                return hashedVersion;
+            } else {
+                return keccak256("");
+            }
+        }
     }
 }
diff --git a/package.json b/package.json
index 9eae6732..b3a56366 100644
--- a/package.json
+++ b/package.json
@@ -33,7 +33,7 @@
   },
   "repository": {
     "type": "git",
-    "url": "https://github.com/OpenZeppelin/openzeppelin-contracts.git"
+    "url": "https://github.com/OpenZeppelin/openzeppelin-contracts-upgradeable.git"
   },
   "keywords": [
     "solidity",
diff --git a/test/utils/cryptography/EIP712.test.js b/test/utils/cryptography/EIP712.test.js
index 7ea535b7..32e3a370 100644
--- a/test/utils/cryptography/EIP712.test.js
+++ b/test/utils/cryptography/EIP712.test.js
@@ -47,26 +47,6 @@ contract('EIP712', function (accounts) {
           const rebuildDomain = await getDomain(this.eip712);
           expect(mapValues(rebuildDomain, String)).to.be.deep.equal(mapValues(this.domain, String));
         });
-
-        if (shortOrLong === 'short') {
-          // Long strings are in storage, and the proxy will not be properly initialized unless
-          // the upgradeable contract variant is used and the initializer is invoked.
-
-          it('adjusts when behind proxy', async function () {
-            const factory = await Clones.new();
-            const cloneReceipt = await factory.$clone(this.eip712.address);
-            const cloneAddress = cloneReceipt.logs.find(({ event }) => event === 'return$clone').args.instance;
-            const clone = new EIP712Verifier(cloneAddress);
-
-            const cloneDomain = { ...this.domain, verifyingContract: clone.address };
-
-            const reportedDomain = await getDomain(clone);
-            expect(mapValues(reportedDomain, String)).to.be.deep.equal(mapValues(cloneDomain, String));
-
-            const expectedSeparator = await domainSeparator(cloneDomain);
-            expect(await clone.$_domainSeparatorV4()).to.equal(expectedSeparator);
-          });
-        }
       });
 
       it('hash digest', async function () {
>>>>>>> 6bf68a41
<|MERGE_RESOLUTION|>--- conflicted
+++ resolved
@@ -1,76 +1,3 @@
-<<<<<<< HEAD
-diff --git a/scripts/upgradeable/upgradeable.patch b/scripts/upgradeable/upgradeable.patch
-index 466d1d1c..2f5e169f 100644
---- a/scripts/upgradeable/upgradeable.patch
-+++ b/scripts/upgradeable/upgradeable.patch
-@@ -152,7 +152,7 @@ index df141192..1cf90ad1 100644
-    "keywords": [
-      "solidity",
- diff --git a/contracts/token/ERC20/extensions/ERC20Capped.sol b/contracts/token/ERC20/extensions/ERC20Capped.sol
--index 98ec7144..4992115b 100644
-+index 943d0164..248ebc0d 100644
- --- a/contracts/token/ERC20/extensions/ERC20Capped.sol
- +++ b/contracts/token/ERC20/extensions/ERC20Capped.sol
- @@ -7,6 +7,8 @@ import {ERC20} from "../ERC20.sol";
-@@ -178,7 +178,7 @@ index 8778f4ba..825d4e16 100644
-  abstract contract ERC20Permit is ERC20, IERC20Permit, EIP712, Nonces {
-      // solhint-disable-next-line var-name-mixedcase
- diff --git a/contracts/token/ERC20/extensions/ERC20Wrapper.sol b/contracts/token/ERC20/extensions/ERC20Wrapper.sol
--index 2cbff622..97f43d7a 100644
-+index c9e33d00..ecc1c218 100644
- --- a/contracts/token/ERC20/extensions/ERC20Wrapper.sol
- +++ b/contracts/token/ERC20/extensions/ERC20Wrapper.sol
- @@ -14,6 +14,8 @@ import {SafeERC20} from "../utils/SafeERC20.sol";
-@@ -191,18 +191,18 @@ index 2cbff622..97f43d7a 100644
-  abstract contract ERC20Wrapper is ERC20 {
-      IERC20 private immutable _underlying;
- diff --git a/contracts/utils/cryptography/EIP712.sol b/contracts/utils/cryptography/EIP712.sol
--index d94e956a..86bb5713 100644
-+index 7160f96c..1fd020ad 100644
- --- a/contracts/utils/cryptography/EIP712.sol
- +++ b/contracts/utils/cryptography/EIP712.sol
- @@ -4,7 +4,6 @@
-  pragma solidity ^0.8.19;
-  
-- import {ECDSA} from "./ECDSA.sol";
-+ import {MessageHashUtils} from "./MessageHashUtils.sol";
- -import {ShortStrings, ShortString} from "../ShortStrings.sol";
-  import {IERC5267} from "../../interfaces/IERC5267.sol";
-  
-  /**
--@@ -30,27 +29,19 @@ import {IERC5267} from "../../interfaces/IERC5267.sol";
-+@@ -31,27 +30,19 @@ import {IERC5267} from "../../interfaces/IERC5267.sol";
-   *
-   * _Available since v3.4._
-   *
-@@ -235,7 +235,7 @@ index d94e956a..86bb5713 100644
-  
-      /**
-       * @dev Initializes the domain separator and parameter caches.
--@@ -65,29 +56,23 @@ abstract contract EIP712 is IERC5267 {
-+@@ -66,29 +57,23 @@ abstract contract EIP712 is IERC5267 {
-       * contract upgrade].
-       */
-      constructor(string memory name, string memory version) {
-@@ -273,7 +273,7 @@ index d94e956a..86bb5713 100644
-      }
-  
-      /**
--@@ -128,6 +113,10 @@ abstract contract EIP712 is IERC5267 {
-+@@ -129,6 +114,10 @@ abstract contract EIP712 is IERC5267 {
-              uint256[] memory extensions
-          )
-      {
-@@ -284,7 +284,7 @@ index d94e956a..86bb5713 100644
-          return (
-              hex"0f", // 01111
-              _EIP712Name(),
--@@ -142,26 +131,62 @@ abstract contract EIP712 is IERC5267 {
-+@@ -143,26 +132,62 @@ abstract contract EIP712 is IERC5267 {
-      /**
-       * @dev The name parameter for the EIP712 domain.
-       *
-=======
 diff --git a/.github/ISSUE_TEMPLATE/bug_report.md b/.github/ISSUE_TEMPLATE/bug_report.md
 deleted file mode 100644
 index 2797a088..00000000
@@ -408,5 +335,4 @@
 -        }
        });
  
-       it('hash digest', async function () {
->>>>>>> 6bf68a41
+       it('hash digest', async function () {