<<<<<<< HEAD
const { range } = require('../../helpers');

const SIZES = range(1, 33).filter(size => size == 1 || size == 2 || size == 6 || size % 4 == 0);

module.exports = { SIZES };
=======
module.exports = {
  SIZES: [1, 2, 4, 6, 8, 12, 16, 20, 24, 28, 32],
};
>>>>>>> 8a990e6d
<|MERGE_RESOLUTION|>--- conflicted
+++ resolved
@@ -1,11 +1,3 @@
-<<<<<<< HEAD
-const { range } = require('../../helpers');
-
-const SIZES = range(1, 33).filter(size => size == 1 || size == 2 || size == 6 || size % 4 == 0);
-
-module.exports = { SIZES };
-=======
 module.exports = {
   SIZES: [1, 2, 4, 6, 8, 12, 16, 20, 24, 28, 32],
-};
->>>>>>> 8a990e6d
+};