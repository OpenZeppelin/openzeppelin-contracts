--- conflicted
+++ resolved
@@ -5,11 +5,8 @@
 const header = `\
 pragma solidity ^0.8.20;
 
-<<<<<<< HEAD
 import {Arrays} from "../Arrays.sol";
-=======
 import {Hashes} from "../cryptography/Hashes.sol";
->>>>>>> 441dc141
 
 /**
  * @dev Library for managing
