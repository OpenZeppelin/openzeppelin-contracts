const format = require('../format-lines');
const { fromBytes32, toBytes32 } = require('./conversion');
const { SET_TYPES } = require('./Enumerable.opts');

const header = `\
pragma solidity ^0.8.20;

import {Arrays} from "../Arrays.sol";

/**
 * @dev Library for managing
 * https://en.wikipedia.org/wiki/Set_(abstract_data_type)[sets] of primitive
 * types.
 *
 * Sets have the following properties:
 *
 * - Elements are added, removed, and checked for existence in constant time
 * (O(1)).
 * - Elements are enumerated in O(n). No guarantees are made on the ordering.
 * - Set can be cleared (all elements removed) in O(n).
 *
 * \`\`\`solidity
 * contract Example {
 *     // Add the library methods
 *     using EnumerableSet for EnumerableSet.AddressSet;
 *
 *     // Declare a set state variable
 *     EnumerableSet.AddressSet private mySet;
 * }
 * \`\`\`
 *
 * The following types are supported:
 *
 * - \`bytes32\` (\`Bytes32Set\`) since v3.3.0
 * - \`address\` (\`AddressSet\`) since v3.3.0
 * - \`uint256\` (\`UintSet\`) since v3.3.0
 * - \`string\` (\`StringSet\`) since v5.4.0
 * - \`bytes\` (\`BytesSet\`) since v5.4.0
 *
 * [WARNING]
 * ====
 * Trying to delete such a structure from storage will likely result in data corruption, rendering the structure
 * unusable.
 * See https://github.com/ethereum/solidity/pull/11843[ethereum/solidity#11843] for more info.
 *
 * In order to clean an EnumerableSet, you can either remove all elements one by one or create a fresh instance using an
 * array of EnumerableSet.
 * ====
 */
`;

// NOTE: this should be deprecated in favor of a more native construction in v6.0
const defaultSet = `\
// To implement this library for multiple types with as little code
// repetition as possible, we write it in terms of a generic Set type with
// bytes32 values.
// The Set implementation uses private functions, and user-facing
// implementations (such as AddressSet) are just wrappers around the
// underlying Set.
// This means that we can only create new EnumerableSets for types that fit
// in bytes32.

struct Set {
    // Storage of set values
    bytes32[] _values;
    // Position is the index of the value in the \`values\` array plus 1.
    // Position 0 is used to mean a value is not in the set.
    mapping(bytes32 value => uint256) _positions;
}

/**
 * @dev Add a value to a set. O(1).
 *
 * Returns true if the value was added to the set, that is if it was not
 * already present.
 */
function _add(Set storage set, bytes32 value) private returns (bool) {
    if (!_contains(set, value)) {
        set._values.push(value);
        // The value is stored at length-1, but we add 1 to all indexes
        // and use 0 as a sentinel value
        set._positions[value] = set._values.length;
        return true;
    } else {
        return false;
    }
}

/**
 * @dev Removes a value from a set. O(1).
 *
 * Returns true if the value was removed from the set, that is if it was
 * present.
 */
function _remove(Set storage set, bytes32 value) private returns (bool) {
    // We cache the value's position to prevent multiple reads from the same storage slot
    uint256 position = set._positions[value];

    if (position != 0) {
        // Equivalent to contains(set, value)
        // To delete an element from the _values array in O(1), we swap the element to delete with the last one in
        // the array, and then remove the last element (sometimes called as 'swap and pop').
        // This modifies the order of the array, as noted in {at}.

        uint256 valueIndex = position - 1;
        uint256 lastIndex = set._values.length - 1;

        if (valueIndex != lastIndex) {
            bytes32 lastValue = set._values[lastIndex];

            // Move the lastValue to the index where the value to delete is
            set._values[valueIndex] = lastValue;
            // Update the tracked position of the lastValue (that was just moved)
            set._positions[lastValue] = position;
        }

        // Delete the slot where the moved value was stored
        set._values.pop();

        // Delete the tracked position for the deleted slot
        delete set._positions[value];

        return true;
    } else {
        return false;
    }
}

/**
 * @dev Removes all the values from a set. O(n).
 *
 * WARNING: Developers should keep in mind that this function has an unbounded cost and using it may render the
 * function uncallable if the set grows to the point where clearing it consumes too much gas to fit in a block.
 */
function _clear(Set storage set) private {
    uint256 len = _length(set);
    for (uint256 i = 0; i < len; ++i) {
        delete set._positions[set._values[i]];
    }
    Arrays.unsafeSetLength(set._values, 0);
}

/**
 * @dev Returns true if the value is in the set. O(1).
 */
function _contains(Set storage set, bytes32 value) private view returns (bool) {
    return set._positions[value] != 0;
}

/**
 * @dev Returns the number of values on the set. O(1).
 */
function _length(Set storage set) private view returns (uint256) {
    return set._values.length;
}

/**
 * @dev Returns the value stored at position \`index\` in the set. O(1).
 *
 * Note that there are no guarantees on the ordering of values inside the
 * array, and it may change when more values are added or removed.
 *
 * Requirements:
 *
 * - \`index\` must be strictly less than {length}.
 */
function _at(Set storage set, uint256 index) private view returns (bytes32) {
    return set._values[index];
}

/**
 * @dev Return the entire set in an array
 *
 * WARNING: This operation will copy the entire storage to memory, which can be quite expensive. This is designed
 * to mostly be used by view accessors that are queried without any gas fees. Developers should keep in mind that
 * this function has an unbounded cost, and using it as part of a state-changing function may render the function
 * uncallable if the set grows to a point where copying to memory consumes too much gas to fit in a block.
 */
function _values(Set storage set) private view returns (bytes32[] memory) {
    return set._values;
}
`;

// NOTE: this should be deprecated in favor of a more native construction in v6.0
const customSet = ({ name, value: { type } }) => `\
// ${name}

struct ${name} {
    Set _inner;
}

/**
 * @dev Add a value to a set. O(1).
 *
 * Returns true if the value was added to the set, that is if it was not
 * already present.
 */
function add(${name} storage set, ${type} value) internal returns (bool) {
    return _add(set._inner, ${toBytes32(type, 'value')});
}

/**
 * @dev Removes a value from a set. O(1).
 *
 * Returns true if the value was removed from the set, that is if it was
 * present.
 */
function remove(${name} storage set, ${type} value) internal returns (bool) {
    return _remove(set._inner, ${toBytes32(type, 'value')});
}

/**
 * @dev Removes all the values from a set. O(n).
 *
 * WARNING: Developers should keep in mind that this function has an unbounded cost and using it may render the
 * function uncallable if the set grows to the point where clearing it consumes too much gas to fit in a block.
 */
function clear(${name} storage set) internal {
    _clear(set._inner);
}

/**
 * @dev Returns true if the value is in the set. O(1).
 */
function contains(${name} storage set, ${type} value) internal view returns (bool) {
    return _contains(set._inner, ${toBytes32(type, 'value')});
}

/**
 * @dev Returns the number of values in the set. O(1).
 */
function length(${name} storage set) internal view returns (uint256) {
    return _length(set._inner);
}

/**
 * @dev Returns the value stored at position \`index\` in the set. O(1).
 *
 * Note that there are no guarantees on the ordering of values inside the
 * array, and it may change when more values are added or removed.
 *
 * Requirements:
 *
 * - \`index\` must be strictly less than {length}.
 */
function at(${name} storage set, uint256 index) internal view returns (${type}) {
    return ${fromBytes32(type, '_at(set._inner, index)')};
}

/**
 * @dev Return the entire set in an array
 *
 * WARNING: This operation will copy the entire storage to memory, which can be quite expensive. This is designed
 * to mostly be used by view accessors that are queried without any gas fees. Developers should keep in mind that
 * this function has an unbounded cost, and using it as part of a state-changing function may render the function
 * uncallable if the set grows to a point where copying to memory consumes too much gas to fit in a block.
 */
function values(${name} storage set) internal view returns (${type}[] memory) {
    bytes32[] memory store = _values(set._inner);
    ${type}[] memory result;

    assembly ("memory-safe") {
        result := store
    }

    return result;
}
`;

const memorySet = ({ name, value }) => `\
struct ${name} {
    // Storage of set values
    ${value.type}[] _values;
    // Position is the index of the value in the \`values\` array plus 1.
    // Position 0 is used to mean a value is not in the set.
    mapping(${value.type} value => uint256) _positions;
}

/**
 * @dev Add a value to a set. O(1).
 *
 * Returns true if the value was added to the set, that is if it was not
 * already present.
 */
function add(${name} storage self, ${value.type} memory value) internal returns (bool) {
    if (!contains(self, value)) {
        self._values.push(value);
        // The value is stored at length-1, but we add 1 to all indexes
        // and use 0 as a sentinel value
        self._positions[value] = self._values.length;
        return true;
    } else {
        return false;
    }
}

/**
 * @dev Removes a value from a set. O(1).
 *
 * Returns true if the value was removed from the set, that is if it was
 * present.
 */
function remove(${name} storage self, ${value.type} memory value) internal returns (bool) {
    // We cache the value's position to prevent multiple reads from the same storage slot
    uint256 position = self._positions[value];

    if (position != 0) {
        // Equivalent to contains(self, value)
        // To delete an element from the _values array in O(1), we swap the element to delete with the last one in
        // the array, and then remove the last element (sometimes called as 'swap and pop').
        // This modifies the order of the array, as noted in {at}.

        uint256 valueIndex = position - 1;
        uint256 lastIndex = self._values.length - 1;

        if (valueIndex != lastIndex) {
            ${value.type} memory lastValue = self._values[lastIndex];

            // Move the lastValue to the index where the value to delete is
            self._values[valueIndex] = lastValue;
            // Update the tracked position of the lastValue (that was just moved)
            self._positions[lastValue] = position;
        }

        // Delete the slot where the moved value was stored
        self._values.pop();

        // Delete the tracked position for the deleted slot
        delete self._positions[value];

        return true;
    } else {
        return false;
    }
}

/**
 * @dev Removes all the values from a set. O(n).
 *
 * WARNING: Developers should keep in mind that this function has an unbounded cost and using it may render the
 * function uncallable if the set grows to the point where clearing it consumes too much gas to fit in a block.
 */
function clear(${name} storage set) internal {
    uint256 len = length(set);
    for (uint256 i = 0; i < len; ++i) {
        delete set._positions[set._values[i]];
    }
    Arrays.unsafeSetLength(set._values, 0);
}

/**
 * @dev Returns true if the value is in the set. O(1).
 */
function contains(${name} storage self, ${value.type} memory value) internal view returns (bool) {
    return self._positions[value] != 0;
}

/**
 * @dev Returns the number of values on the set. O(1).
 */
function length(${name} storage self) internal view returns (uint256) {
    return self._values.length;
}

/**
 * @dev Returns the value stored at position \`index\` in the set. O(1).
 *
 * Note that there are no guarantees on the ordering of values inside the
 * array, and it may change when more values are added or removed.
 *
 * Requirements:
 *
 * - \`index\` must be strictly less than {length}.
 */
function at(${name} storage self, uint256 index) internal view returns (${value.type} memory) {
    return self._values[index];
}

/**
 * @dev Return the entire set in an array
 *
 * WARNING: This operation will copy the entire storage to memory, which can be quite expensive. This is designed
 * to mostly be used by view accessors that are queried without any gas fees. Developers should keep in mind that
 * this function has an unbounded cost, and using it as part of a state-changing function may render the function
 * uncallable if the set grows to a point where copying to memory consumes too much gas to fit in a block.
 */
function values(${name} storage self) internal view returns (${value.type}[] memory) {
    return self._values;
}
`;

// GENERATE
module.exports = format(
  header.trimEnd(),
  'library EnumerableSet {',
  format(
    [].concat(
      defaultSet,
<<<<<<< HEAD
      SET_TYPES.map(details => customSet(details)),
=======
      SET_TYPES.filter(({ value }) => !value.memory).map(customSet),
      SET_TYPES.filter(({ value }) => value.memory).map(memorySet),
>>>>>>> 326c466e
    ),
  ).trimEnd(),
  '}',
);<|MERGE_RESOLUTION|>--- conflicted
+++ resolved
@@ -396,12 +396,8 @@
   format(
     [].concat(
       defaultSet,
-<<<<<<< HEAD
-      SET_TYPES.map(details => customSet(details)),
-=======
       SET_TYPES.filter(({ value }) => !value.memory).map(customSet),
       SET_TYPES.filter(({ value }) => value.memory).map(memorySet),
->>>>>>> 326c466e
     ),
   ).trimEnd(),
   '}',
