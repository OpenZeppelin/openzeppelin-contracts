const format = require('../format-lines');

const VALUE_SIZES = [ 224, 160 ];

const header = `\
pragma solidity ^0.8.0;

import "../utils/Checkpoints.sol";
`;

const legacy = () => `\
contract CheckpointsMock {
    using Checkpoints for Checkpoints.History;

    Checkpoints.History private _totalCheckpoints;

    function latest() public view returns (uint256) {
        return _totalCheckpoints.latest();
    }

    function latestCheckpoint() public view returns (bool, uint256, uint256) {
        return _totalCheckpoints.latestCheckpoint();
    }

    function length() public view returns (uint256) {
        return _totalCheckpoints.length();
    }

    function push(uint256 value) public returns (uint256, uint256) {
        return _totalCheckpoints.push(value);
    }

    function getAtBlock(uint256 blockNumber) public view returns (uint256) {
        return _totalCheckpoints.getAtBlock(blockNumber);
    }

    function getAtProbablyRecentBlock(uint256 blockNumber) public view returns (uint256) {
        return _totalCheckpoints.getAtProbablyRecentBlock(blockNumber);
    }
}
`;

const checkpoint = length => `\
contract Checkpoints${length}Mock {
    using Checkpoints for Checkpoints.Trace${length};

    Checkpoints.Trace${length} private _totalCheckpoints;

    function latest() public view returns (uint${length}) {
        return _totalCheckpoints.latest();
    }

    function latestCheckpoint() public view returns (bool, uint${256 - length}, uint${length}) {
        return _totalCheckpoints.latestCheckpoint();
    }

    function length() public view returns (uint256) {
        return _totalCheckpoints.length();
    }

    function push(uint${256 - length} key, uint${length} value) public returns (uint${length}, uint${length}) {
        return _totalCheckpoints.push(key, value);
    }

    function lowerLookup(uint${256 - length} key) public view returns (uint${length}) {
        return _totalCheckpoints.lowerLookup(key);
    }

    function upperLookup(uint${256 - length} key) public view returns (uint${length}) {
        return _totalCheckpoints.upperLookup(key);
    }

<<<<<<< HEAD
    function upperLookupRecent(uint${256 - length} key) public view returns (uint224) {
        return _totalCheckpoints.upperLookupRecent(key);
=======
    function length() public view returns (uint256) {
        return _totalCheckpoints._checkpoints.length;
>>>>>>> 84fafa78
    }
}
`;

// GENERATE
module.exports = format(
  header,
  legacy(),
  ...VALUE_SIZES.map(checkpoint),
);<|MERGE_RESOLUTION|>--- conflicted
+++ resolved
@@ -69,15 +69,6 @@
     function upperLookup(uint${256 - length} key) public view returns (uint${length}) {
         return _totalCheckpoints.upperLookup(key);
     }
-
-<<<<<<< HEAD
-    function upperLookupRecent(uint${256 - length} key) public view returns (uint224) {
-        return _totalCheckpoints.upperLookupRecent(key);
-=======
-    function length() public view returns (uint256) {
-        return _totalCheckpoints._checkpoints.length;
->>>>>>> 84fafa78
-    }
 }
 `;
 
